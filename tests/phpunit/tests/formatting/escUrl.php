<?php

/**
 * @group formatting
 */
class Tests_Formatting_EscUrl extends WP_UnitTestCase {

	/**
	 * @ticket 23605
	 *
	 * @covers ::esc_url
	 */
	public function test_spaces() {
		$this->assertSame( 'http://example.com/Mr%20WordPress', esc_url( 'http://example.com/Mr WordPress' ) );
		$this->assertSame( 'http://example.com/Mr%20WordPress', esc_url( 'http://example.com/Mr%20WordPress' ) );
		$this->assertSame( 'http://example.com/Mr%20%20WordPress', esc_url( 'http://example.com/Mr%20%20WordPress' ) );
		$this->assertSame( 'http://example.com/Mr+WordPress', esc_url( 'http://example.com/Mr+WordPress' ) );
		$this->assertSame( 'http://example.com/Mr+WordPress', esc_url( ' http://example.com/Mr+WordPress' ) );

		$this->assertSame( 'http://example.com/?foo=one%20two%20three&#038;bar=four', esc_url( 'http://example.com/?foo=one two three&bar=four' ) );
		$this->assertSame( 'http://example.com/?foo=one%20two%20three&#038;bar=four', esc_url( 'http://example.com/?foo=one%20two%20three&bar=four' ) );
	}

	/**
	 * @covers ::esc_url
	 */
	public function test_bad_characters() {
		$this->assertSame( 'http://example.com/watchthelinefeedgo', esc_url( 'http://example.com/watchthelinefeed%0Ago' ) );
		$this->assertSame( 'http://example.com/watchthelinefeedgo', esc_url( 'http://example.com/watchthelinefeed%0ago' ) );
		$this->assertSame( 'http://example.com/watchthecarriagereturngo', esc_url( 'http://example.com/watchthecarriagereturn%0Dgo' ) );
		$this->assertSame( 'http://example.com/watchthecarriagereturngo', esc_url( 'http://example.com/watchthecarriagereturn%0dgo' ) );
		// Nesting checks.
		$this->assertSame( 'http://example.com/watchthecarriagereturngo', esc_url( 'http://example.com/watchthecarriagereturn%0%0ddgo' ) );
		$this->assertSame( 'http://example.com/watchthecarriagereturngo', esc_url( 'http://example.com/watchthecarriagereturn%0%0DDgo' ) );
		$this->assertSame( 'http://example.com/', esc_url( 'http://example.com/%0%0%0DAD' ) );
		$this->assertSame( 'http://example.com/', esc_url( 'http://example.com/%0%0%0ADA' ) );
		$this->assertSame( 'http://example.com/', esc_url( 'http://example.com/%0%0%0DAd' ) );
		$this->assertSame( 'http://example.com/', esc_url( 'http://example.com/%0%0%0ADa' ) );
	}

	/**
	 * @covers ::esc_url
	 */
	public function test_relative() {
		$this->assertSame( '/example.php', esc_url( '/example.php' ) );
		$this->assertSame( 'example.php', esc_url( 'example.php' ) );
		$this->assertSame( '#fragment', esc_url( '#fragment' ) );
		$this->assertSame( '?foo=bar', esc_url( '?foo=bar' ) );
	}

	/**
	 * @covers ::esc_url
<<<<<<< HEAD
	 * @covers ::esc_url_raw
=======
	 * @covers ::sanitize_url
>>>>>>> 19768866
	 */
	public function test_all_url_parts() {
		$url = 'https://user:pass@host.example.com:1234/path;p=1?query=2&r[]=3#fragment';

		$this->assertSame(
			array(
				'scheme'   => 'https',
				'host'     => 'host.example.com',
				'port'     => 1234,
				'user'     => 'user',
				'pass'     => 'pass',
				'path'     => '/path;p=1',
				'query'    => 'query=2&r[]=3',
				'fragment' => 'fragment',
			),
			parse_url( $url )
		);
		$this->assertSame( 'https://user:pass@host.example.com:1234/path;p=1?query=2&r%5B%5D=3#fragment', sanitize_url( $url ) );
		$this->assertSame( 'https://user:pass@host.example.com:1234/path;p=1?query=2&#038;r%5B%5D=3#fragment', esc_url( $url ) );
	}

	/**
	 * @covers ::esc_url
	 */
	public function test_bare() {
		$this->assertSame( 'http://example.com?foo', esc_url( 'example.com?foo' ) );
		$this->assertSame( 'http://example.com', esc_url( 'example.com' ) );
		$this->assertSame( 'http://localhost', esc_url( 'localhost' ) );
		$this->assertSame( 'http://example.com/foo', esc_url( 'example.com/foo' ) );
		$this->assertSame( 'http://баба.org/баба', esc_url( 'баба.org/баба' ) );
	}

	/**
	 * @covers ::esc_url
<<<<<<< HEAD
	 * @covers ::esc_url_raw
=======
	 * @covers ::sanitize_url
>>>>>>> 19768866
	 */
	public function test_encoding() {
		$this->assertSame( 'http://example.com?foo=1&bar=2', sanitize_url( 'http://example.com?foo=1&bar=2' ) );
		$this->assertSame( 'http://example.com?foo=1&amp;bar=2', sanitize_url( 'http://example.com?foo=1&amp;bar=2' ) );
		$this->assertSame( 'http://example.com?foo=1&#038;bar=2', sanitize_url( 'http://example.com?foo=1&#038;bar=2' ) );

		$this->assertSame( 'http://example.com?foo=1&#038;bar=2', esc_url( 'http://example.com?foo=1&bar=2' ) );
		$this->assertSame( 'http://example.com?foo=1&#038;bar=2', esc_url( 'http://example.com?foo=1&amp;bar=2' ) );
		$this->assertSame( 'http://example.com?foo=1&#038;bar=2', esc_url( 'http://example.com?foo=1&#038;bar=2' ) );

		$param = urlencode( 'http://example.com/?one=1&two=2' );
		$this->assertSame( "http://example.com?url={$param}", esc_url( "http://example.com?url={$param}" ) );
	}

	/**
	 * @covers ::esc_url
	 * @covers ::wp_allowed_protocols
	 */
	public function test_protocol() {
		$this->assertSame( 'http://example.com', esc_url( 'http://example.com' ) );
		$this->assertSame( '', esc_url( 'nasty://example.com/' ) );
		$this->assertSame(
			'',
			esc_url(
				'example.com',
				array(
					'https',
				)
			)
		);
		$this->assertSame(
			'',
			esc_url(
				'http://example.com',
				array(
					'https',
				)
			)
		);
		$this->assertSame(
			'https://example.com',
			esc_url(
				'https://example.com',
				array(
					'http',
					'https',
				)
			)
		);

		foreach ( wp_allowed_protocols() as $scheme ) {
			$this->assertSame( "{$scheme}://example.com", esc_url( "{$scheme}://example.com" ), $scheme );
			$this->assertSame(
				"{$scheme}://example.com",
				esc_url(
					"{$scheme}://example.com",
					array(
						$scheme,
					)
				),
				$scheme
			);
		}

		$this->assertNotContains( 'data', wp_allowed_protocols() );
		$this->assertSame( '', esc_url( 'data:text/plain;base64,SGVsbG8sIFdvcmxkIQ%3D%3D' ) );

		$this->assertNotContains( 'foo', wp_allowed_protocols() );
		$this->assertSame(
			'foo://example.com',
			esc_url(
				'foo://example.com',
				array(
					'foo',
				)
			)
		);

	}

	/**
	 * @ticket 23187
	 *
	 * @covers ::esc_url
	 */
	public function test_protocol_case() {
		$this->assertSame( 'http://example.com', esc_url( 'HTTP://example.com' ) );
		$this->assertSame( 'http://example.com', esc_url( 'Http://example.com' ) );
	}

	/**
	 * @covers ::esc_url
	 */
	public function test_display_extras() {
		$this->assertSame( 'http://example.com/&#039;quoted&#039;', esc_url( 'http://example.com/\'quoted\'' ) );
		$this->assertSame( 'http://example.com/\'quoted\'', esc_url( 'http://example.com/\'quoted\'', null, 'notdisplay' ) );
	}

	/**
	 * @covers ::esc_url
	 */
	public function test_non_ascii() {
		$this->assertSame( 'http://example.org/баба', esc_url( 'http://example.org/баба' ) );
		$this->assertSame( 'http://баба.org/баба', esc_url( 'http://баба.org/баба' ) );
		$this->assertSame( 'http://müller.com/', esc_url( 'http://müller.com/' ) );
	}

	/**
	 * @covers ::esc_url
	 */
	public function test_feed() {
		$this->assertSame( '', esc_url( 'feed:javascript:alert(1)' ) );
		$this->assertSame( '', esc_url( 'feed:javascript:feed:alert(1)' ) );
		$this->assertSame( '', esc_url( 'feed:feed:javascript:alert(1)' ) );
		$this->assertSame( 'feed:feed:alert(1)', esc_url( 'feed:feed:alert(1)' ) );
		$this->assertSame( 'feed:http://wordpress.org/feed/', esc_url( 'feed:http://wordpress.org/feed/' ) );
	}

	/**
	 * @ticket 16859
	 *
	 * @covers ::esc_url
	 */
	public function test_square_brackets() {
		$this->assertSame( '/example.php?one%5B%5D=two', esc_url( '/example.php?one[]=two' ) );
		$this->assertSame( '?foo%5Bbar%5D=baz', esc_url( '?foo[bar]=baz' ) );
		$this->assertSame( '//example.com/?foo%5Bbar%5D=baz', esc_url( '//example.com/?foo[bar]=baz' ) );
		$this->assertSame( 'http://example.com/?foo%5Bbar%5D=baz', esc_url( 'example.com/?foo[bar]=baz' ) );
		$this->assertSame( 'http://localhost?foo%5Bbar%5D=baz', esc_url( 'localhost?foo[bar]=baz' ) );
		$this->assertSame( 'http://example.com/?foo%5Bbar%5D=baz', esc_url( 'http://example.com/?foo[bar]=baz' ) );
		$this->assertSame( 'http://example.com/?foo%5Bbar%5D=baz', esc_url( 'http://example.com/?foo%5Bbar%5D=baz' ) );
		$this->assertSame( 'http://example.com/?baz=bar&#038;foo%5Bbar%5D=baz', esc_url( 'http://example.com/?baz=bar&foo[bar]=baz' ) );
		$this->assertSame( 'http://example.com/?baz=bar&#038;foo%5Bbar%5D=baz', esc_url( 'http://example.com/?baz=bar&#038;foo%5Bbar%5D=baz' ) );
	}

	/**
	 * Courtesy of http://blog.lunatech.com/2009/02/03/what-every-web-developer-must-know-about-url-encoding
	 *
<<<<<<< HEAD
	 * @covers ::esc_url_raw
=======
	 * @covers ::sanitize_url
>>>>>>> 19768866
	 */
	public function test_reserved_characters() {
		$url = "http://example.com/:@-._~!$&'()*+,=;:@-._~!$&'()*+,=:@-._~!$&'()*+,==?/?:@-._~!$%27()*+,;=/?:@-._~!$%27()*+,;==#/?:@-._~!$&'()*+,;=";
		$this->assertSame( $url, sanitize_url( $url ) );
	}

	/**
	 * @ticket 21974
	 *
	 * @covers ::esc_url
	 */
	public function test_protocol_relative_with_colon() {
		$this->assertSame( '//example.com/foo?foo=abc:def', esc_url( '//example.com/foo?foo=abc:def' ) );
	}

	/**
	 * @ticket 31632
	 *
	 * @covers ::esc_url
	 */
	public function test_mailto_with_newline() {
		$body       = <<<EOT
Hi there,

I thought you might want to sign up for this newsletter
EOT;
		$body       = str_replace( "\r\n", "\n", $body );
		$email_link = 'mailto:?body=' . rawurlencode( $body );
		$email_link = esc_url( $email_link );
		$this->assertSame( 'mailto:?body=Hi%20there%2C%0A%0AI%20thought%20you%20might%20want%20to%20sign%20up%20for%20this%20newsletter', $email_link );
	}

	/**
	 * @ticket 31632
	 *
	 * @covers ::esc_url
	 */
	public function test_mailto_in_http_url_with_newline() {
		$body       = <<<EOT
Hi there,

I thought you might want to sign up for this newsletter
EOT;
		$body       = str_replace( "\r\n", "\n", $body );
		$email_link = 'http://example.com/mailto:?body=' . rawurlencode( $body );
		$email_link = esc_url( $email_link );
		$this->assertSame( 'http://example.com/mailto:?body=Hi%20there%2CI%20thought%20you%20might%20want%20to%20sign%20up%20for%20this%20newsletter', $email_link );
	}

	/**
	 * @ticket 23605
	 *
	 * @covers ::esc_url
	 */
	public function test_mailto_with_spaces() {
		$body = 'Hi there, I thought you might want to sign up for this newsletter';

		$email_link = 'mailto:?body=' . $body;
		$email_link = esc_url( $email_link );
		$this->assertSame( 'mailto:?body=Hi%20there,%20I%20thought%20you%20might%20want%20to%20sign%20up%20for%20this%20newsletter', $email_link );
	}

	/**
	 * @ticket 28015
	 *
<<<<<<< HEAD
	 * @covers ::esc_url_raw
=======
	 * @covers ::sanitize_url
>>>>>>> 19768866
	 */
	public function test_invalid_charaters() {
		$this->assertEmpty( sanitize_url( '"^<>{}`' ) );
	}

	/**
	 * @ticket 34202
	 *
	 * @covers ::esc_url
	 */
	public function test_ipv6_hosts() {
		$this->assertSame( '//[::127.0.0.1]', esc_url( '//[::127.0.0.1]' ) );
		$this->assertSame( 'http://[::FFFF::127.0.0.1]', esc_url( 'http://[::FFFF::127.0.0.1]' ) );
		$this->assertSame( 'http://[::127.0.0.1]', esc_url( 'http://[::127.0.0.1]' ) );
		$this->assertSame( 'http://[::DEAD:BEEF:DEAD:BEEF:DEAD:BEEF:DEAD:BEEF]', esc_url( 'http://[::DEAD:BEEF:DEAD:BEEF:DEAD:BEEF:DEAD:BEEF]' ) );

		// IPv6 with square brackets in the query? Why not.
		$this->assertSame( '//[::FFFF::127.0.0.1]/?foo%5Bbar%5D=baz', esc_url( '//[::FFFF::127.0.0.1]/?foo[bar]=baz' ) );
		$this->assertSame( 'http://[::FFFF::127.0.0.1]/?foo%5Bbar%5D=baz', esc_url( 'http://[::FFFF::127.0.0.1]/?foo[bar]=baz' ) );
	}

}<|MERGE_RESOLUTION|>--- conflicted
+++ resolved
@@ -50,11 +50,7 @@
 
 	/**
 	 * @covers ::esc_url
-<<<<<<< HEAD
-	 * @covers ::esc_url_raw
-=======
 	 * @covers ::sanitize_url
->>>>>>> 19768866
 	 */
 	public function test_all_url_parts() {
 		$url = 'https://user:pass@host.example.com:1234/path;p=1?query=2&r[]=3#fragment';
@@ -89,11 +85,7 @@
 
 	/**
 	 * @covers ::esc_url
-<<<<<<< HEAD
-	 * @covers ::esc_url_raw
-=======
 	 * @covers ::sanitize_url
->>>>>>> 19768866
 	 */
 	public function test_encoding() {
 		$this->assertSame( 'http://example.com?foo=1&bar=2', sanitize_url( 'http://example.com?foo=1&bar=2' ) );
@@ -232,11 +224,7 @@
 	/**
 	 * Courtesy of http://blog.lunatech.com/2009/02/03/what-every-web-developer-must-know-about-url-encoding
 	 *
-<<<<<<< HEAD
-	 * @covers ::esc_url_raw
-=======
 	 * @covers ::sanitize_url
->>>>>>> 19768866
 	 */
 	public function test_reserved_characters() {
 		$url = "http://example.com/:@-._~!$&'()*+,=;:@-._~!$&'()*+,=:@-._~!$&'()*+,==?/?:@-._~!$%27()*+,;=/?:@-._~!$%27()*+,;==#/?:@-._~!$&'()*+,;=";
@@ -302,11 +290,7 @@
 	/**
 	 * @ticket 28015
 	 *
-<<<<<<< HEAD
-	 * @covers ::esc_url_raw
-=======
 	 * @covers ::sanitize_url
->>>>>>> 19768866
 	 */
 	public function test_invalid_charaters() {
 		$this->assertEmpty( sanitize_url( '"^<>{}`' ) );
