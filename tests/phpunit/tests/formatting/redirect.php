<?php

/**
 * @group pluggable
 * @group formatting
 * @group redirect
 */
class Tests_Formatting_Redirect extends WP_UnitTestCase {
<<<<<<< HEAD

	function setUp() {
		parent::setUp();
=======
	function set_up() {
		parent::set_up();
>>>>>>> de822e8f
		add_filter( 'home_url', array( $this, 'home_url' ) );
	}

	function home_url() {
		return 'http://example.com/';
	}

	/**
	 * @ticket 44317
	 *
	 * @dataProvider get_bad_status_codes
	 *
	 * @param string $location The path or URL to redirect to.
	 * @param int    $status   HTTP response status code to use.
	 *
	 * @covers ::wp_redirect
	 */
	public function test_wp_redirect_bad_status_code( $location, $status ) {
		$this->expectException( 'WPDieException' );

		wp_redirect( $location, $status );
	}

	public function get_bad_status_codes() {
		return array(
			// Tests for bad arguments.
			array( '/wp-admin', 404 ),
			array( '/wp-admin', 410 ),
			array( '/wp-admin', 500 ),
			// Tests for condition.
			array( '/wp-admin', 299 ),
			array( '/wp-admin', 400 ),
		);
	}

	/**
	 * @covers ::wp_sanitize_redirect
	 */
	function test_wp_sanitize_redirect() {
		$this->assertSame( 'http://example.com/watchthelinefeedgo', wp_sanitize_redirect( 'http://example.com/watchthelinefeed%0Ago' ) );
		$this->assertSame( 'http://example.com/watchthelinefeedgo', wp_sanitize_redirect( 'http://example.com/watchthelinefeed%0ago' ) );
		$this->assertSame( 'http://example.com/watchthecarriagereturngo', wp_sanitize_redirect( 'http://example.com/watchthecarriagereturn%0Dgo' ) );
		$this->assertSame( 'http://example.com/watchthecarriagereturngo', wp_sanitize_redirect( 'http://example.com/watchthecarriagereturn%0dgo' ) );
		$this->assertSame( 'http://example.com/watchtheallowedcharacters-~+_.?#=&;,/:%!*stay', wp_sanitize_redirect( 'http://example.com/watchtheallowedcharacters-~+_.?#=&;,/:%!*stay' ) );
		$this->assertSame( 'http://example.com/watchtheutf8convert%F0%9D%8C%86', wp_sanitize_redirect( "http://example.com/watchtheutf8convert\xf0\x9d\x8c\x86" ) );
		// Nesting checks.
		$this->assertSame( 'http://example.com/watchthecarriagereturngo', wp_sanitize_redirect( 'http://example.com/watchthecarriagereturn%0%0ddgo' ) );
		$this->assertSame( 'http://example.com/watchthecarriagereturngo', wp_sanitize_redirect( 'http://example.com/watchthecarriagereturn%0%0DDgo' ) );
		$this->assertSame( 'http://example.com/whyisthisintheurl/?param[1]=foo', wp_sanitize_redirect( 'http://example.com/whyisthisintheurl/?param[1]=foo' ) );
		$this->assertSame( 'http://[2606:2800:220:6d:26bf:1447:aa7]/', wp_sanitize_redirect( 'http://[2606:2800:220:6d:26bf:1447:aa7]/' ) );
		$this->assertSame( 'http://example.com/search.php?search=(amistillhere)', wp_sanitize_redirect( 'http://example.com/search.php?search=(amistillhere)' ) );
		$this->assertSame( 'http://example.com/@username', wp_sanitize_redirect( 'http://example.com/@username' ) );
	}

	/**
	 * @ticket 36998
	 *
	 * @covers ::wp_sanitize_redirect
	 */
	function test_wp_sanitize_redirect_should_encode_spaces() {
		$this->assertSame( 'http://example.com/test%20spaces', wp_sanitize_redirect( 'http://example.com/test%20spaces' ) );
		$this->assertSame( 'http://example.com/test%20spaces%20in%20url', wp_sanitize_redirect( 'http://example.com/test spaces in url' ) );
	}

	/**
	 * @dataProvider valid_url_provider
	 *
	 * @covers ::wp_validate_redirect
	 */
	function test_wp_validate_redirect_valid_url( $url, $expected ) {
		$this->assertSame( $expected, wp_validate_redirect( $url ) );
	}

	/**
	 * @dataProvider invalid_url_provider
	 *
	 * @covers ::wp_validate_redirect
	 */
	function test_wp_validate_redirect_invalid_url( $url ) {
		$this->assertEquals( false, wp_validate_redirect( $url, false ) );
	}

	function valid_url_provider() {
		return array(
			array( 'http://example.com', 'http://example.com' ),
			array( 'http://example.com/', 'http://example.com/' ),
			array( 'https://example.com/', 'https://example.com/' ),
			array( '//example.com', 'http://example.com' ),
			array( '//example.com/', 'http://example.com/' ),
			array( 'http://example.com/?foo=http://example.com/', 'http://example.com/?foo=http://example.com/' ),
			array( 'http://user@example.com/', 'http://user@example.com/' ),
			array( 'http://user:@example.com/', 'http://user:@example.com/' ),
			array( 'http://user:pass@example.com/', 'http://user:pass@example.com/' ),
			array( " \t\n\r\0\x08\x0Bhttp://example.com", 'http://example.com' ),
			array( " \t\n\r\0\x08\x0B//example.com", 'http://example.com' ),
		);
	}

	function invalid_url_provider() {
		return array(
			// parse_url() fails.
			array( '' ),
			array( 'http://:' ),

			// Non-safelisted domain.
			array( 'http://non-safelisted.example/' ),

			// Non-safelisted domain (leading whitespace).
			array( " \t\n\r\0\x08\x0Bhttp://non-safelisted.example.com" ),
			array( " \t\n\r\0\x08\x0B//non-safelisted.example.com" ),

			// Unsupported schemes.
			array( 'data:text/plain;charset=utf-8,Hello%20World!' ),
			array( 'file:///etc/passwd' ),
			array( 'ftp://example.com/' ),

			// Malformed input.
			array( 'http:example.com' ),
			array( 'http:80' ),
			array( 'http://example.com:1234:5678/' ),
			array( 'http://user:pa:ss@example.com/' ),

			array( 'http://user@@example.com' ),
			array( 'http://user@:example.com' ),
			array( 'http://user?@example.com' ),
			array( 'http://user@?example.com' ),
			array( 'http://user#@example.com' ),
			array( 'http://user@#example.com' ),

			array( 'http://user@@example.com/' ),
			array( 'http://user@:example.com/' ),
			array( 'http://user?@example.com/' ),
			array( 'http://user@?example.com/' ),
			array( 'http://user#@example.com/' ),
			array( 'http://user@#example.com/' ),

			array( 'http://user:pass@@example.com' ),
			array( 'http://user:pass@:example.com' ),
			array( 'http://user:pass?@example.com' ),
			array( 'http://user:pass@?example.com' ),
			array( 'http://user:pass#@example.com' ),
			array( 'http://user:pass@#example.com' ),

			array( 'http://user:pass@@example.com/' ),
			array( 'http://user:pass@:example.com/' ),
			array( 'http://user:pass?@example.com/' ),
			array( 'http://user:pass@?example.com/' ),
			array( 'http://user:pass#@example.com/' ),
			array( 'http://user:pass@#example.com/' ),

			array( 'http://user.pass@@example.com' ),
			array( 'http://user.pass@:example.com' ),
			array( 'http://user.pass?@example.com' ),
			array( 'http://user.pass@?example.com' ),
			array( 'http://user.pass#@example.com' ),
			array( 'http://user.pass@#example.com' ),

			array( 'http://user.pass@@example.com/' ),
			array( 'http://user.pass@:example.com/' ),
			array( 'http://user.pass?@example.com/' ),
			array( 'http://user.pass@?example.com/' ),
			array( 'http://user.pass#@example.com/' ),
			array( 'http://user.pass@#example.com/' ),
		);
	}

	/**
	 * @ticket 47980
	 * @dataProvider relative_url_provider
	 *
	 * @covers ::wp_validate_redirect
	 */
	function test_wp_validate_redirect_relative_url( $current_uri, $url, $expected ) {
		// Backup the global.
		$unset = false;
		if ( ! isset( $_SERVER['REQUEST_URI'] ) ) {
			$unset = true;
		} else {
			$backup_request_uri = $_SERVER['REQUEST_URI'];
		}

		// Set the global to current URI.
		$_SERVER['REQUEST_URI'] = $current_uri;

		$this->assertSame( $expected, wp_validate_redirect( $url, false ) );

		// Delete or reset the global as required.
		if ( $unset ) {
			unset( $_SERVER['REQUEST_URI'] );
		} else {
			$_SERVER['REQUEST_URI'] = $backup_request_uri;
		}
	}

	/**
	 * Data provider for test_wp_validate_redirect_relative_url.
	 *
	 * @return array[] {
	 *      string Current URI (i.e. path and query string only).
	 *      string Redirect requested.
	 *      string Expected destination.
	 * }
	 */
	function relative_url_provider() {
		return array(
			array(
				'/',
				'wp-login.php?loggedout=true',
				'/wp-login.php?loggedout=true',
			),
			array(
				'/src/',
				'wp-login.php?loggedout=true',
				'/src/wp-login.php?loggedout=true',
			),
			array(
				'/wp-admin/settings.php?page=my-plugin',
				'./settings.php?page=my-plugin',
				'/wp-admin/./settings.php?page=my-plugin',
			),
			array(
				'/wp-admin/settings.php?page=my-plugin',
				'/wp-login.php',
				'/wp-login.php',
			),
			array(
				'/wp-admin/settings.php?page=my-plugin',
				'../wp-admin/admin.php?page=my-plugin',
				'/wp-admin/../wp-admin/admin.php?page=my-plugin',
			),
			array(
				'/2019/10/13/my-post',
				'../../',
				'/2019/10/13/../../',
			),
			array(
				'/2019/10/13/my-post',
				'/',
				'/',
			),
		);
	}
}<|MERGE_RESOLUTION|>--- conflicted
+++ resolved
@@ -6,14 +6,8 @@
  * @group redirect
  */
 class Tests_Formatting_Redirect extends WP_UnitTestCase {
-<<<<<<< HEAD
-
-	function setUp() {
-		parent::setUp();
-=======
 	function set_up() {
 		parent::set_up();
->>>>>>> de822e8f
 		add_filter( 'home_url', array( $this, 'home_url' ) );
 	}
 
