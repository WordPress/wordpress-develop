<?php

/**
 * @group formatting
 */
class Tests_Formatting_wpTexturize extends WP_UnitTestCase {
<<<<<<< HEAD

	/**
	 * @covers ::wptexturize
	 */
	function test_dashes() {
=======
	public function test_dashes() {
>>>>>>> 4dea8f59
		$this->assertSame( 'Hey &#8212; boo?', wptexturize( 'Hey -- boo?' ) );
		$this->assertSame( '<a href="http://xx--xx">Hey &#8212; boo?</a>', wptexturize( '<a href="http://xx--xx">Hey -- boo?</a>' ) );
	}

<<<<<<< HEAD
	/**
	 * @covers ::wptexturize
	 */
	function test_disable() {
=======
	public function test_disable() {
>>>>>>> 4dea8f59
		$this->assertSame( '<pre>---&</pre>', wptexturize( '<pre>---&</pre>' ) );
		$this->assertSame( '<pre><code></code>--&</pre>', wptexturize( '<pre><code></code>--&</pre>' ) );

		$this->assertSame( '<code>---&</code>', wptexturize( '<code>---&</code>' ) );
		$this->assertSame( '<kbd>---&</kbd>', wptexturize( '<kbd>---&</kbd>' ) );
		$this->assertSame( '<style>---&</style>', wptexturize( '<style>---&</style>' ) );
		$this->assertSame( '<script>---&</script>', wptexturize( '<script>---&</script>' ) );
		$this->assertSame( '<tt>---&</tt>', wptexturize( '<tt>---&</tt>' ) );

		$this->assertSame( '<code>href="baba"</code> &#8220;baba&#8221;', wptexturize( '<code>href="baba"</code> "baba"' ) );

		$enabled_tags_inside_code = '<code>curl -s <a href="http://x/">baba</a> | grep sfive | cut -d "\"" -f 10 &gt; topmp3.txt</code>';
		$this->assertSame( $enabled_tags_inside_code, wptexturize( $enabled_tags_inside_code ) );

		$double_nest = '<pre>"baba"<code>"baba"<pre></pre></code>"baba"</pre>';
		$this->assertSame( $double_nest, wptexturize( $double_nest ) );

		$invalid_nest = '<pre></code>"baba"</pre>';
		$this->assertSame( $invalid_nest, wptexturize( $invalid_nest ) );

	}

	/**
	 * @ticket 1418
	 *
	 * @covers ::wptexturize
	 */
	public function test_bracketed_quotes_1418() {
		$this->assertSame( '(&#8220;test&#8221;)', wptexturize( '("test")' ) );
		$this->assertSame( '(&#8216;test&#8217;)', wptexturize( "('test')" ) );
		$this->assertSame( '(&#8217;twas)', wptexturize( "('twas)" ) );
	}

	/**
	 * @ticket 3810
	 *
	 * @covers ::wptexturize
	 */
	public function test_bracketed_quotes_3810() {
		$this->assertSame( 'A dog (&#8220;Hubertus&#8221;) was sent out.', wptexturize( 'A dog ("Hubertus") was sent out.' ) );
	}

	/**
	 * @ticket 4539
	 *
	 * @covers ::wptexturize
	 */
	public function test_basic_quotes() {
		$this->assertSame( 'test&#8217;s', wptexturize( 'test\'s' ) );

		$this->assertSame( '&#8216;quoted&#8217;', wptexturize( '\'quoted\'' ) );
		$this->assertSame( '&#8220;quoted&#8221;', wptexturize( '"quoted"' ) );

		$this->assertSame( 'space before &#8216;quoted&#8217; space after', wptexturize( 'space before \'quoted\' space after' ) );
		$this->assertSame( 'space before &#8220;quoted&#8221; space after', wptexturize( 'space before "quoted" space after' ) );

		$this->assertSame( '(&#8216;quoted&#8217;)', wptexturize( '(\'quoted\')' ) );
		$this->assertSame( '{&#8220;quoted&#8221;}', wptexturize( '{"quoted"}' ) );

		$this->assertSame( '&#8216;qu(ot)ed&#8217;', wptexturize( '\'qu(ot)ed\'' ) );
		$this->assertSame( '&#8220;qu{ot}ed&#8221;', wptexturize( '"qu{ot}ed"' ) );

		$this->assertSame( ' &#8216;test&#8217;s quoted&#8217; ', wptexturize( ' \'test\'s quoted\' ' ) );
		$this->assertSame( ' &#8220;test&#8217;s quoted&#8221; ', wptexturize( ' "test\'s quoted" ' ) );
	}

	/**
	 * @ticket 4539
	 * @ticket 15241
	 *
	 * @covers ::wptexturize
	 */
	public function test_full_sentences_with_unmatched_single_quotes() {
		$this->assertSame(
			'That means every moment you&#8217;re working on something without it being in the public it&#8217;s actually dying.',
			wptexturize( "That means every moment you're working on something without it being in the public it's actually dying." )
		);
	}

	/**
	 * @ticket 4539
	 *
	 * @covers ::wptexturize
	 */
	public function test_quotes() {
		$this->assertSame( '&#8220;Quoted String&#8221;', wptexturize( '"Quoted String"' ) );
		// $this->assertSame( 'Here is &#8220;<a href="http://example.com">a test with a link</a>&#8221;', wptexturize( 'Here is "<a href="http://example.com">a test with a link</a>"' ) );
		// $this->assertSame( 'Here is &#8220;<a href="http://example.com">a test with a link and a period</a>&#8221;.', wptexturize( 'Here is "<a href="http://example.com">a test with a link and a period</a>".' ) );
		$this->assertSame( 'Here is &#8220;<a href="http://example.com">a test with a link</a>&#8221; and a space.', wptexturize( 'Here is "<a href="http://example.com">a test with a link</a>" and a space.' ) );
		$this->assertSame( 'Here is &#8220;<a href="http://example.com">a test with a link</a> and some text quoted&#8221;', wptexturize( 'Here is "<a href="http://example.com">a test with a link</a> and some text quoted"' ) );
		// $this->assertSame( 'Here is &#8220;<a href="http://example.com">a test with a link</a>&#8221;, and a comma.', wptexturize( 'Here is "<a href="http://example.com">a test with a link</a>", and a comma.' ) );
		// $this->assertSame( 'Here is &#8220;<a href="http://example.com">a test with a link</a>&#8221;; and a semi-colon.', wptexturize( 'Here is "<a href="http://example.com">a test with a link</a>"; and a semi-colon.' ) );
		// $this->assertSame( 'Here is &#8220;<a href="http://example.com">a test with a link</a>&#8221;- and a dash.', wptexturize( 'Here is "<a href="http://example.com">a test with a link</a>"- and a dash.' ) );
		// $this->assertSame( 'Here is &#8220;<a href="http://example.com">a test with a link</a>&#8221;&#8230; and ellipses.', wptexturize( 'Here is "<a href="http://example.com">a test with a link</a>"... and ellipses.' ) );
		// $this->assertSame( 'Here is &#8220;a test <a href="http://example.com">with a link</a>&#8221;.', wptexturize( 'Here is "a test <a href="http://example.com">with a link</a>".' ) );
		// $this->assertSame( 'Here is &#8220;<a href="http://example.com">a test with a link</a>&#8221;and a work stuck to the end.', wptexturize( 'Here is "<a href="http://example.com">a test with a link</a>"and a work stuck to the end.' ) );
		$this->assertSame( 'A test with a finishing number, &#8220;like 23&#8221;.', wptexturize( 'A test with a finishing number, "like 23".' ) );
		$this->assertSame( 'A test with a number, &#8220;like 62&#8221;, is nice to have.', wptexturize( 'A test with a number, "like 62", is nice to have.' ) );
	}

	/**
	 * @ticket 4539
	 *
	 * @covers ::wptexturize
	 */
	public function test_quotes_before_s() {
		$this->assertSame( 'test&#8217;s', wptexturize( "test's" ) );
		$this->assertSame( '&#8216;test&#8217;s', wptexturize( "'test's" ) );
		$this->assertSame( '&#8216;test&#8217;s&#8217;', wptexturize( "'test's'" ) );
		$this->assertSame( '&#8216;string&#8217;', wptexturize( "'string'" ) );
		$this->assertSame( '&#8216;string&#8217;s&#8217;', wptexturize( "'string's'" ) );
	}

	/**
	 * @ticket 4539
	 *
	 * @covers ::wptexturize
	 */
	public function test_quotes_before_numbers() {
		$this->assertSame( 'Class of &#8217;99', wptexturize( "Class of '99" ) );
		$this->assertSame( 'Class of &#8217;99&#8217;s', wptexturize( "Class of '99's" ) );
		$this->assertSame( '&#8216;Class of &#8217;99&#8217;', wptexturize( "'Class of '99'" ) );
		$this->assertSame( '&#8216;Class of &#8217;99&#8217; ', wptexturize( "'Class of '99' " ) );
		$this->assertSame( '&#8216;Class of &#8217;99&#8217;.', wptexturize( "'Class of '99'." ) );
		$this->assertSame( '&#8216;Class of &#8217;99&#8217;, she said', wptexturize( "'Class of '99', she said" ) );
		$this->assertSame( '&#8216;Class of &#8217;99&#8217;:', wptexturize( "'Class of '99':" ) );
		$this->assertSame( '&#8216;Class of &#8217;99&#8217;;', wptexturize( "'Class of '99';" ) );
		$this->assertSame( '&#8216;Class of &#8217;99&#8217;!', wptexturize( "'Class of '99'!" ) );
		$this->assertSame( '&#8216;Class of &#8217;99&#8217;?', wptexturize( "'Class of '99'?" ) );
		$this->assertSame( '&#8216;Class of &#8217;99&#8217;s&#8217;', wptexturize( "'Class of '99's'" ) );
		$this->assertSame( '&#8216;Class of &#8217;99&#8217;s&#8217;', wptexturize( "'Class of '99&#8217;s'" ) );
		$this->assertSame( '&#8220;Class of 99&#8221;', wptexturize( '"Class of 99"' ) );
		$this->assertSame( '&#8220;Class of &#8217;99&#8221;', wptexturize( "\"Class of '99\"" ) );
		$this->assertSame( '{&#8220;Class of &#8217;99&#8221;}', wptexturize( "{\"Class of '99\"}" ) );
		$this->assertSame( ' &#8220;Class of &#8217;99&#8221; ', wptexturize( " \"Class of '99\" " ) );
		$this->assertSame( ' &#8220;Class of &#8217;99&#8221;.', wptexturize( " \"Class of '99\"." ) );
		$this->assertSame( ' &#8220;Class of &#8217;99&#8221;, she said', wptexturize( " \"Class of '99\", she said" ) );
		$this->assertSame( ' &#8220;Class of &#8217;99&#8221;:', wptexturize( " \"Class of '99\":" ) );
		$this->assertSame( ' &#8220;Class of &#8217;99&#8221;;', wptexturize( " \"Class of '99\";" ) );
		$this->assertSame( ' &#8220;Class of &#8217;99&#8221;!', wptexturize( " \"Class of '99\"!" ) );
		$this->assertSame( ' &#8220;Class of &#8217;99&#8221;?', wptexturize( " \"Class of '99\"?" ) );
		// Not a quotation, may be between two other quotations.
		$this->assertSame( '}&#8221;Class of &#8217;99&#8243;{', wptexturize( "}\"Class of '99\"{" ) );
	}

<<<<<<< HEAD
	/**
	 * @covers ::wptexturize
	 */
	function test_quotes_after_numbers() {
=======
	public function test_quotes_after_numbers() {
>>>>>>> 4dea8f59
		$this->assertSame( 'Class of &#8217;99', wptexturize( "Class of '99" ) );
	}

	/**
	 * @ticket 4539
	 * @ticket 15241
	 *
	 * @covers ::wptexturize
	 */
	public function test_other_html() {
		$this->assertSame( '&#8216;<strong>', wptexturize( "'<strong>" ) );
		// $this->assertSame( '&#8216;<strong>Quoted Text</strong>&#8217;,', wptexturize( "'<strong>Quoted Text</strong>'," ) );
		// $this->assertSame( '&#8220;<strong>Quoted Text</strong>&#8221;,', wptexturize( '"<strong>Quoted Text</strong>",' ) );
	}

<<<<<<< HEAD
	/**
	 * @covers ::wptexturize
	 */
	function test_x() {
		$this->assertSame( '14&#215;24', wptexturize( '14x24' ) );
	}

	/**
	 * @covers ::wptexturize
	 */
	function test_minutes_seconds() {
=======
	public function test_x() {
		$this->assertSame( '14&#215;24', wptexturize( '14x24' ) );
	}

	public function test_minutes_seconds() {
>>>>>>> 4dea8f59
		$this->assertSame( '9&#8242;', wptexturize( '9\'' ) );
		$this->assertSame( '9&#8243;', wptexturize( '9"' ) );

		$this->assertSame( 'a 9&#8242; b', wptexturize( 'a 9\' b' ) );
		$this->assertSame( 'a 9&#8243; b', wptexturize( 'a 9" b' ) );

		$this->assertSame( '&#8220;a 9&#8242; b&#8221;', wptexturize( '"a 9\' b"' ) );
		$this->assertSame( '&#8216;a 9&#8243; b&#8217;', wptexturize( "'a 9\" b'" ) );
	}

	/**
	 * @ticket 8775
	 *
	 * @covers ::wptexturize
	 */
	public function test_wptexturize_quotes_around_numbers() {
		$this->assertSame( '&#8220;12345&#8221;', wptexturize( '"12345"' ) );
		$this->assertSame( '&#8216;12345&#8217;', wptexturize( '\'12345\'' ) );
		$this->assertSame( '&#8220;a 9&#8242; plus a &#8216;9&#8217;, maybe a 9&#8242; &#8216;9&#8217;&#8221;', wptexturize( '"a 9\' plus a \'9\', maybe a 9\' \'9\'"' ) );
		$this->assertSame( '<p>&#8217;99<br />&#8216;123&#8217;<br />&#8217;tis<br />&#8216;s&#8217;</p>', wptexturize( '<p>\'99<br />\'123\'<br />\'tis<br />\'s\'</p>' ) );
	}

	/**
	 * @ticket 8912
	 *
	 * @covers ::wptexturize
	 */
	public function test_wptexturize_html_comments() {
		$this->assertSame( '<!--[if !IE]>--><!--<![endif]-->', wptexturize( '<!--[if !IE]>--><!--<![endif]-->' ) );
		$this->assertSame( '<!--[if !IE]>"a 9\' plus a \'9\', maybe a 9\' \'9\' "<![endif]-->', wptexturize( '<!--[if !IE]>"a 9\' plus a \'9\', maybe a 9\' \'9\' "<![endif]-->' ) );
		$this->assertSame( '<ul><li>Hello.</li><!--<li>Goodbye.</li>--></ul>', wptexturize( '<ul><li>Hello.</li><!--<li>Goodbye.</li>--></ul>' ) );
	}

	/**
	 * @ticket 4539
	 * @ticket 15241
	 *
	 * @covers ::wptexturize
	 */
	public function test_entity_quote_cuddling() {
		$this->assertSame( '&nbsp;&#8220;Testing&#8221;', wptexturize( '&nbsp;"Testing"' ) );
		// $this->assertSame( '&#38;&#8220;Testing&#8221;', wptexturize( '&#38;"Testing"' ) );
	}

	/**
	 * @ticket 22823
	 *
	 * @covers ::wptexturize
	 */
	public function test_apostrophes_before_primes() {
		$this->assertSame( 'WordPress 3.5&#8217;s release date', wptexturize( "WordPress 3.5's release date" ) );
	}

	/**
	 * @ticket 23185
	 *
	 * @covers ::wptexturize
	 */
	public function test_spaces_around_hyphens() {
		$nbsp = "\xC2\xA0";

		$this->assertSame( ' &#8211; ', wptexturize( ' - ' ) );
		$this->assertSame( '&nbsp;&#8211;&nbsp;', wptexturize( '&nbsp;-&nbsp;' ) );
		$this->assertSame( ' &#8211;&nbsp;', wptexturize( ' -&nbsp;' ) );
		$this->assertSame( '&nbsp;&#8211; ', wptexturize( '&nbsp;- ' ) );
		$this->assertSame( "$nbsp&#8211;$nbsp", wptexturize( "$nbsp-$nbsp" ) );
		$this->assertSame( " &#8211;$nbsp", wptexturize( " -$nbsp" ) );
		$this->assertSame( "$nbsp&#8211; ", wptexturize( "$nbsp- " ) );

		$this->assertSame( ' &#8212; ', wptexturize( ' -- ' ) );
		$this->assertSame( '&nbsp;&#8212;&nbsp;', wptexturize( '&nbsp;--&nbsp;' ) );
		$this->assertSame( ' &#8212;&nbsp;', wptexturize( ' --&nbsp;' ) );
		$this->assertSame( '&nbsp;&#8212; ', wptexturize( '&nbsp;-- ' ) );
		$this->assertSame( "$nbsp&#8212;$nbsp", wptexturize( "$nbsp--$nbsp" ) );
		$this->assertSame( " &#8212;$nbsp", wptexturize( " --$nbsp" ) );
		$this->assertSame( "$nbsp&#8212; ", wptexturize( "$nbsp-- " ) );
	}

	/**
	 * @ticket 31030
	 *
	 * @covers ::wptexturize
	 */
	public function test_hyphens_at_start_and_end() {
		$this->assertSame( '&#8211; ', wptexturize( '- ' ) );
		$this->assertSame( '&#8211; &#8211;', wptexturize( '- -' ) );
		$this->assertSame( ' &#8211;', wptexturize( ' -' ) );

		$this->assertSame( '&#8212; ', wptexturize( '-- ' ) );
		$this->assertSame( '&#8212; &#8212;', wptexturize( '-- --' ) );
		$this->assertSame( ' &#8212;', wptexturize( ' --' ) );
	}

	/**
	 * Test spaces around quotes.
	 *
	 * These should never happen, even if the desired output changes some day.
	 *
	 * @ticket 22692
	 *
	 * @covers ::wptexturize
	 */
	public function test_spaces_around_quotes_never() {
		$nbsp = "\xC2\xA0";

		$problem_input  = "$nbsp\"A";
		$problem_output = "$nbsp&#8221;A";

		$this->assertNotEquals( $problem_output, wptexturize( $problem_input ) );
	}

	/**
	 * Test spaces around quotes.
	 *
	 * These are desirable outputs for the current design.
	 *
	 * @ticket 22692
	 * @dataProvider data_spaces_around_quotes
	 *
	 * @covers ::wptexturize
	 */
<<<<<<< HEAD
	function test_spaces_around_quotes( $input, $output ) {
		$this->assertSame( $output, wptexturize( $input ) );
=======
	public function test_spaces_around_quotes( $input, $output ) {
		return $this->assertSame( $output, wptexturize( $input ) );
>>>>>>> 4dea8f59
	}

	public function data_spaces_around_quotes() {
		$nbsp = "\xC2\xA0";
		$pi   = "\xCE\xA0";

		return array(
			array(
				"stop. $nbsp\"A quote after 2 spaces.\"",
				"stop. $nbsp&#8220;A quote after 2 spaces.&#8221;",
			),
			array(
				"stop.$nbsp$nbsp\"A quote after 2 spaces.\"",
				"stop.$nbsp$nbsp&#8220;A quote after 2 spaces.&#8221;",
			),
			array(
				"stop. $nbsp'A quote after 2 spaces.'",
				"stop. $nbsp&#8216;A quote after 2 spaces.&#8217;",
			),
			array(
				"stop.$nbsp$nbsp'A quote after 2 spaces.'",
				"stop.$nbsp$nbsp&#8216;A quote after 2 spaces.&#8217;",
			),
			array(
				'stop. &nbsp;"A quote after 2 spaces."',
				'stop. &nbsp;&#8220;A quote after 2 spaces.&#8221;',
			),
			array(
				'stop.&nbsp;&nbsp;"A quote after 2 spaces."',
				'stop.&nbsp;&nbsp;&#8220;A quote after 2 spaces.&#8221;',
			),
			array(
				"stop. &nbsp;'A quote after 2 spaces.'",
				'stop. &nbsp;&#8216;A quote after 2 spaces.&#8217;',
			),
			array(
				"stop.&nbsp;&nbsp;'A quote after 2 spaces.'",
				'stop.&nbsp;&nbsp;&#8216;A quote after 2 spaces.&#8217;',
			),
			array(
				"Contraction: $pi's",
				"Contraction: $pi&#8217;s",
			),
		);
	}

	/**
	 * Apostrophe before a number always becomes &#8217 (apos);
	 *
	 * Checks all baseline patterns. If anything ever changes in wptexturize(), these tests may fail.
	 *
	 * @ticket 22692
	 * @dataProvider data_apos_before_digits
	 *
	 * @covers ::wptexturize
	 */
<<<<<<< HEAD
	function test_apos_before_digits( $input, $output ) {
		$this->assertSame( $output, wptexturize( $input ) );
=======
	public function test_apos_before_digits( $input, $output ) {
		return $this->assertSame( $output, wptexturize( $input ) );
>>>>>>> 4dea8f59
	}

	public function data_apos_before_digits() {
		return array(
			array(
				"word '99 word",
				'word &#8217;99 word',
			),
			array(
				"word'99 word",
				'word&#8217;99 word',
			),
			array(
				"word '99word",
				'word &#8217;99word',
			),
			array(
				"word'99word",
				'word&#8217;99word',
			),
			array(
				"word '99&#8217;s word", // Appears as a separate but logically superfluous pattern in 3.8.
				'word &#8217;99&#8217;s word',
			),
			array(
				"according to our source, '33 students scored less than 50' on the test.", // Apostrophes and primes have priority over quotes.
				'according to our source, &#8217;33 students scored less than 50&#8242; on the test.',
			),
		);
	}

	/**
	 * Apostrophe after a space or ([{<" becomes &#8216; (opening_single_quote)
	 *
	 * Checks all baseline patterns. If anything ever changes in wptexturize(), these tests may fail.
	 *
	 * @ticket 22692
	 * @dataProvider data_opening_single_quote
	 *
	 * @covers ::wptexturize
	 */
<<<<<<< HEAD
	function test_opening_single_quote( $input, $output ) {
		$this->assertSame( $output, wptexturize( $input ) );
=======
	public function test_opening_single_quote( $input, $output ) {
		return $this->assertSame( $output, wptexturize( $input ) );
>>>>>>> 4dea8f59
	}

	public function data_opening_single_quote() {
		return array(
			array(
				"word 'word word",
				'word &#8216;word word',
			),
			array(
				"word ('word word",
				'word (&#8216;word word',
			),
			array(
				"word ['word word",
				'word [&#8216;word word',
			),
			array(
				"word <'word word",    // Invalid HTML.
				"word <'word word",
			),
			array(
				"word &lt;'word word", // Valid HTML input makes curly quotes.
				'word &lt;&#8216;word word',
			),
			array(
				"word {'word word",
				'word {&#8216;word word',
			),
			array(
				"word \"'word word",
				'word &#8220;&#8216;word word', // Two opening quotes.
			),
			array(
				"'word word",
				'&#8216;word word',
			),
			array(
				"word('word word",
				'word(&#8216;word word',
			),
			array(
				"word['word word",
				'word[&#8216;word word',
			),
			array(
				"word<'word word",
				"word<'word word",
			),
			array(
				"word&lt;'word word",
				'word&lt;&#8216;word word',
			),
			array(
				"word{'word word",
				'word{&#8216;word word',
			),
			array(
				"word\"'word word",
				'word&#8221;&#8216;word word', // Closing quote, then opening quote.
			),
			array(
				"word ' word word",
				'word &#8216; word word',
			),
			array(
				"word (' word word",
				'word (&#8216; word word',
			),
			array(
				"word [' word word",
				'word [&#8216; word word',
			),
			array(
				"word <' word word",
				"word <' word word",
			),
			array(
				"word &lt;' word word",
				'word &lt;&#8216; word word',
			),
			array(
				"word {' word word",
				'word {&#8216; word word',
			),
			array(
				"word \"' word word",
				'word &#8220;&#8216; word word', // Two opening quotes.
			),
			array(
				"' word word",
				'&#8216; word word',
			),
			array(
				"word(' word word",
				'word(&#8216; word word',
			),
			array(
				"word[' word word",
				'word[&#8216; word word',
			),
			array(
				"word<' word word",
				"word<' word word",
			),
			array(
				"word&lt;' word word",
				'word&lt;&#8216; word word',
			),
			array(
				"word{' word word",
				'word{&#8216; word word',
			),
			array(
				"word\"' word word",
				'word&#8221;&#8216; word word', // Closing quote, then opening quote.
			),
		);
	}

	/**
	 * Double quote after a number becomes &#8243; (double_prime)
	 *
	 * Checks all baseline patterns. If anything ever changes in wptexturize(), these tests may fail.
	 *
	 * @ticket 22692
	 * @dataProvider data_double_prime
	 *
	 * @covers ::wptexturize
	 */
<<<<<<< HEAD
	function test_double_prime( $input, $output ) {
		$this->assertSame( $output, wptexturize( $input ) );
=======
	public function test_double_prime( $input, $output ) {
		return $this->assertSame( $output, wptexturize( $input ) );
>>>>>>> 4dea8f59
	}

	public function data_double_prime() {
		return array(
			array(
				'word 99" word',
				'word 99&#8243; word',
			),
			array(
				'word 99"word',
				'word 99&#8243;word',
			),
			array(
				'word99" word',
				'word99&#8243; word',
			),
			array(
				'word99"word',
				'word99&#8243;word',
			),
		);
	}

	/**
	 * Apostrophe after a number becomes &#8242; (prime)
	 *
	 * Checks all baseline patterns. If anything ever changes in wptexturize(), these tests may fail.
	 *
	 * @ticket 22692
	 * @dataProvider data_single_prime
	 *
	 * @covers ::wptexturize
	 */
<<<<<<< HEAD
	function test_single_prime( $input, $output ) {
		$this->assertSame( $output, wptexturize( $input ) );
=======
	public function test_single_prime( $input, $output ) {
		return $this->assertSame( $output, wptexturize( $input ) );
>>>>>>> 4dea8f59
	}

	public function data_single_prime() {
		return array(
			array(
				"word 99' word",
				'word 99&#8242; word',
			),
			array(
				"word 99'word", // Not a prime anymore. Apostrophes get priority.
				'word 99&#8217;word',
			),
			array(
				"word99' word",
				'word99&#8242; word',
			),
			array(
				"word99'word",  // Not a prime anymore.
				'word99&#8217;word',
			),
		);
	}

	/**
	 * Apostrophe "in a word" becomes &#8217; (apos)
	 *
	 * Checks all baseline patterns. If anything ever changes in wptexturize(), these tests may fail.
	 *
	 * @ticket 22692
	 * @dataProvider data_contractions
	 *
	 * @covers ::wptexturize
	 */
<<<<<<< HEAD
	function test_contractions( $input, $output ) {
		$this->assertSame( $output, wptexturize( $input ) );
=======
	public function test_contractions( $input, $output ) {
		return $this->assertSame( $output, wptexturize( $input ) );
>>>>>>> 4dea8f59
	}

	public function data_contractions() {
		return array(
			array(
				"word word's word",
				'word word&#8217;s word',
			),
			array(
				"word'[ word", // Apostrophes are never followed by opening punctuation.
				"word'[ word",
			),
			array(
				"word'( word",
				"word'( word",
			),
			array(
				"word'{ word",
				"word'{ word",
			),
			array(
				"word'&lt; word",
				"word'&lt; word",
			),
			array(
				"word'< word", // Invalid HTML input does trigger the apos pattern.
				'word&#8217;< word',
			),
		);
	}

	/**
	 * Double quote after a space or ([-{< becomes &#8220; (opening_quote) if not followed by spaces
	 *
	 * Checks all baseline patterns. If anything ever changes in wptexturize(), these tests may fail.
	 *
	 * @ticket 22692
	 * @dataProvider data_opening_quote
	 *
	 * @covers ::wptexturize
	 */
<<<<<<< HEAD
	function test_opening_quote( $input, $output ) {
		$this->assertSame( $output, wptexturize( $input ) );
=======
	public function test_opening_quote( $input, $output ) {
		return $this->assertSame( $output, wptexturize( $input ) );
>>>>>>> 4dea8f59
	}

	public function data_opening_quote() {
		return array(
			array(
				'word "word word',
				'word &#8220;word word',
			),
			array(
				'word ("word word',
				'word (&#8220;word word',
			),
			array(
				'word ["word word',
				'word [&#8220;word word',
			),
			array(
				'word <"word word', // Invalid HTML.
				'word <"word word',
			),
			array(
				'word &lt;"word word',
				'word &lt;&#8220;word word',
			),
			array(
				'word {"word word',
				'word {&#8220;word word',
			),
			array(
				'word -"word word',
				'word -&#8220;word word',
			),
			array(
				'word-"word word',
				'word-&#8220;word word',
			),
			array(
				'"word word',
				'&#8220;word word',
			),
			array(
				'word("word word',
				'word(&#8220;word word',
			),
			array(
				'word["word word',
				'word[&#8220;word word',
			),
			array(
				'word<"word word',
				'word<"word word',
			),
			array(
				'word&lt;"word word',
				'word&lt;&#8220;word word',
			),
			array(
				'word{"word word',
				'word{&#8220;word word',
			),
			array(
				'word "99 word',
				'word &#8220;99 word',
			),
		);
	}

	/**
	 * Double quote becomes &#8221; (closing_quote) unless it is already converted to double_prime or opening_quote.
	 *
	 * Checks all baseline patterns. If anything ever changes in wptexturize(), these tests may fail.
	 *
	 * @ticket 22692
	 * @dataProvider data_closing_quote
	 *
	 * @covers ::wptexturize
	 */
<<<<<<< HEAD
	function test_closing_quote( $input, $output ) {
		$this->assertSame( $output, wptexturize( $input ) );
=======
	public function test_closing_quote( $input, $output ) {
		return $this->assertSame( $output, wptexturize( $input ) );
>>>>>>> 4dea8f59
	}

	public function data_closing_quote() {
		return array(
			array(
				'word word" word',
				'word word&#8221; word',
			),
			array(
				'word word") word',
				'word word&#8221;) word',
			),
			array(
				'word word"] word',
				'word word&#8221;] word',
			),
			array(
				'word word"} word',
				'word word&#8221;} word',
			),
			array(
				'word word"> word',    // Invalid HTML input?
				'word word&#8221;> word',
			),
			array(
				'word word"&gt; word', // Valid HTML should work.
				'word word&#8221;&gt; word',
			),
			array(
				'word word"',
				'word word&#8221;',
			),
			array(
				'word word"word',
				'word word&#8221;word',
			),
			array(
				'word"word"word',
				'word&#8221;word&#8221;word',
			),
			array(
				'test sentence".',
				'test sentence&#8221;.',
			),
			array(
				'test sentence",',
				'test sentence&#8221;,',
			),
			array(
				'test sentence":',
				'test sentence&#8221;:',
			),
			array(
				'test sentence";',
				'test sentence&#8221;;',
			),
			array(
				'test sentence"!',
				'test sentence&#8221;!',
			),
			array(
				'test sentence"?',
				'test sentence&#8221;?',
			),
			array(
				'test sentence."',
				'test sentence.&#8221;',
			),
			array(
				'test sentence". word',
				'test sentence&#8221;. word',
			),
			array(
				'test sentence." word',
				'test sentence.&#8221; word',
			),
		);
	}

	/**
	 * Test that single quotes followed by a space or .,-)}]> become &#8217; (closing_single_quote)
	 *
	 * Checks all baseline patterns. If anything ever changes in wptexturize(), these tests may fail.
	 *
	 * @ticket 22692
	 * @dataProvider data_closing_single_quote
	 *
	 * @covers ::wptexturize
	 */
<<<<<<< HEAD
	function test_closing_single_quote( $input, $output ) {
		$this->assertSame( $output, wptexturize( $input ) );
=======
	public function test_closing_single_quote( $input, $output ) {
		return $this->assertSame( $output, wptexturize( $input ) );
>>>>>>> 4dea8f59
	}

	public function data_closing_single_quote() {
		return array(
			array(
				"word word' word",
				'word word&#8217; word',
			),
			array(
				"word word'. word",
				'word word&#8217;. word',
			),
			array(
				"word word'.word",
				'word word&#8217;.word',
			),
			array(
				"word word', she said",
				'word word&#8217;, she said',
			),
			array(
				"word word': word",
				'word word&#8217;: word',
			),
			array(
				"word word'; word",
				'word word&#8217;; word',
			),
			array(
				"word word'! word",
				'word word&#8217;! word',
			),
			array(
				"word word'? word",
				'word word&#8217;? word',
			),
			array(
				"word word'- word",
				'word word&#8217;- word',
			),
			array(
				"word word') word",
				'word word&#8217;) word',
			),
			array(
				"word word'} word",
				'word word&#8217;} word',
			),
			array(
				"word word'] word",
				'word word&#8217;] word',
			),
			array(
				"word word'&gt; word",
				'word word&#8217;&gt; word',
			),
			array(
				"word word'",
				'word word&#8217;',
			),
			array(
				"test sentence'.",
				'test sentence&#8217;.',
			),
			array(
				"test sentence.'",
				'test sentence.&#8217;',
			),
			array(
				"test sentence'. word",
				'test sentence&#8217;. word',
			),
			array(
				"test sentence.' word",
				'test sentence.&#8217; word',
			),
		);
	}

	/**
	 * Tests multiplication.
	 *
	 * Checks all baseline patterns. If anything ever changes in wptexturize(), these tests may fail.
	 *
	 * @ticket 22692
	 * @ticket 30445
	 * @dataProvider data_multiplication
	 *
	 * @covers ::wptexturize
	 */
<<<<<<< HEAD
	function test_multiplication( $input, $output ) {
		$this->assertSame( $output, wptexturize( $input ) );
=======
	public function test_multiplication( $input, $output ) {
		return $this->assertSame( $output, wptexturize( $input ) );
>>>>>>> 4dea8f59
	}

	public function data_multiplication() {
		return array(
			array(
				'9x9',
				'9&#215;9',
			),
			array(
				'12x34',
				'12&#215;34',
			),
			array(
				'-123x1=-123',
				'-123&#215;1=-123',
			),
			// @ticket 30445
			array(
				'-123x-1',
				'-123x-1',
			),
			array(
				'0.675x1=0.675',
				'0.675&#215;1=0.675',
			),
			array(
				'9 x 9',
				'9 x 9',
			),
			array(
				'0x70',
				'0x70',
			),
			array(
				'3x2x1x0',
				'3x2x1x0',
			),
		);
	}

	/**
	 * Test ampersands. & always becomes &#038; unless it is followed by # or ;
	 *
	 * Checks all baseline patterns. If anything ever changes in wptexturize(), these tests may fail.
	 *
	 * @ticket 22692
	 * @dataProvider data_ampersand
	 *
	 * @covers ::wptexturize
	 */
<<<<<<< HEAD
	function test_ampersand( $input, $output ) {
		$this->assertSame( $output, wptexturize( $input ) );
=======
	public function test_ampersand( $input, $output ) {
		return $this->assertSame( $output, wptexturize( $input ) );
>>>>>>> 4dea8f59
	}

	public function data_ampersand() {
		return array(
			array(
				'word & word',
				'word &#038; word',
			),
			array(
				'word&word',
				'word&#038;word',
			),
			array(
				'word &nbsp; word',
				'word &nbsp; word',
			),
			array(
				'word &#038; word',
				'word &#038; word',
			),
			array(
				'word &#xabc; word',
				'word &#xabc; word',
			),
			array(
				'word &#X394; word',
				'word &#X394; word',
			),
			array(
				'word &# word',
				'word &#038;# word',
			),
			array(
				'word &44; word',
				'word &44; word',
			),
			array(
				'word &&amp; word',
				'word &#038;&amp; word',
			),
			array(
				'word &!amp; word',
				'word &#038;!amp; word',
			),
			array(
				'word &#',
				'word &#038;#',
			),
			array(
				'word &',
				'word &#038;',
			),
		);
	}

	/**
	 * Test "cockney" phrases, which begin with an apostrophe instead of an opening single quote.
	 *
	 * Checks all baseline patterns. If anything ever changes in wptexturize(), these tests may fail.
	 *
	 * @ticket 22692
	 * @dataProvider data_cockney
	 *
	 * @covers ::wptexturize
	 */
<<<<<<< HEAD
	function test_cockney( $input, $output ) {
		$this->assertSame( $output, wptexturize( $input ) );
=======
	public function test_cockney( $input, $output ) {
		return $this->assertSame( $output, wptexturize( $input ) );
>>>>>>> 4dea8f59
	}

	public function data_cockney() {
		return array(
			array(
				"word 'tain't word",
				'word &#8217;tain&#8217;t word',
			),
			array(
				"word 'twere word",
				'word &#8217;twere word',
			),
			array(
				"word 'twas word",
				'word &#8217;twas word',
			),
			array(
				"word 'tis word",
				'word &#8217;tis word',
			),
			array(
				"word 'twill word",
				'word &#8217;twill word',
			),
			array(
				"word 'til word",
				'word &#8217;til word',
			),
			array(
				"word 'bout word",
				'word &#8217;bout word',
			),
			array(
				"word 'nuff word",
				'word &#8217;nuff word',
			),
			array(
				"word 'round word",
				'word &#8217;round word',
			),
			array(
				"word 'cause word",
				'word &#8217;cause word',
			),
			array(
				"word 'em word",
				'word &#8217;em word',
			),
		);
	}

	/**
	 * Test smart dashes.
	 *
	 * Checks all baseline patterns. If anything ever changes in wptexturize(), these tests may fail.
	 *
	 * @ticket 22692
	 * @dataProvider data_smart_dashes
	 *
	 * @covers ::wptexturize
	 */
<<<<<<< HEAD
	function test_smart_dashes( $input, $output ) {
		$this->assertSame( $output, wptexturize( $input ) );
=======
	public function test_smart_dashes( $input, $output ) {
		return $this->assertSame( $output, wptexturize( $input ) );
>>>>>>> 4dea8f59
	}

	public function data_smart_dashes() {
		return array(
			array(
				'word --- word',
				'word &#8212; word',
			),
			array(
				'word---word',
				'word&#8212;word',
			),
			array(
				'word -- word',
				'word &#8212; word',
			),
			array(
				'word--word',
				'word&#8211;word',
			),
			array(
				'word - word',
				'word &#8211; word',
			),
			array(
				'word-word',
				'word-word',
			),
			array(
				'word xn&#8211; word',
				'word xn&#8211; word',
			),
			array(
				'wordxn&#8211;word',
				'wordxn&#8211;word',
			),
			array(
				'wordxn--word',
				'wordxn--word',
			),
		);
	}

	/**
	 * Test miscellaneous static replacements.
	 *
	 * Checks all baseline patterns. If anything ever changes in wptexturize(), these tests may fail.
	 *
	 * @ticket 22692
	 * @dataProvider data_misc_static_replacements
	 *
	 * @covers ::wptexturize
	 */
<<<<<<< HEAD
	function test_misc_static_replacements( $input, $output ) {
		$this->assertSame( $output, wptexturize( $input ) );
=======
	public function test_misc_static_replacements( $input, $output ) {
		return $this->assertSame( $output, wptexturize( $input ) );
>>>>>>> 4dea8f59
	}

	public function data_misc_static_replacements() {
		return array(
			array(
				'word ... word',
				'word &#8230; word',
			),
			array(
				'word...word',
				'word&#8230;word',
			),
			array(
				'word `` word',
				'word &#8220; word',
			),
			array(
				'word``word',
				'word&#8220;word',
			),
			array(
				"word '' word",
				'word &#8221; word',
			),
			array(
				"word''word",
				'word&#8221;word',
			),
			array(
				'word (tm) word',
				'word &#8482; word',
			),
			array(
				'word (tm)word',
				'word &#8482;word',
			),
			array(
				'word(tm) word',
				'word(tm) word',
			),
			array(
				'word(tm)word',
				'word(tm)word',
			),
		);
	}

	/**
	 * Numbers inside of matching quotes get curly quotes instead of apostrophes and primes.
	 *
	 * @ticket 8775
	 * @dataProvider data_quoted_numbers
	 *
	 * @covers ::wptexturize
	 */
<<<<<<< HEAD
	function test_quoted_numbers( $input, $output ) {
		$this->assertSame( $output, wptexturize( $input ) );
=======
	public function test_quoted_numbers( $input, $output ) {
		return $this->assertSame( $output, wptexturize( $input ) );
>>>>>>> 4dea8f59
	}

	public function data_quoted_numbers() {
		return array(
			array(
				'word "42.00" word',
				'word &#8220;42.00&#8221; word',
			),
			array(
				'word "42.00"word',
				'word &#8220;42.00&#8221;word',
			),
			array(
				"word '42.00' word",
				'word &#8216;42.00&#8217; word',
			),
			array(
				"word '42.00'word",
				'word &#8216;42.00&#8217;word',
			),
			array(
				'word "42" word',
				'word &#8220;42&#8221; word',
			),
			array(
				'word "42,00" word',
				'word &#8220;42,00&#8221; word',
			),
			array(
				'word "4,242.00" word',
				'word &#8220;4,242.00&#8221; word',
			),
			array(
				"word '99's word",
				'word &#8217;99&#8217;s word',
			),
			array(
				"word '99'samsonite",
				'word &#8217;99&#8217;samsonite',
			),
		);
	}

	/**
	 * Quotations should be allowed to have dashes around them.
	 *
	 * @ticket 20342
	 * @dataProvider data_quotes_and_dashes
	 *
	 * @covers ::wptexturize
	 */
<<<<<<< HEAD
	function test_quotes_and_dashes( $input, $output ) {
		$this->assertSame( $output, wptexturize( $input ) );
=======
	public function test_quotes_and_dashes( $input, $output ) {
		return $this->assertSame( $output, wptexturize( $input ) );
>>>>>>> 4dea8f59
	}

	public function data_quotes_and_dashes() {
		return array(
			array(
				'word---"quote"',
				'word&#8212;&#8220;quote&#8221;',
			),
			array(
				'word--"quote"',
				'word&#8211;&#8220;quote&#8221;',
			),
			array(
				'word-"quote"',
				'word-&#8220;quote&#8221;',
			),
			array(
				"word---'quote'",
				'word&#8212;&#8216;quote&#8217;',
			),
			array(
				"word--'quote'",
				'word&#8211;&#8216;quote&#8217;',
			),
			array(
				"word-'quote'",
				'word-&#8216;quote&#8217;',
			),
			array(
				'"quote"---word',
				'&#8220;quote&#8221;&#8212;word',
			),
			array(
				'"quote"--word',
				'&#8220;quote&#8221;&#8211;word',
			),
			array(
				'"quote"-word',
				'&#8220;quote&#8221;-word',
			),
			array(
				"'quote'---word",
				'&#8216;quote&#8217;&#8212;word',
			),
			array(
				"'quote'--word",
				'&#8216;quote&#8217;&#8211;word',
			),
			array(
				"'quote'-word",
				'&#8216;quote&#8217;-word',
			),
		);
	}

	/**
	 * Test HTML and shortcode avoidance.
	 *
	 * @ticket 12690
	 * @dataProvider data_tag_avoidance
	 *
	 * @covers ::wptexturize
	 */
<<<<<<< HEAD
	function test_tag_avoidance( $input, $output ) {
		$this->assertSame( $output, wptexturize( $input ) );
=======
	public function test_tag_avoidance( $input, $output ) {
		return $this->assertSame( $output, wptexturize( $input ) );
>>>>>>> 4dea8f59
	}

	public function data_tag_avoidance() {
		return array(
			array(
				'[ ... ]',
				'[ &#8230; ]',
			),
			array(
				'[ is it wise to <a title="allow user content ] here? hmm"> maybe </a> ]',
				'[ is it wise to <a title="allow user content ] here? hmm"> maybe </a> ]',
			),
			array(
				'[is it wise to <a title="allow user content ] here? hmm"> maybe </a> ]',
				'[is it wise to <a title="allow user content ] here? hmm"> maybe </a> ]',
			),
			array(
				'[caption - is it wise to <a title="allow user content ] here? hmm"> maybe </a> ]',
				'[caption &#8211; is it wise to <a title="allow user content ] here? hmm"> maybe </a> ]',
			),
			array(
				'[ photos by <a href="http://example.com/?a[]=1&a[]=2"> this guy & that guy </a> ]',
				'[ photos by <a href="http://example.com/?a[]=1&#038;a[]=2"> this guy &#038; that guy </a> ]',
			),
			array(
				'[photos by <a href="http://example.com/?a[]=1&a[]=2"> this guy & that guy </a>]',
				'[photos by <a href="http://example.com/?a[]=1&#038;a[]=2"> this guy &#038; that guy </a>]',
			),
			array(
				'& <script>&&</script>',
				'&#038; <script>&&</script>',
			),
			array(
				'[gallery ...]',
				'[gallery ...]',
			),
			array(
				'[[gallery ...]', // This tag is still valid.
				'[[gallery ...]',
			),
			array(
				'[gallery ...]]', // This tag is also valid.
				'[gallery ...]]',
			),
			array(
				'[/gallery ...]', // This would actually be ignored by the shortcode system.
				'[/gallery ...]', // The decision to not texturize it is intentional, if not correct.
			),
			array(
				'[[gallery]]...[[/gallery]]', // Shortcode parsing will ignore the inner ']...[' part and treat this as a single escaped shortcode.
				'[[gallery]]&#8230;[[/gallery]]',
			),
			array(
				'[[[gallery]]]...[[[/gallery]]]', // Again, shortcode parsing matches, but only the '[[gallery]' and '[/gallery]]' parts.
				'[[[gallery]]]&#8230;[[[/gallery]]]',
			),
			array(
				'[gallery ...',
				'[gallery &#8230;',
			),
			array(
				'[gallery <br ... /> ...]', // This tag is still valid. Shortcode 'attributes' are not considered
				'[gallery <br ... /> ...]', // in the initial parsing of shortcodes, and HTML is allowed.
			),
			array(
				'<br [gallery ...] ... />',
				'<br [gallery ...] ... />',
			),
			array(
				'<br [gallery ...] ... /',
				'<br [gallery ...] ... /',
			),
			array(
				'<br ... />',
				'<br ... />',
			),
			array(
				'<br ... />...<br ... />',
				'<br ... />&#8230;<br ... />',
			),
			array(
				'[gallery ...]...[gallery ...]',
				'[gallery ...]&#8230;[gallery ...]',
			),
			array(
				'[[gallery ...]]',
				'[[gallery ...]]',
			),
			array(
				'[[gallery ...]',
				'[[gallery ...]',
			),
			array(
				'[gallery ...]]',
				'[gallery ...]]',
			),
			array(
				'[/gallery ...]]',
				'[/gallery ...]]',
			),
			array(
				'[[gallery <br ... /> ...]]', // This gets parsed as an escaped shortcode with embedded HTML. Brains may explode.
				'[[gallery <br ... /> ...]]',
			),
			array(
				'<br [[gallery ...]] ... />',
				'<br [[gallery ...]] ... />',
			),
			array(
				'<br [[gallery ...]] ... /',
				'<br [[gallery ...]] ... /',
			),
			array(
				'[[gallery ...]]...[[gallery ...]]',
				'[[gallery ...]]&#8230;[[gallery ...]]',
			),
			array(
				'[[gallery ...]...[/gallery]]',
				'[[gallery ...]&#8230;[/gallery]]',
			),
			array(
				'<!-- ... -->',
				'<!-- ... -->',
			),
			array(
				'<!--...-->',
				'<!--...-->',
			),
			array(
				'<!-- ... -- > ...',
				'<!-- ... -- > ...',
			),
			array(
				'<!-- ...', // An unclosed comment is still a comment.
				'<!-- ...',
			),
			array(
				'a<!-->b', // Browsers seem to allow this.
				'a<!-->b',
			),
			array(
				'a<!--->b',
				'a<!--->b',
			),
			array(
				'a<!---->b',
				'a<!---->b',
			),
			array(
				'a<!----->b',
				'a<!----->b',
			),
			array(
				'a<!-- c --->b',
				'a<!-- c --->b',
			),
			array(
				'a<!-- c -- d -->b',
				'a<!-- c -- d -->b',
			),
			array(
				'a<!-- <!-- c --> -->b<!-- close -->',
				'a<!-- <!-- c --> &#8211;>b<!-- close -->',
			),
			array(
				'<!-- <br /> [gallery] ... -->',
				'<!-- <br /> [gallery] ... -->',
			),
			array(
				'...<!-- ... -->...',
				'&#8230;<!-- ... -->&#8230;',
			),
			array(
				'[gallery ...]...<!-- ... -->...<br ... />',
				'[gallery ...]&#8230;<!-- ... -->&#8230;<br ... />',
			),
			array(
				'<ul><li>Hello.</li><!--<li>Goodbye.</li>--></ul>',
				'<ul><li>Hello.</li><!--<li>Goodbye.</li>--></ul>',
			),
			array(
				'word <img src="http://example.com/wp-content/uploads/2014/06/image-300x216.gif" /> word', // Ensure we are not corrupting image URLs.
				'word <img src="http://example.com/wp-content/uploads/2014/06/image-300x216.gif" /> word',
			),
			array(
				'[ do texturize "[quote]" here ]',
				'[ do texturize &#8220;[quote]&#8221; here ]',
			),
			array(
				'[ regex catches this <a href="[quote]">here</a> ]',
				'[ regex catches this <a href="[quote]">here</a> ]',
			),
			array(
				'[ but also catches the <b>styled "[quote]" here</b> ]',
				'[ but also catches the <b>styled &#8220;[quote]&#8221; here</b> ]',
			),
			array(
				'[Let\'s get crazy<input>[caption code="<a href=\'?a[]=100\'>hello</a>"]</input>world]', // [caption] shortcode is invalid here because it contains '[]' chars.
				'[Let&#8217;s get crazy<input>[caption code=&#8221;<a href=\'?a[]=100\'>hello</a>&#8220;]</input>world]',
			),
			array(
				'<> ... <>',
				'<> &#8230; <>',
			),
			array(
				'<> ... <> ... >',
				'<> &#8230; <> &#8230; >',
			),
			array(
				'<> ... < ... > ... <>',
				'<> &#8230; < ... > &#8230; <>',
			),
		);
	}

	/**
	 * Year abbreviations consist of exactly two digits.
	 *
	 * @ticket 26850
	 * @dataProvider data_year_abbr
	 *
	 * @covers ::wptexturize
	 */
<<<<<<< HEAD
	function test_year_abbr( $input, $output ) {
		$this->assertSame( $output, wptexturize( $input ) );
=======
	public function test_year_abbr( $input, $output ) {
		return $this->assertSame( $output, wptexturize( $input ) );
>>>>>>> 4dea8f59
	}

	public function data_year_abbr() {
		return array(
			array(
				"word '99 word",
				'word &#8217;99 word',
			),
			array(
				"word '99. word",
				'word &#8217;99. word',
			),
			array(
				"word '99, word",
				'word &#8217;99, word',
			),
			array(
				"word '99; word",
				'word &#8217;99; word',
			),
			array(
				"word '99' word", // For this pattern, prime doesn't make sense. Should get apos and a closing quote.
				'word &#8217;99&#8217; word',
			),
			array(
				"word '99'. word",
				'word &#8217;99&#8217;. word',
			),
			array(
				"word '99', word",
				'word &#8217;99&#8217;, word',
			),
			array(
				"word '99.' word",
				'word &#8217;99.&#8217; word',
			),
			array(
				"word '99",
				'word &#8217;99',
			),
			array(
				"'99 word",
				'&#8217;99 word',
			),
			array(
				"word '999 word", // Does not match the apos pattern, should be opening quote.
				'word &#8216;999 word',
			),
			array(
				"word '99% word",
				'word &#8216;99% word',
			),
			array(
				"word '9 word",
				'word &#8216;9 word',
			),
			array(
				"word '99.9 word",
				'word &#8216;99.9 word',
			),
			array(
				"word '999",
				'word &#8216;999',
			),
			array(
				"word '9",
				'word &#8216;9',
			),
			array(
				"in '4 years, 3 months,' Obama cut the deficit",
				'in &#8216;4 years, 3 months,&#8217; Obama cut the deficit',
			),
			array(
				"testing's '4' through 'quotes'",
				'testing&#8217;s &#8216;4&#8217; through &#8216;quotes&#8217;',
			),
		);
	}

	/**
	 * Make sure translation actually works.
	 *
	 * Also make sure apostrophes and closing quotes aren't being confused by default.
	 *
	 * @ticket 27426
	 * @dataProvider data_translate
	 *
	 * @covers ::wptexturize
	 */
	public function test_translate( $input, $output ) {
		add_filter( 'gettext_with_context', array( $this, 'filter_translate' ), 10, 4 );

		$result = wptexturize( $input, true );

		remove_filter( 'gettext_with_context', array( $this, 'filter_translate' ), 10, 4 );
		wptexturize( 'reset', true );

		$this->assertSame( $output, $result );
	}

	public function filter_translate( $translations, $text, $context, $domain ) {
		switch ( $text ) {
			case '&#8211;':
				return '!endash!';
			case '&#8212;':
				return '!emdash!';
			case '&#8216;':
				return '!openq1!';
			case '&#8217;':
				if ( 'apostrophe' === $context ) {
					return '!apos!';
				} else {
					return '!closeq1!';
				}
			case '&#8220;':
				return '!openq2!';
			case '&#8221;':
				return '!closeq2!';
			case '&#8242;':
				return '!prime1!';
			case '&#8243;':
				return '!prime2!';
			case '&#8217;tain&#8217;t,&#8217;twere,&#8217;twas,&#8217;tis,&#8217;twill,&#8217;til,&#8217;bout,&#8217;nuff,&#8217;round,&#8217;cause,&#8217;em':
				return '!apos!tain!apos!t,!apos!twere,!apos!twas,!apos!tis,!apos!twill,!apos!til,!apos!bout,!apos!nuff,!apos!round,!apos!cause,!apos!em';
			default:
				return $translations;
		}
	}

	public function data_translate() {
		return array(
			array(
				"word '99 word",
				'word !apos!99 word',
			),
			array(
				"word'99 word",
				'word!apos!99 word',
			),
			array(
				"word 'test sentence' word",
				'word !openq1!test sentence!closeq1! word',
			),
			array(
				"'test sentence'",
				'!openq1!test sentence!closeq1!',
			),
			array(
				'word "test sentence" word',
				'word !openq2!test sentence!closeq2! word',
			),
			array(
				'"test sentence"',
				'!openq2!test sentence!closeq2!',
			),
			array(
				"word 'word word",
				'word !openq1!word word',
			),
			array(
				"word ('word word",
				'word (!openq1!word word',
			),
			array(
				"word ['word word",
				'word [!openq1!word word',
			),
			array(
				'word 99" word',
				'word 99!prime2! word',
			),
			array(
				'word 99"word',
				'word 99!prime2!word',
			),
			array(
				'word99" word',
				'word99!prime2! word',
			),
			array(
				'word99"word',
				'word99!prime2!word',
			),
			array(
				"word 99' word",
				'word 99!prime1! word',
			),
			array(
				"word99' word",
				'word99!prime1! word',
			),
			array(
				"word word's word",
				'word word!apos!s word',
			),
			array(
				"word word'. word",
				'word word!closeq1!. word',
			),
			array(
				"word ]'. word",
				'word ]!closeq1!. word',
			),
			array(
				'word "word word',
				'word !openq2!word word',
			),
			array(
				'word ("word word',
				'word (!openq2!word word',
			),
			array(
				'word ["word word',
				'word [!openq2!word word',
			),
			array(
				'word word" word',
				'word word!closeq2! word',
			),
			array(
				'word word") word',
				'word word!closeq2!) word',
			),
			array(
				'word word"] word',
				'word word!closeq2!] word',
			),
			array(
				'word word"',
				'word word!closeq2!',
			),
			array(
				'word word"word',
				'word word!closeq2!word',
			),
			array(
				'test sentence".',
				'test sentence!closeq2!.',
			),
			array(
				'test sentence."',
				'test sentence.!closeq2!',
			),
			array(
				'test sentence." word',
				'test sentence.!closeq2! word',
			),
			array(
				"word word' word",
				'word word!closeq1! word',
			),
			array(
				"word word'. word",
				'word word!closeq1!. word',
			),
			array(
				"word word'.word",
				'word word!closeq1!.word',
			),
			array(
				"word word'",
				'word word!closeq1!',
			),
			array(
				"test sentence'.",
				'test sentence!closeq1!.',
			),
			array(
				"test sentence.'",
				'test sentence.!closeq1!',
			),
			array(
				"test sentence'. word",
				'test sentence!closeq1!. word',
			),
			array(
				"test sentence.' word",
				'test sentence.!closeq1! word',
			),
			array(
				"word 'tain't word",
				'word !apos!tain!apos!t word',
			),
			array(
				"word 'twere word",
				'word !apos!twere word',
			),
			array(
				'word "42.00" word',
				'word !openq2!42.00!closeq2! word',
			),
			array(
				"word '42.00' word",
				'word !openq1!42.00!closeq1! word',
			),
			array(
				"word word'. word",
				'word word!closeq1!. word',
			),
			array(
				"word word'.word",
				'word word!closeq1!.word',
			),
			array(
				"word word', she said",
				'word word!closeq1!, she said',
			),
		);
	}

	/**
	 * Extra sanity checks for _wptexturize_pushpop_element()
	 *
	 * @ticket 28483
	 * @dataProvider data_element_stack
	 *
	 * @covers ::wptexturize
	 */
<<<<<<< HEAD
	function test_element_stack( $input, $output ) {
		$this->assertSame( $output, wptexturize( $input ) );
=======
	public function test_element_stack( $input, $output ) {
		return $this->assertSame( $output, wptexturize( $input ) );
>>>>>>> 4dea8f59
	}

	public function data_element_stack() {
		return array(
			array(
				'<span>hello</code>---</span>',
				'<span>hello</code>&#8212;</span>',
			),
			array(
				'</code>hello<span>---</span>',
				'</code>hello<span>&#8212;</span>',
			),
			array(
				'<code>hello</code>---</span>',
				'<code>hello</code>&#8212;</span>',
			),
			array(
				'<span>hello</span>---<code>',
				'<span>hello</span>&#8212;<code>',
			),
			array(
				'<span>hello<code>---</span>',
				'<span>hello<code>---</span>',
			),
			array(
				'<code>hello<span>---</span>',
				'<code>hello<span>---</span>',
			),
			array(
				'<code>hello</span>---</span>',
				'<code>hello</span>---</span>',
			),
			array(
				'<span><code>hello</code>---</span>',
				'<span><code>hello</code>&#8212;</span>',
			),
			array(
				'<code>hello</code>world<span>---</span>',
				'<code>hello</code>world<span>&#8212;</span>',
			),
		);
	}

	/**
	 * Test disabling shortcode texturization.
	 *
	 * @ticket 29557
	 * @dataProvider data_unregistered_shortcodes
	 *
	 * @covers ::wptexturize
	 */
	public function test_unregistered_shortcodes( $input, $output ) {
		add_filter( 'no_texturize_shortcodes', array( $this, 'filter_shortcodes' ), 10, 1 );

		$output = $this->assertSame( $output, wptexturize( $input ) );

		remove_filter( 'no_texturize_shortcodes', array( $this, 'filter_shortcodes' ), 10, 1 );
		return $output;
	}

	public function filter_shortcodes( $disabled ) {
		$disabled[] = 'audio';
		return $disabled;
	}

	public function data_unregistered_shortcodes() {
		return array(
			array(
				'[a]a--b[audio]---[/audio]a--b[/a]',
				'[a]a&#8211;b[audio]---[/audio]a&#8211;b[/a]',
			),
			array(
				'[code ...]...[/code]',   // '[code]' is not a registered shortcode.
				'[code &#8230;]&#8230;[/code]',
			),
			array(
				'[hello ...]...[/hello]', // '[hello]' is not a registered shortcode.
				'[hello &#8230;]&#8230;[/hello]',
			),
			array(
				'[...]...[/...]',         // These are potentially usable shortcodes.
				'[&#8230;]&#8230;[/&#8230;]',
			),
			array(
				'[gal>ery ...]',
				'[gal>ery &#8230;]',
			),
			array(
				'[randomthing param="test"]',
				'[randomthing param=&#8221;test&#8221;]',
			),
			array(
				'[[audio]...[/audio]...',         // These are potentially usable shortcodes.
				'[[audio]&#8230;[/audio]&#8230;', // Unfortunately, the meaning of [[audio] is ambiguous unless we run the entire shortcode regexp.
			),
			array(
				'[audio]...[/audio]]...', // These are potentially usable shortcodes.
				'[audio]...[/audio]]...', // Unfortunately, the meaning of [/audio]] is ambiguous unless we run the entire shortcode regexp.
			),                            // This test would not pass in 3.9 because the extra brace was always ignored by texturize.
			array(
				'<span>hello[/audio]---</span>',
				'<span>hello[/audio]&#8212;</span>',
			),
			array(
				'[/audio]hello<span>---</span>',
				'[/audio]hello<span>&#8212;</span>',
			),
			array(
				'[audio]hello[/audio]---</span>',
				'[audio]hello[/audio]&#8212;</span>',
			),
			array(
				'<span>hello</span>---[audio]',
				'<span>hello</span>&#8212;[audio]',
			),
			array(
				'<span>hello[audio]---</span>',
				'<span>hello[audio]---</span>',
			),
			array(
				'[audio]hello<span>---</span>',
				'[audio]hello<span>---</span>',
			),
			array(
				'[audio]hello</span>---</span>',
				'[audio]hello</span>---</span>',
			),
		);
	}

	/**
	 * Ensure primes logic is not too greedy at the end of a quotation.
	 *
	 * @ticket 29256
	 * @dataProvider data_primes_vs_quotes
	 *
	 * @covers ::wptexturize
	 */
<<<<<<< HEAD
	function test_primes_vs_quotes( $input, $output ) {
		$this->assertSame( $output, wptexturize( $input ) );
=======
	public function test_primes_vs_quotes( $input, $output ) {
		return $this->assertSame( $output, wptexturize( $input ) );
>>>>>>> 4dea8f59
	}

	public function data_primes_vs_quotes() {
		return array(
			array(
				"George's porch is 99' long.",
				'George&#8217;s porch is 99&#8242; long.',
			),
			array(
				'The best year "was that time in 2012" when everyone partied, he said.',
				'The best year &#8220;was that time in 2012&#8221; when everyone partied, he said.',
			),
			array(
				"I need 4 x 20' = 80' of trim.", // Works only with a space before the '=' char.
				'I need 4 x 20&#8242; = 80&#8242; of trim.',
			),
			array(
				'"Lorem ipsum dolor sit amet 1234"',
				'&#8220;Lorem ipsum dolor sit amet 1234&#8221;',
			),
			array(
				"'Etiam eu egestas dui 1234'",
				'&#8216;Etiam eu egestas dui 1234&#8217;',
			),
			array(
				'according to our source, "33% of all students scored less than 50" on the test.',
				'according to our source, &#8220;33% of all students scored less than 50&#8221; on the test.',
			),
			array(
				"The doctor said, 'An average height is between 5' and 6' in study group 7'.  He then produced a 6' chart of averages.  A man of 7', incredibly, is very possible.",
				'The doctor said, &#8216;An average height is between 5&#8242; and 6&#8242; in study group 7&#8217;.  He then produced a 6&#8242; chart of averages.  A man of 7&#8242;, incredibly, is very possible.',
			),
			array(
				'Pirates have voted on "The Expendables 3" with their clicks -- and it turns out the Sylvester Stallone-starrer hasn\'t been astoundingly popular among digital thieves, relatively speaking.

As of Sunday, 5.12 million people worldwide had pirated "Expendables 3" since a high-quality copy hit torrent-sharing sites July 23, according to piracy-tracking firm Excipio.

That likely contributed to the action movie\'s dismal box-office debut this weekend. But over the same July 23-Aug. 18 time period, the movie was No. 4 in downloads, after "Captain America: The Winter Soldier" (7.31 million), "Divergent" (6.29 million) and "The Amazing Spider-Man 2" (5.88 million). Moreover, that\'s despite "Expendables 3" becoming available more than three weeks prior to the film\'s U.S. theatrical debut.

String with a number followed by a single quote \'Expendables 3\' vestibulum in arcu mi.',

				'Pirates have voted on &#8220;The Expendables 3&#8221; with their clicks &#8212; and it turns out the Sylvester Stallone-starrer hasn&#8217;t been astoundingly popular among digital thieves, relatively speaking.

As of Sunday, 5.12 million people worldwide had pirated &#8220;Expendables 3&#8221; since a high-quality copy hit torrent-sharing sites July 23, according to piracy-tracking firm Excipio.

That likely contributed to the action movie&#8217;s dismal box-office debut this weekend. But over the same July 23-Aug. 18 time period, the movie was No. 4 in downloads, after &#8220;Captain America: The Winter Soldier&#8221; (7.31 million), &#8220;Divergent&#8221; (6.29 million) and &#8220;The Amazing Spider-Man 2&#8221; (5.88 million). Moreover, that&#8217;s despite &#8220;Expendables 3&#8221; becoming available more than three weeks prior to the film&#8217;s U.S. theatrical debut.

String with a number followed by a single quote &#8216;Expendables 3&#8217; vestibulum in arcu mi.',
			),
		);
	}

	/**
	 * Make sure translation actually works.
	 *
	 * Also make sure opening and closing quotes are allowed to be identical.
	 *
	 * @ticket 29256
	 * @dataProvider data_primes_quotes_translation
	 *
	 * @covers ::wptexturize
	 */
	public function test_primes_quotes_translation( $input, $output ) {
		add_filter( 'gettext_with_context', array( $this, 'filter_translate2' ), 10, 4 );

		$result = wptexturize( $input, true );

		remove_filter( 'gettext_with_context', array( $this, 'filter_translate2' ), 10, 4 );
		wptexturize( 'reset', true );

		$this->assertSame( $output, $result );
	}

	public function filter_translate2( $translations, $text, $context, $domain ) {
		switch ( $text ) {
			case '&#8211;':
				return '!endash!';
			case '&#8212;':
				return '!emdash!';
			case '&#8216;':
				return '!q1!';
			case '&#8217;':
				if ( 'apostrophe' === $context ) {
					return '!apos!';
				} else {
					return '!q1!';
				}
			case '&#8220;':
				return '!q2!';
			case '&#8221;':
				return '!q2!';
			case '&#8242;':
				return '!prime1!';
			case '&#8243;':
				return '!prime2!';
			default:
				return $translations;
		}
	}

	public function data_primes_quotes_translation() {
		return array(
			array(
				"George's porch is 99' long.",
				'George!apos!s porch is 99!prime1! long.',
			),
			array(
				'The best year "was that time in 2012" when everyone partied, he said.',
				'The best year !q2!was that time in 2012!q2! when everyone partied, he said.',
			),
			array(
				"I need 4 x 20' = 80' of trim.", // Works only with a space before the '=' char.
				'I need 4 x 20!prime1! = 80!prime1! of trim.',
			),
			array(
				'"Lorem ipsum dolor sit amet 1234"',
				'!q2!Lorem ipsum dolor sit amet 1234!q2!',
			),
			array(
				"'Etiam eu egestas dui 1234'",
				'!q1!Etiam eu egestas dui 1234!q1!',
			),
			array(
				'according to our source, "33% of all students scored less than 50" on the test.',
				'according to our source, !q2!33% of all students scored less than 50!q2! on the test.',
			),
			array(
				"The doctor said, 'An average height is between 5' and 6' in study group 7'.  He then produced a 6' chart of averages.  A man of 7', incredibly, is very possible.",
				'The doctor said, !q1!An average height is between 5!prime1! and 6!prime1! in study group 7!q1!.  He then produced a 6!prime1! chart of averages.  A man of 7!prime1!, incredibly, is very possible.',
			),
			array(
				'Pirates have voted on "The Expendables 3" with their clicks -- and it turns out the Sylvester Stallone-starrer hasn\'t been astoundingly popular among digital thieves, relatively speaking.

As of Sunday, 5.12 million people worldwide had pirated "Expendables 3" since a high-quality copy hit torrent-sharing sites July 23, according to piracy-tracking firm Excipio.

That likely contributed to the action movie\'s dismal box-office debut this weekend. But over the same July 23-Aug. 18 time period, the movie was No. 4 in downloads, after "Captain America: The Winter Soldier" (7.31 million), "Divergent" (6.29 million) and "The Amazing Spider-Man 2" (5.88 million). Moreover, that\'s despite "Expendables 3" becoming available more than three weeks prior to the film\'s U.S. theatrical debut.

String with a number followed by a single quote \'Expendables 3\' vestibulum in arcu mi.',

				'Pirates have voted on !q2!The Expendables 3!q2! with their clicks !emdash! and it turns out the Sylvester Stallone-starrer hasn!apos!t been astoundingly popular among digital thieves, relatively speaking.

As of Sunday, 5.12 million people worldwide had pirated !q2!Expendables 3!q2! since a high-quality copy hit torrent-sharing sites July 23, according to piracy-tracking firm Excipio.

That likely contributed to the action movie!apos!s dismal box-office debut this weekend. But over the same July 23-Aug. 18 time period, the movie was No. 4 in downloads, after !q2!Captain America: The Winter Soldier!q2! (7.31 million), !q2!Divergent!q2! (6.29 million) and !q2!The Amazing Spider-Man 2!q2! (5.88 million). Moreover, that!apos!s despite !q2!Expendables 3!q2! becoming available more than three weeks prior to the film!apos!s U.S. theatrical debut.

String with a number followed by a single quote !q1!Expendables 3!q1! vestibulum in arcu mi.',
			),
		);
	}

	/**
	 * Automated performance testing of the main regex.
	 *
	 * @dataProvider data_whole_posts
	 *
	 * @covers ::preg_split
	 */
	public function test_pcre_performance( $input ) {
		global $shortcode_tags;

		// With shortcodes disabled.
		$regex  = _get_wptexturize_split_regex();
		$result = benchmark_pcre_backtracking( $regex, $input, 'split' );
		$this->assertLessThan( 200, $result );

		// With shortcodes enabled.
		$shortcode_regex = _get_wptexturize_shortcode_regex( array_keys( $shortcode_tags ) );
		$regex           = _get_wptexturize_split_regex( $shortcode_regex );
		$result          = benchmark_pcre_backtracking( $regex, $input, 'split' );
		return $this->assertLessThan( 200, $result );
	}

	/**
	 * Ensure that a trailing less-than symbol doesn't cause a PHP warning.
	 *
	 * @ticket 35864
	 *
	 * @covers ::wptexturize
	 */
	public function test_trailing_less_than() {
		$this->assertSame( 'F&#8211;oo<', wptexturize( 'F--oo<', true ) );
	}

	public function data_whole_posts() {
		require_once DIR_TESTDATA . '/formatting/whole-posts.php';
		return data_whole_posts();
	}
}<|MERGE_RESOLUTION|>--- conflicted
+++ resolved
@@ -4,27 +4,19 @@
  * @group formatting
  */
 class Tests_Formatting_wpTexturize extends WP_UnitTestCase {
-<<<<<<< HEAD
-
-	/**
-	 * @covers ::wptexturize
-	 */
-	function test_dashes() {
-=======
+
+	/**
+	 * @covers ::wptexturize
+	 */
 	public function test_dashes() {
->>>>>>> 4dea8f59
 		$this->assertSame( 'Hey &#8212; boo?', wptexturize( 'Hey -- boo?' ) );
 		$this->assertSame( '<a href="http://xx--xx">Hey &#8212; boo?</a>', wptexturize( '<a href="http://xx--xx">Hey -- boo?</a>' ) );
 	}
 
-<<<<<<< HEAD
-	/**
-	 * @covers ::wptexturize
-	 */
-	function test_disable() {
-=======
+	/**
+	 * @covers ::wptexturize
+	 */
 	public function test_disable() {
->>>>>>> 4dea8f59
 		$this->assertSame( '<pre>---&</pre>', wptexturize( '<pre>---&</pre>' ) );
 		$this->assertSame( '<pre><code></code>--&</pre>', wptexturize( '<pre><code></code>--&</pre>' ) );
 
@@ -170,14 +162,10 @@
 		$this->assertSame( '}&#8221;Class of &#8217;99&#8243;{', wptexturize( "}\"Class of '99\"{" ) );
 	}
 
-<<<<<<< HEAD
-	/**
-	 * @covers ::wptexturize
-	 */
-	function test_quotes_after_numbers() {
-=======
+	/**
+	 * @covers ::wptexturize
+	 */
 	public function test_quotes_after_numbers() {
->>>>>>> 4dea8f59
 		$this->assertSame( 'Class of &#8217;99', wptexturize( "Class of '99" ) );
 	}
 
@@ -193,25 +181,17 @@
 		// $this->assertSame( '&#8220;<strong>Quoted Text</strong>&#8221;,', wptexturize( '"<strong>Quoted Text</strong>",' ) );
 	}
 
-<<<<<<< HEAD
-	/**
-	 * @covers ::wptexturize
-	 */
-	function test_x() {
-		$this->assertSame( '14&#215;24', wptexturize( '14x24' ) );
-	}
-
-	/**
-	 * @covers ::wptexturize
-	 */
-	function test_minutes_seconds() {
-=======
+	/**
+	 * @covers ::wptexturize
+	 */
 	public function test_x() {
 		$this->assertSame( '14&#215;24', wptexturize( '14x24' ) );
 	}
 
+	/**
+	 * @covers ::wptexturize
+	 */
 	public function test_minutes_seconds() {
->>>>>>> 4dea8f59
 		$this->assertSame( '9&#8242;', wptexturize( '9\'' ) );
 		$this->assertSame( '9&#8243;', wptexturize( '9"' ) );
 
@@ -333,13 +313,8 @@
 	 *
 	 * @covers ::wptexturize
 	 */
-<<<<<<< HEAD
-	function test_spaces_around_quotes( $input, $output ) {
+	public function test_spaces_around_quotes( $input, $output ) {
 		$this->assertSame( $output, wptexturize( $input ) );
-=======
-	public function test_spaces_around_quotes( $input, $output ) {
-		return $this->assertSame( $output, wptexturize( $input ) );
->>>>>>> 4dea8f59
 	}
 
 	public function data_spaces_around_quotes() {
@@ -396,13 +371,8 @@
 	 *
 	 * @covers ::wptexturize
 	 */
-<<<<<<< HEAD
-	function test_apos_before_digits( $input, $output ) {
+	public function test_apos_before_digits( $input, $output ) {
 		$this->assertSame( $output, wptexturize( $input ) );
-=======
-	public function test_apos_before_digits( $input, $output ) {
-		return $this->assertSame( $output, wptexturize( $input ) );
->>>>>>> 4dea8f59
 	}
 
 	public function data_apos_before_digits() {
@@ -444,13 +414,8 @@
 	 *
 	 * @covers ::wptexturize
 	 */
-<<<<<<< HEAD
-	function test_opening_single_quote( $input, $output ) {
+	public function test_opening_single_quote( $input, $output ) {
 		$this->assertSame( $output, wptexturize( $input ) );
-=======
-	public function test_opening_single_quote( $input, $output ) {
-		return $this->assertSame( $output, wptexturize( $input ) );
->>>>>>> 4dea8f59
 	}
 
 	public function data_opening_single_quote() {
@@ -580,13 +545,8 @@
 	 *
 	 * @covers ::wptexturize
 	 */
-<<<<<<< HEAD
-	function test_double_prime( $input, $output ) {
+	public function test_double_prime( $input, $output ) {
 		$this->assertSame( $output, wptexturize( $input ) );
-=======
-	public function test_double_prime( $input, $output ) {
-		return $this->assertSame( $output, wptexturize( $input ) );
->>>>>>> 4dea8f59
 	}
 
 	public function data_double_prime() {
@@ -620,13 +580,8 @@
 	 *
 	 * @covers ::wptexturize
 	 */
-<<<<<<< HEAD
-	function test_single_prime( $input, $output ) {
+	public function test_single_prime( $input, $output ) {
 		$this->assertSame( $output, wptexturize( $input ) );
-=======
-	public function test_single_prime( $input, $output ) {
-		return $this->assertSame( $output, wptexturize( $input ) );
->>>>>>> 4dea8f59
 	}
 
 	public function data_single_prime() {
@@ -660,13 +615,8 @@
 	 *
 	 * @covers ::wptexturize
 	 */
-<<<<<<< HEAD
-	function test_contractions( $input, $output ) {
+	public function test_contractions( $input, $output ) {
 		$this->assertSame( $output, wptexturize( $input ) );
-=======
-	public function test_contractions( $input, $output ) {
-		return $this->assertSame( $output, wptexturize( $input ) );
->>>>>>> 4dea8f59
 	}
 
 	public function data_contractions() {
@@ -708,13 +658,8 @@
 	 *
 	 * @covers ::wptexturize
 	 */
-<<<<<<< HEAD
-	function test_opening_quote( $input, $output ) {
+	public function test_opening_quote( $input, $output ) {
 		$this->assertSame( $output, wptexturize( $input ) );
-=======
-	public function test_opening_quote( $input, $output ) {
-		return $this->assertSame( $output, wptexturize( $input ) );
->>>>>>> 4dea8f59
 	}
 
 	public function data_opening_quote() {
@@ -792,13 +737,8 @@
 	 *
 	 * @covers ::wptexturize
 	 */
-<<<<<<< HEAD
-	function test_closing_quote( $input, $output ) {
+	public function test_closing_quote( $input, $output ) {
 		$this->assertSame( $output, wptexturize( $input ) );
-=======
-	public function test_closing_quote( $input, $output ) {
-		return $this->assertSame( $output, wptexturize( $input ) );
->>>>>>> 4dea8f59
 	}
 
 	public function data_closing_quote() {
@@ -888,13 +828,8 @@
 	 *
 	 * @covers ::wptexturize
 	 */
-<<<<<<< HEAD
-	function test_closing_single_quote( $input, $output ) {
+	public function test_closing_single_quote( $input, $output ) {
 		$this->assertSame( $output, wptexturize( $input ) );
-=======
-	public function test_closing_single_quote( $input, $output ) {
-		return $this->assertSame( $output, wptexturize( $input ) );
->>>>>>> 4dea8f59
 	}
 
 	public function data_closing_single_quote() {
@@ -985,13 +920,8 @@
 	 *
 	 * @covers ::wptexturize
 	 */
-<<<<<<< HEAD
-	function test_multiplication( $input, $output ) {
+	public function test_multiplication( $input, $output ) {
 		$this->assertSame( $output, wptexturize( $input ) );
-=======
-	public function test_multiplication( $input, $output ) {
-		return $this->assertSame( $output, wptexturize( $input ) );
->>>>>>> 4dea8f59
 	}
 
 	public function data_multiplication() {
@@ -1042,13 +972,8 @@
 	 *
 	 * @covers ::wptexturize
 	 */
-<<<<<<< HEAD
-	function test_ampersand( $input, $output ) {
+	public function test_ampersand( $input, $output ) {
 		$this->assertSame( $output, wptexturize( $input ) );
-=======
-	public function test_ampersand( $input, $output ) {
-		return $this->assertSame( $output, wptexturize( $input ) );
->>>>>>> 4dea8f59
 	}
 
 	public function data_ampersand() {
@@ -1114,13 +1039,8 @@
 	 *
 	 * @covers ::wptexturize
 	 */
-<<<<<<< HEAD
-	function test_cockney( $input, $output ) {
+	public function test_cockney( $input, $output ) {
 		$this->assertSame( $output, wptexturize( $input ) );
-=======
-	public function test_cockney( $input, $output ) {
-		return $this->assertSame( $output, wptexturize( $input ) );
->>>>>>> 4dea8f59
 	}
 
 	public function data_cockney() {
@@ -1182,13 +1102,8 @@
 	 *
 	 * @covers ::wptexturize
 	 */
-<<<<<<< HEAD
-	function test_smart_dashes( $input, $output ) {
+	public function test_smart_dashes( $input, $output ) {
 		$this->assertSame( $output, wptexturize( $input ) );
-=======
-	public function test_smart_dashes( $input, $output ) {
-		return $this->assertSame( $output, wptexturize( $input ) );
->>>>>>> 4dea8f59
 	}
 
 	public function data_smart_dashes() {
@@ -1242,13 +1157,8 @@
 	 *
 	 * @covers ::wptexturize
 	 */
-<<<<<<< HEAD
-	function test_misc_static_replacements( $input, $output ) {
+	public function test_misc_static_replacements( $input, $output ) {
 		$this->assertSame( $output, wptexturize( $input ) );
-=======
-	public function test_misc_static_replacements( $input, $output ) {
-		return $this->assertSame( $output, wptexturize( $input ) );
->>>>>>> 4dea8f59
 	}
 
 	public function data_misc_static_replacements() {
@@ -1304,13 +1214,8 @@
 	 *
 	 * @covers ::wptexturize
 	 */
-<<<<<<< HEAD
-	function test_quoted_numbers( $input, $output ) {
+	public function test_quoted_numbers( $input, $output ) {
 		$this->assertSame( $output, wptexturize( $input ) );
-=======
-	public function test_quoted_numbers( $input, $output ) {
-		return $this->assertSame( $output, wptexturize( $input ) );
->>>>>>> 4dea8f59
 	}
 
 	public function data_quoted_numbers() {
@@ -1362,13 +1267,8 @@
 	 *
 	 * @covers ::wptexturize
 	 */
-<<<<<<< HEAD
-	function test_quotes_and_dashes( $input, $output ) {
+	public function test_quotes_and_dashes( $input, $output ) {
 		$this->assertSame( $output, wptexturize( $input ) );
-=======
-	public function test_quotes_and_dashes( $input, $output ) {
-		return $this->assertSame( $output, wptexturize( $input ) );
->>>>>>> 4dea8f59
 	}
 
 	public function data_quotes_and_dashes() {
@@ -1432,13 +1332,8 @@
 	 *
 	 * @covers ::wptexturize
 	 */
-<<<<<<< HEAD
-	function test_tag_avoidance( $input, $output ) {
+	public function test_tag_avoidance( $input, $output ) {
 		$this->assertSame( $output, wptexturize( $input ) );
-=======
-	public function test_tag_avoidance( $input, $output ) {
-		return $this->assertSame( $output, wptexturize( $input ) );
->>>>>>> 4dea8f59
 	}
 
 	public function data_tag_avoidance() {
@@ -1662,13 +1557,8 @@
 	 *
 	 * @covers ::wptexturize
 	 */
-<<<<<<< HEAD
-	function test_year_abbr( $input, $output ) {
+	public function test_year_abbr( $input, $output ) {
 		$this->assertSame( $output, wptexturize( $input ) );
-=======
-	public function test_year_abbr( $input, $output ) {
-		return $this->assertSame( $output, wptexturize( $input ) );
->>>>>>> 4dea8f59
 	}
 
 	public function data_year_abbr() {
@@ -1987,13 +1877,8 @@
 	 *
 	 * @covers ::wptexturize
 	 */
-<<<<<<< HEAD
-	function test_element_stack( $input, $output ) {
+	public function test_element_stack( $input, $output ) {
 		$this->assertSame( $output, wptexturize( $input ) );
-=======
-	public function test_element_stack( $input, $output ) {
-		return $this->assertSame( $output, wptexturize( $input ) );
->>>>>>> 4dea8f59
 	}
 
 	public function data_element_stack() {
@@ -2132,13 +2017,8 @@
 	 *
 	 * @covers ::wptexturize
 	 */
-<<<<<<< HEAD
-	function test_primes_vs_quotes( $input, $output ) {
+	public function test_primes_vs_quotes( $input, $output ) {
 		$this->assertSame( $output, wptexturize( $input ) );
-=======
-	public function test_primes_vs_quotes( $input, $output ) {
-		return $this->assertSame( $output, wptexturize( $input ) );
->>>>>>> 4dea8f59
 	}
 
 	public function data_primes_vs_quotes() {
