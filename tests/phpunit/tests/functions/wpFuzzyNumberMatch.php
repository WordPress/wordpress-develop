--- conflicted
+++ resolved
@@ -11,21 +11,12 @@
 	/**
 	 * @dataProvider data_wp_fuzzy_number_match
 	 *
-<<<<<<< HEAD
 	 * @param int|float $expected The expected value.
 	 * @param int|float $actual The actual number.
 	 * @param int|float $precision The allowed variation.
 	 * @param bool $result Whether the numbers match within the specified precision.
 	 *
 	 * @return void
-=======
-	 * @ticket 54239
-	 *
-	 * @param $expected
-	 * @param $actual
-	 * @param $precision
-	 * @param $result
->>>>>>> b0db591d
 	 */
 	public function test_wp_fuzzy_number_match( $expected, $actual, $precision, $result ) {
 		$this->assertSame( $result, wp_fuzzy_number_match( $expected, $actual, $precision ) );
@@ -37,44 +28,39 @@
 	 * @return array[]
 	 */
 	public function data_wp_fuzzy_number_match() {
-<<<<<<< HEAD
 
 		$tests = array(
 			'1 int'                                  => array(
-=======
-		return array(
-			1            => array(
->>>>>>> b0db591d
 				'expected'  => 1,
 				'actual'    => 1,
 				'precision' => 1,
 				'result'    => true,
 			),
-			'2 int'                                  => array(
+			2            => array(
 				'expected'  => 1,
 				'actual'    => 2,
 				'precision' => 1,
 				'result'    => true,
 			),
-			'3 int'                                  => array(
+			3            => array(
 				'expected'  => 1,
 				'actual'    => 3,
 				'precision' => 1,
 				'result'    => false,
 			),
-			'1 string'                               => array(
+			'1 string'   => array(
 				'expected'  => 1,
 				'actual'    => '1',
 				'precision' => 1,
 				'result'    => true,
 			),
-			'11 with 10'                             => array(
+			'11 with 10' => array(
 				'expected'  => 1,
 				'actual'    => 11,
 				'precision' => 10,
 				'result'    => true,
 			),
-			'12 with 10'                             => array(
+			'12 with 10' => array(
 				'expected'  => 1,
 				'actual'    => 12,
 				'precision' => 10,
@@ -120,23 +106,6 @@
 			),
 
 		);
-		// previously, underscores have not been allowed in the precision value.
-		if ( phpversion() >= '7.4.0' ) {
-			$tests['7E-10(seven ten-billionths) to 998E-10(0.0 000 000 998) float']    = array(
-				'expected'  => 7E-10,
-				'actual'    => 998E-10,
-				'precision' => 1,
-				'result'    => true,
-			);
-			$tests['7E-10(seven ten-billionths) to 8E-10(0.0 000 000 008) float  001'] = array(
-				'expected'  => 7E-10,
-				'actual'    => 8E-10,
-				'precision' => 1,
-				'result'    => true,
-			);
-		}
-
-		return $tests;
 
 	}
 
