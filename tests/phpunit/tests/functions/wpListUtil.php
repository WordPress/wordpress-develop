<?php

/**
 * Test WP_List_Util class.
 *
 * @group functions.php
 */
class Tests_Functions_wpListUtil extends WP_UnitTestCase {

<<<<<<< HEAD
	public function data_test_wp_list_pluck() {
		return array(
			'arrays'                         => array(
				array(
					array(
						'foo' => 'bar',
						'bar' => 'baz',
						'abc' => 'xyz',
					),
					array(
						'foo'   => 'foo',
						'123'   => '456',
						'lorem' => 'ipsum',
					),
					array( 'foo' => 'baz' ),
				),
				'foo',
				null,
				array( 'bar', 'foo', 'baz' ),
			),
			'arrays with index key'          => array(
				array(
					array(
						'foo' => 'bar',
						'bar' => 'baz',
						'abc' => 'xyz',
						'key' => 'foo',
					),
					array(
						'foo'   => 'foo',
						'123'   => '456',
						'lorem' => 'ipsum',
						'key'   => 'bar',
					),
					array(
						'foo' => 'baz',
						'key' => 'value',
					),
				),
				'foo',
				'key',
				array(
					'foo'   => 'bar',
					'bar'   => 'foo',
					'value' => 'baz',
				),
			),
			'arrays with index key missing'  => array(
				array(
					array(
						'foo' => 'bar',
						'bar' => 'baz',
						'abc' => 'xyz',
					),
					array(
						'foo'   => 'foo',
						'123'   => '456',
						'lorem' => 'ipsum',
						'key'   => 'bar',
					),
					array(
						'foo' => 'baz',
						'key' => 'value',
					),
				),
				'foo',
				'key',
				array(
					'bar',
					'bar'   => 'foo',
					'value' => 'baz',
				),
			),
			'objects'                        => array(
				array(
					(object) array(
						'foo' => 'bar',
						'bar' => 'baz',
						'abc' => 'xyz',
					),
					(object) array(
						'foo'   => 'foo',
						'123'   => '456',
						'lorem' => 'ipsum',
					),
					(object) array( 'foo' => 'baz' ),
				),
				'foo',
				null,
				array( 'bar', 'foo', 'baz' ),
			),
			'objects with index key'         => array(
				array(
					(object) array(
						'foo' => 'bar',
						'bar' => 'baz',
						'abc' => 'xyz',
						'key' => 'foo',
					),
					(object) array(
						'foo'   => 'foo',
						'123'   => '456',
						'lorem' => 'ipsum',
						'key'   => 'bar',
					),
					(object) array(
						'foo' => 'baz',
						'key' => 'value',
					),
				),
				'foo',
				'key',
				array(
					'foo'   => 'bar',
					'bar'   => 'foo',
					'value' => 'baz',
				),
			),
			'objects with index key missing' => array(
				array(
					(object) array(
						'foo' => 'bar',
						'bar' => 'baz',
						'abc' => 'xyz',
					),
					(object) array(
						'foo'   => 'foo',
						'123'   => '456',
						'lorem' => 'ipsum',
						'key'   => 'bar',
					),
					(object) array(
						'foo' => 'baz',
						'key' => 'value',
					),
				),
				'foo',
				'key',
				array(
					'bar',
					'bar'   => 'foo',
					'value' => 'baz',
				),
			),
		);
	}

	/**
	 * @dataProvider data_test_wp_list_pluck
	 *
	 * @covers ::wp_list_pluck
	 *
	 * @param array      $list      List of objects or arrays.
	 * @param int|string $field     Field from the object to place instead of the entire object
	 * @param int|string $index_key Field from the object to use as keys for the new array.
	 * @param array      $expected  Expected result.
	 *
	 * @covers ::wp_list_pluck
	 */
	public function test_wp_list_pluck( $list, $field, $index_key, $expected ) {
		$this->assertSameSetsWithIndex( $expected, wp_list_pluck( $list, $field, $index_key ) );
	}

	public function data_test_wp_list_filter() {
		return array(
			'string instead of array'  => array(
				'foo',
				array(),
				'AND',
				array(),
			),
			'object instead of array'  => array(
				(object) array( 'foo' ),
				array(),
				'AND',
				array(),
			),
			'empty args'               => array(
				array( 'foo', 'bar' ),
				array(),
				'AND',
				array( 'foo', 'bar' ),
			),
			'invalid operator'         => array(
				array(
					(object) array( 'foo' => 'bar' ),
					(object) array( 'foo' => 'baz' ),
				),
				array( 'foo' => 'bar' ),
				'XOR',
				array(),
			),
			'single argument to match' => array(
				array(
					(object) array(
						'foo' => 'bar',
						'bar' => 'baz',
						'abc' => 'xyz',
						'key' => 'foo',
					),
					(object) array(
						'foo'   => 'foo',
						'123'   => '456',
						'lorem' => 'ipsum',
						'key'   => 'bar',
					),
					(object) array(
						'foo' => 'baz',
						'key' => 'value',
					),
					(object) array(
						'foo' => 'bar',
						'key' => 'value',
					),
				),
				array( 'foo' => 'bar' ),
				'AND',
				array(
					0 => (object) array(
						'foo' => 'bar',
						'bar' => 'baz',
						'abc' => 'xyz',
						'key' => 'foo',
					),
					3 => (object) array(
						'foo' => 'bar',
						'key' => 'value',
					),
				),
			),
			'all must match'           => array(
				array(
					(object) array(
						'foo' => 'bar',
						'bar' => 'baz',
						'abc' => 'xyz',
						'key' => 'foo',
					),
					(object) array(
						'foo'   => 'foo',
						'123'   => '456',
						'lorem' => 'ipsum',
						'key'   => 'bar',
					),
					(object) array(
						'foo' => 'baz',
						'key' => 'value',
						'bar' => 'baz',
					),
					(object) array(
						'foo' => 'bar',
						'key' => 'value',
					),
				),
				array(
					'foo' => 'bar',
					'bar' => 'baz',
				),
				'AND',
				array(
					0 => (object) array(
						'foo' => 'bar',
						'bar' => 'baz',
						'abc' => 'xyz',
						'key' => 'foo',
					),
				),
			),
			'any must match'           => array(
				array(
					(object) array(
						'foo' => 'bar',
						'bar' => 'baz',
						'abc' => 'xyz',
						'key' => 'foo',
					),
					(object) array(
						'foo'   => 'foo',
						'123'   => '456',
						'lorem' => 'ipsum',
						'key'   => 'bar',
					),
					(object) array(
						'foo' => 'baz',
						'key' => 'value',
						'bar' => 'baz',
					),
					(object) array(
						'foo' => 'bar',
						'key' => 'value',
					),
				),
				array(
					'key' => 'value',
					'bar' => 'baz',
				),
				'OR',
				array(
					0 => (object) array(
						'foo' => 'bar',
						'bar' => 'baz',
						'abc' => 'xyz',
						'key' => 'foo',
					),
					2 => (object) array(
						'foo' => 'baz',
						'key' => 'value',
						'bar' => 'baz',
					),
					3 => (object) array(
						'foo' => 'bar',
						'key' => 'value',
					),
				),
			),
			'none must match'          => array(
				array(
					(object) array(
						'foo' => 'bar',
						'bar' => 'baz',
						'abc' => 'xyz',
						'key' => 'foo',
					),
					(object) array(
						'foo'   => 'foo',
						'123'   => '456',
						'lorem' => 'ipsum',
						'key'   => 'bar',
					),
					(object) array(
						'foo' => 'baz',
						'key' => 'value',
					),
					(object) array(
						'foo' => 'bar',
						'key' => 'value',
					),
				),
				array(
					'key' => 'value',
					'bar' => 'baz',
				),
				'NOT',
				array(
					1 => (object) array(
						'foo'   => 'foo',
						'123'   => '456',
						'lorem' => 'ipsum',
						'key'   => 'bar',
					),
				),
			),
		);
	}

	/**
	 * @dataProvider data_test_wp_list_filter
	 *
	 * @covers ::wp_list_filter
	 *
	 * @param array  $list     An array of objects to filter.
	 * @param array  $args     An array of key => value arguments to match
	 *                         against each object.
	 * @param string $operator The logical operation to perform.
	 * @param array  $expected Expected result.
	 *
	 * @covers ::wp_list_filter
	 */
	public function test_wp_list_filter( $list, $args, $operator, $expected ) {
		$this->assertEqualSetsWithIndex( $expected, wp_list_filter( $list, $args, $operator ) );
	}

	public function data_test_wp_list_sort() {
		return array(
			'single orderby ascending'        => array(
				array(
					array(
						'foo' => 'bar',
						'bar' => 'baz',
						'key' => 'foo',
					),
					array(
						'foo'   => 'foo',
						'lorem' => 'ipsum',
						'key'   => 'bar',
					),
					array(
						'foo' => 'baz',
						'key' => 'value',
					),
				),
				'foo',
				'ASC',
				array(
					array(
						'foo' => 'bar',
						'bar' => 'baz',
						'key' => 'foo',
					),
					array(
						'foo' => 'baz',
						'key' => 'value',
					),
					array(
						'foo'   => 'foo',
						'lorem' => 'ipsum',
						'key'   => 'bar',
					),
				),
			),
			'single orderby descending'       => array(
				array(
					array(
						'foo' => 'bar',
						'bar' => 'baz',
						'key' => 'foo',
					),
					array(
						'foo'   => 'foo',
						'lorem' => 'ipsum',
						'key'   => 'bar',
					),
					array(
						'foo' => 'baz',
						'key' => 'value',
					),
				),
				'foo',
				'DESC',
				array(
					array(
						'foo'   => 'foo',
						'lorem' => 'ipsum',
						'key'   => 'bar',
					),
					array(
						'foo' => 'baz',
						'key' => 'value',
					),
					array(
						'foo' => 'bar',
						'bar' => 'baz',
						'key' => 'foo',
					),
				),
			),
			'single orderby array ascending'  => array(
				array(
					array(
						'foo' => 'bar',
						'bar' => 'baz',
						'key' => 'foo',
					),
					array(
						'foo'   => 'foo',
						'lorem' => 'ipsum',
						'key'   => 'bar',
					),
					array(
						'foo' => 'baz',
						'key' => 'value',
					),
				),
				array( 'foo' => 'ASC' ),
				'IGNORED',
				array(
					array(
						'foo' => 'bar',
						'bar' => 'baz',
						'key' => 'foo',
					),
					array(
						'foo' => 'baz',
						'key' => 'value',
					),
					array(
						'foo'   => 'foo',
						'lorem' => 'ipsum',
						'key'   => 'bar',
					),
				),
			),
			'single orderby array descending' => array(
				array(
					array(
						'foo' => 'bar',
						'bar' => 'baz',
						'key' => 'foo',
					),
					array(
						'foo'   => 'foo',
						'lorem' => 'ipsum',
						'key'   => 'bar',
					),
					array(
						'foo' => 'baz',
						'key' => 'value',
					),
				),
				array( 'foo' => 'DESC' ),
				'IGNORED',
				array(
					array(
						'foo'   => 'foo',
						'lorem' => 'ipsum',
						'key'   => 'bar',
					),
					array(
						'foo' => 'baz',
						'key' => 'value',
					),
					array(
						'foo' => 'bar',
						'bar' => 'baz',
						'key' => 'foo',
					),
				),
			),
			'multiple orderby ascending'      => array(
				array(
					array(
						'foo' => 'bar',
						'bar' => 'baz',
						'key' => 'foo',
					),
					array(
						'foo'   => 'foo',
						'lorem' => 'ipsum',
						'key'   => 'bar',
					),
					array(
						'foo' => 'foo',
						'key' => 'key',
					),
					array(
						'foo' => 'baz',
						'key' => 'key',
					),
					array(
						'foo' => 'bar',
						'key' => 'value',
					),
				),
				array(
					'key' => 'ASC',
					'foo' => 'ASC',
				),
				'IGNORED',
				array(
					array(
						'foo'   => 'foo',
						'lorem' => 'ipsum',
						'key'   => 'bar',
					),
					array(
						'foo' => 'bar',
						'bar' => 'baz',
						'key' => 'foo',
					),
					array(
						'foo' => 'baz',
						'key' => 'key',
					),
					array(
						'foo' => 'foo',
						'key' => 'key',
					),
					array(
						'foo' => 'bar',
						'key' => 'value',
					),
				),
			),
			'multiple orderby descending'     => array(
				array(
					array(
						'foo' => 'bar',
						'bar' => 'baz',
						'key' => 'foo',
					),
					array(
						'foo'   => 'foo',
						'lorem' => 'ipsum',
						'key'   => 'bar',
					),
					array(
						'foo' => 'foo',
						'key' => 'key',
					),
					array(
						'foo' => 'baz',
						'key' => 'key',
					),
					array(
						'foo' => 'bar',
						'key' => 'value',
					),
				),
				array(
					'key' => 'DESC',
					'foo' => 'DESC',
				),
				'IGNORED',
				array(
					array(
						'foo' => 'bar',
						'key' => 'value',
					),
					array(
						'foo' => 'foo',
						'key' => 'key',
					),
					array(
						'foo' => 'baz',
						'key' => 'key',
					),
					array(
						'foo' => 'bar',
						'bar' => 'baz',
						'key' => 'foo',
					),
					array(
						'foo'   => 'foo',
						'lorem' => 'ipsum',
						'key'   => 'bar',
					),
				),
			),
			'multiple orderby mixed'          => array(
				array(
					array(
						'foo' => 'bar',
						'bar' => 'baz',
						'key' => 'foo',
					),
					array(
						'foo'   => 'foo',
						'lorem' => 'ipsum',
						'key'   => 'bar',
					),
					array(
						'foo' => 'foo',
						'key' => 'key',
					),
					array(
						'foo' => 'baz',
						'key' => 'key',
					),
					array(
						'foo' => 'bar',
						'key' => 'value',
					),
				),
				array(
					'key' => 'DESC',
					'foo' => 'ASC',
				),
				'IGNORED',
				array(
					array(
						'foo' => 'bar',
						'key' => 'value',
					),
					array(
						'foo' => 'baz',
						'key' => 'key',
					),
					array(
						'foo' => 'foo',
						'key' => 'key',
					),
					array(
						'foo' => 'bar',
						'bar' => 'baz',
						'key' => 'foo',
					),
					array(
						'foo'   => 'foo',
						'lorem' => 'ipsum',
						'key'   => 'bar',
					),
				),
			),
		);
	}

	/**
	 * @dataProvider data_test_wp_list_sort
	 *
	 * @covers ::wp_list_sort
	 *
	 * @param string|array $orderby Either the field name to order by or an array
	 *                              of multiple orderby fields as $orderby => $order.
	 * @param string       $order   Either 'ASC' or 'DESC'.
	 *
	 * @covers ::wp_list_sort
	 */
	public function test_wp_list_sort( $list, $orderby, $order, $expected ) {
		$this->assertSame( $expected, wp_list_sort( $list, $orderby, $order ) );
	}

	public function data_test_wp_list_sort_preserve_keys() {
		return array(
			'single orderby ascending'        => array(
				array(
					'foobar' => array(
						'foo' => 'bar',
						'bar' => 'baz',
						'key' => 'foo',
					),
					'foofoo' => array(
						'foo'   => 'foo',
						'lorem' => 'ipsum',
						'key'   => 'bar',
					),
					'foobaz' => array(
						'foo' => 'baz',
						'key' => 'value',
					),
				),
				'foo',
				'ASC',
				array(
					'foobar' => array(
						'foo' => 'bar',
						'bar' => 'baz',
						'key' => 'foo',
					),
					'foobaz' => array(
						'foo' => 'baz',
						'key' => 'value',
					),
					'foofoo' => array(
						'foo'   => 'foo',
						'lorem' => 'ipsum',
						'key'   => 'bar',
					),
				),
			),
			'single orderby descending'       => array(
				array(
					'foobar' => array(
						'foo' => 'bar',
						'bar' => 'baz',
						'key' => 'foo',
					),
					'foofoo' => array(
						'foo'   => 'foo',
						'lorem' => 'ipsum',
						'key'   => 'bar',
					),
					'foobaz' => array(
						'foo' => 'baz',
						'key' => 'value',
					),
				),
				'foo',
				'DESC',
				array(
					'foofoo' => array(
						'foo'   => 'foo',
						'lorem' => 'ipsum',
						'key'   => 'bar',
					),
					'foobaz' => array(
						'foo' => 'baz',
						'key' => 'value',
					),
					'foobar' => array(
						'foo' => 'bar',
						'bar' => 'baz',
						'key' => 'foo',
					),
				),
			),
			'single orderby array ascending'  => array(
				array(
					'foobar' => array(
						'foo' => 'bar',
						'bar' => 'baz',
						'key' => 'foo',
					),
					'foofoo' => array(
						'foo'   => 'foo',
						'lorem' => 'ipsum',
						'key'   => 'bar',
					),
					'foobaz' => array(
						'foo' => 'baz',
						'key' => 'value',
					),
				),
				array( 'foo' => 'ASC' ),
				'IGNORED',
				array(
					'foobar' => array(
						'foo' => 'bar',
						'bar' => 'baz',
						'key' => 'foo',
					),
					'foobaz' => array(
						'foo' => 'baz',
						'key' => 'value',
					),
					'foofoo' => array(
						'foo'   => 'foo',
						'lorem' => 'ipsum',
						'key'   => 'bar',
					),
				),
			),
			'single orderby array descending' => array(
				array(
					'foobar' => array(
						'foo' => 'bar',
						'bar' => 'baz',
						'key' => 'foo',
					),
					'foofoo' => array(
						'foo'   => 'foo',
						'lorem' => 'ipsum',
						'key'   => 'bar',
					),
					'foobaz' => array(
						'foo' => 'baz',
						'key' => 'value',
					),
				),
				array( 'foo' => 'DESC' ),
				'IGNORED',
				array(
					'foofoo' => array(
						'foo'   => 'foo',
						'lorem' => 'ipsum',
						'key'   => 'bar',
					),
					'foobaz' => array(
						'foo' => 'baz',
						'key' => 'value',
					),
					'foobar' => array(
						'foo' => 'bar',
						'bar' => 'baz',
						'key' => 'foo',
					),
				),
			),
			'multiple orderby ascending'      => array(
				array(
					'foobarfoo'   => array(
						'foo' => 'bar',
						'bar' => 'baz',
						'key' => 'foo',
					),
					'foofoobar'   => array(
						'foo'   => 'foo',
						'lorem' => 'ipsum',
						'key'   => 'bar',
					),
					'foofookey'   => array(
						'foo' => 'foo',
						'key' => 'key',
					),
					'foobazkey'   => array(
						'foo' => 'baz',
						'key' => 'key',
					),
					'foobarvalue' => array(
						'foo' => 'bar',
						'key' => 'value',
					),
				),
				array(
					'key' => 'ASC',
					'foo' => 'ASC',
				),
				'IGNORED',
				array(
					'foofoobar'   => array(
						'foo'   => 'foo',
						'lorem' => 'ipsum',
						'key'   => 'bar',
					),
					'foobarfoo'   => array(
						'foo' => 'bar',
						'bar' => 'baz',
						'key' => 'foo',
					),
					'foobazkey'   => array(
						'foo' => 'baz',
						'key' => 'key',
					),
					'foofookey'   => array(
						'foo' => 'foo',
						'key' => 'key',
					),
					'foobarvalue' => array(
						'foo' => 'bar',
						'key' => 'value',
					),
				),
			),
			'multiple orderby descending'     => array(
				array(
					'foobarfoo'   => array(
						'foo' => 'bar',
						'bar' => 'baz',
						'key' => 'foo',
					),
					'foofoobar'   => array(
						'foo'   => 'foo',
						'lorem' => 'ipsum',
						'key'   => 'bar',
					),
					'foofookey'   => array(
						'foo' => 'foo',
						'key' => 'key',
					),
					'foobazkey'   => array(
						'foo' => 'baz',
						'key' => 'key',
					),
					'foobarvalue' => array(
						'foo' => 'bar',
						'key' => 'value',
					),
				),
				array(
					'key' => 'DESC',
					'foo' => 'DESC',
				),
				'IGNORED',
				array(
					'foobarvalue' => array(
						'foo' => 'bar',
						'key' => 'value',
					),
					'foofookey'   => array(
						'foo' => 'foo',
						'key' => 'key',
					),
					'foobazkey'   => array(
						'foo' => 'baz',
						'key' => 'key',
					),
					'foobarfoo'   => array(
						'foo' => 'bar',
						'bar' => 'baz',
						'key' => 'foo',
					),
					'foofoobar'   => array(
						'foo'   => 'foo',
						'lorem' => 'ipsum',
						'key'   => 'bar',
					),
				),
			),
			'multiple orderby mixed'          => array(
				array(
					'foobarfoo'   => array(
						'foo' => 'bar',
						'bar' => 'baz',
						'key' => 'foo',
					),
					'foofoobar'   => array(
						'foo'   => 'foo',
						'lorem' => 'ipsum',
						'key'   => 'bar',
					),
					'foofookey'   => array(
						'foo' => 'foo',
						'key' => 'key',
					),
					'foobazkey'   => array(
						'foo' => 'baz',
						'key' => 'key',
					),
					'foobarvalue' => array(
						'foo' => 'bar',
						'key' => 'value',
					),
				),
				array(
					'key' => 'DESC',
					'foo' => 'ASC',
				),
				'IGNORED',
				array(
					'foobarvalue' => array(
						'foo' => 'bar',
						'key' => 'value',
					),
					'foobazkey'   => array(
						'foo' => 'baz',
						'key' => 'key',
					),
					'foofookey'   => array(
						'foo' => 'foo',
						'key' => 'key',
					),
					'foobarfoo'   => array(
						'foo' => 'bar',
						'bar' => 'baz',
						'key' => 'foo',
					),
					'foofoobar'   => array(
						'foo'   => 'foo',
						'lorem' => 'ipsum',
						'key'   => 'bar',
					),
				),
			),
		);
	}

	/**
	 * @dataProvider data_test_wp_list_sort_preserve_keys
	 *
	 * @covers ::wp_list_sort
	 *
	 * @param string|array $orderby Either the field name to order by or an array
	 *                              of multiple orderby fields as $orderby => $order.
	 * @param string       $order   Either 'ASC' or 'DESC'.
	 *
	 * @covers ::wp_list_sort
	 */
	public function test_wp_list_sort_preserve_keys( $list, $orderby, $order, $expected ) {
		$this->assertSame( $expected, wp_list_sort( $list, $orderby, $order, true ) );
	}

=======
>>>>>>> de822e8f
	/**
	 * @covers WP_List_Util::get_input
	 */
	public function test_wp_list_util_get_input() {
		$input = array( 'foo', 'bar' );
		$util  = new WP_List_Util( $input );

		$this->assertSameSets( $input, $util->get_input() );
	}

	/**
	 * @covers WP_List_Util::get_output
	 */
	public function test_wp_list_util_get_output_immediately() {
		$input = array( 'foo', 'bar' );
		$util  = new WP_List_Util( $input );

		$this->assertSameSets( $input, $util->get_output() );
	}

	/**
	 * @covers WP_List_Util::get_output
	 */
	public function test_wp_list_util_get_output() {
		$expected = array(
			(object) array(
				'foo' => 'bar',
				'bar' => 'baz',
			),
		);

		$util   = new WP_List_Util(
			array(
				(object) array(
					'foo' => 'bar',
					'bar' => 'baz',
				),
				(object) array( 'bar' => 'baz' ),
			)
		);
		$actual = $util->filter( array( 'foo' => 'bar' ) );

		$this->assertEqualSets( $expected, $actual );
		$this->assertEqualSets( $expected, $util->get_output() );
	}
}<|MERGE_RESOLUTION|>--- conflicted
+++ resolved
@@ -7,1039 +7,6 @@
  */
 class Tests_Functions_wpListUtil extends WP_UnitTestCase {
 
-<<<<<<< HEAD
-	public function data_test_wp_list_pluck() {
-		return array(
-			'arrays'                         => array(
-				array(
-					array(
-						'foo' => 'bar',
-						'bar' => 'baz',
-						'abc' => 'xyz',
-					),
-					array(
-						'foo'   => 'foo',
-						'123'   => '456',
-						'lorem' => 'ipsum',
-					),
-					array( 'foo' => 'baz' ),
-				),
-				'foo',
-				null,
-				array( 'bar', 'foo', 'baz' ),
-			),
-			'arrays with index key'          => array(
-				array(
-					array(
-						'foo' => 'bar',
-						'bar' => 'baz',
-						'abc' => 'xyz',
-						'key' => 'foo',
-					),
-					array(
-						'foo'   => 'foo',
-						'123'   => '456',
-						'lorem' => 'ipsum',
-						'key'   => 'bar',
-					),
-					array(
-						'foo' => 'baz',
-						'key' => 'value',
-					),
-				),
-				'foo',
-				'key',
-				array(
-					'foo'   => 'bar',
-					'bar'   => 'foo',
-					'value' => 'baz',
-				),
-			),
-			'arrays with index key missing'  => array(
-				array(
-					array(
-						'foo' => 'bar',
-						'bar' => 'baz',
-						'abc' => 'xyz',
-					),
-					array(
-						'foo'   => 'foo',
-						'123'   => '456',
-						'lorem' => 'ipsum',
-						'key'   => 'bar',
-					),
-					array(
-						'foo' => 'baz',
-						'key' => 'value',
-					),
-				),
-				'foo',
-				'key',
-				array(
-					'bar',
-					'bar'   => 'foo',
-					'value' => 'baz',
-				),
-			),
-			'objects'                        => array(
-				array(
-					(object) array(
-						'foo' => 'bar',
-						'bar' => 'baz',
-						'abc' => 'xyz',
-					),
-					(object) array(
-						'foo'   => 'foo',
-						'123'   => '456',
-						'lorem' => 'ipsum',
-					),
-					(object) array( 'foo' => 'baz' ),
-				),
-				'foo',
-				null,
-				array( 'bar', 'foo', 'baz' ),
-			),
-			'objects with index key'         => array(
-				array(
-					(object) array(
-						'foo' => 'bar',
-						'bar' => 'baz',
-						'abc' => 'xyz',
-						'key' => 'foo',
-					),
-					(object) array(
-						'foo'   => 'foo',
-						'123'   => '456',
-						'lorem' => 'ipsum',
-						'key'   => 'bar',
-					),
-					(object) array(
-						'foo' => 'baz',
-						'key' => 'value',
-					),
-				),
-				'foo',
-				'key',
-				array(
-					'foo'   => 'bar',
-					'bar'   => 'foo',
-					'value' => 'baz',
-				),
-			),
-			'objects with index key missing' => array(
-				array(
-					(object) array(
-						'foo' => 'bar',
-						'bar' => 'baz',
-						'abc' => 'xyz',
-					),
-					(object) array(
-						'foo'   => 'foo',
-						'123'   => '456',
-						'lorem' => 'ipsum',
-						'key'   => 'bar',
-					),
-					(object) array(
-						'foo' => 'baz',
-						'key' => 'value',
-					),
-				),
-				'foo',
-				'key',
-				array(
-					'bar',
-					'bar'   => 'foo',
-					'value' => 'baz',
-				),
-			),
-		);
-	}
-
-	/**
-	 * @dataProvider data_test_wp_list_pluck
-	 *
-	 * @covers ::wp_list_pluck
-	 *
-	 * @param array      $list      List of objects or arrays.
-	 * @param int|string $field     Field from the object to place instead of the entire object
-	 * @param int|string $index_key Field from the object to use as keys for the new array.
-	 * @param array      $expected  Expected result.
-	 *
-	 * @covers ::wp_list_pluck
-	 */
-	public function test_wp_list_pluck( $list, $field, $index_key, $expected ) {
-		$this->assertSameSetsWithIndex( $expected, wp_list_pluck( $list, $field, $index_key ) );
-	}
-
-	public function data_test_wp_list_filter() {
-		return array(
-			'string instead of array'  => array(
-				'foo',
-				array(),
-				'AND',
-				array(),
-			),
-			'object instead of array'  => array(
-				(object) array( 'foo' ),
-				array(),
-				'AND',
-				array(),
-			),
-			'empty args'               => array(
-				array( 'foo', 'bar' ),
-				array(),
-				'AND',
-				array( 'foo', 'bar' ),
-			),
-			'invalid operator'         => array(
-				array(
-					(object) array( 'foo' => 'bar' ),
-					(object) array( 'foo' => 'baz' ),
-				),
-				array( 'foo' => 'bar' ),
-				'XOR',
-				array(),
-			),
-			'single argument to match' => array(
-				array(
-					(object) array(
-						'foo' => 'bar',
-						'bar' => 'baz',
-						'abc' => 'xyz',
-						'key' => 'foo',
-					),
-					(object) array(
-						'foo'   => 'foo',
-						'123'   => '456',
-						'lorem' => 'ipsum',
-						'key'   => 'bar',
-					),
-					(object) array(
-						'foo' => 'baz',
-						'key' => 'value',
-					),
-					(object) array(
-						'foo' => 'bar',
-						'key' => 'value',
-					),
-				),
-				array( 'foo' => 'bar' ),
-				'AND',
-				array(
-					0 => (object) array(
-						'foo' => 'bar',
-						'bar' => 'baz',
-						'abc' => 'xyz',
-						'key' => 'foo',
-					),
-					3 => (object) array(
-						'foo' => 'bar',
-						'key' => 'value',
-					),
-				),
-			),
-			'all must match'           => array(
-				array(
-					(object) array(
-						'foo' => 'bar',
-						'bar' => 'baz',
-						'abc' => 'xyz',
-						'key' => 'foo',
-					),
-					(object) array(
-						'foo'   => 'foo',
-						'123'   => '456',
-						'lorem' => 'ipsum',
-						'key'   => 'bar',
-					),
-					(object) array(
-						'foo' => 'baz',
-						'key' => 'value',
-						'bar' => 'baz',
-					),
-					(object) array(
-						'foo' => 'bar',
-						'key' => 'value',
-					),
-				),
-				array(
-					'foo' => 'bar',
-					'bar' => 'baz',
-				),
-				'AND',
-				array(
-					0 => (object) array(
-						'foo' => 'bar',
-						'bar' => 'baz',
-						'abc' => 'xyz',
-						'key' => 'foo',
-					),
-				),
-			),
-			'any must match'           => array(
-				array(
-					(object) array(
-						'foo' => 'bar',
-						'bar' => 'baz',
-						'abc' => 'xyz',
-						'key' => 'foo',
-					),
-					(object) array(
-						'foo'   => 'foo',
-						'123'   => '456',
-						'lorem' => 'ipsum',
-						'key'   => 'bar',
-					),
-					(object) array(
-						'foo' => 'baz',
-						'key' => 'value',
-						'bar' => 'baz',
-					),
-					(object) array(
-						'foo' => 'bar',
-						'key' => 'value',
-					),
-				),
-				array(
-					'key' => 'value',
-					'bar' => 'baz',
-				),
-				'OR',
-				array(
-					0 => (object) array(
-						'foo' => 'bar',
-						'bar' => 'baz',
-						'abc' => 'xyz',
-						'key' => 'foo',
-					),
-					2 => (object) array(
-						'foo' => 'baz',
-						'key' => 'value',
-						'bar' => 'baz',
-					),
-					3 => (object) array(
-						'foo' => 'bar',
-						'key' => 'value',
-					),
-				),
-			),
-			'none must match'          => array(
-				array(
-					(object) array(
-						'foo' => 'bar',
-						'bar' => 'baz',
-						'abc' => 'xyz',
-						'key' => 'foo',
-					),
-					(object) array(
-						'foo'   => 'foo',
-						'123'   => '456',
-						'lorem' => 'ipsum',
-						'key'   => 'bar',
-					),
-					(object) array(
-						'foo' => 'baz',
-						'key' => 'value',
-					),
-					(object) array(
-						'foo' => 'bar',
-						'key' => 'value',
-					),
-				),
-				array(
-					'key' => 'value',
-					'bar' => 'baz',
-				),
-				'NOT',
-				array(
-					1 => (object) array(
-						'foo'   => 'foo',
-						'123'   => '456',
-						'lorem' => 'ipsum',
-						'key'   => 'bar',
-					),
-				),
-			),
-		);
-	}
-
-	/**
-	 * @dataProvider data_test_wp_list_filter
-	 *
-	 * @covers ::wp_list_filter
-	 *
-	 * @param array  $list     An array of objects to filter.
-	 * @param array  $args     An array of key => value arguments to match
-	 *                         against each object.
-	 * @param string $operator The logical operation to perform.
-	 * @param array  $expected Expected result.
-	 *
-	 * @covers ::wp_list_filter
-	 */
-	public function test_wp_list_filter( $list, $args, $operator, $expected ) {
-		$this->assertEqualSetsWithIndex( $expected, wp_list_filter( $list, $args, $operator ) );
-	}
-
-	public function data_test_wp_list_sort() {
-		return array(
-			'single orderby ascending'        => array(
-				array(
-					array(
-						'foo' => 'bar',
-						'bar' => 'baz',
-						'key' => 'foo',
-					),
-					array(
-						'foo'   => 'foo',
-						'lorem' => 'ipsum',
-						'key'   => 'bar',
-					),
-					array(
-						'foo' => 'baz',
-						'key' => 'value',
-					),
-				),
-				'foo',
-				'ASC',
-				array(
-					array(
-						'foo' => 'bar',
-						'bar' => 'baz',
-						'key' => 'foo',
-					),
-					array(
-						'foo' => 'baz',
-						'key' => 'value',
-					),
-					array(
-						'foo'   => 'foo',
-						'lorem' => 'ipsum',
-						'key'   => 'bar',
-					),
-				),
-			),
-			'single orderby descending'       => array(
-				array(
-					array(
-						'foo' => 'bar',
-						'bar' => 'baz',
-						'key' => 'foo',
-					),
-					array(
-						'foo'   => 'foo',
-						'lorem' => 'ipsum',
-						'key'   => 'bar',
-					),
-					array(
-						'foo' => 'baz',
-						'key' => 'value',
-					),
-				),
-				'foo',
-				'DESC',
-				array(
-					array(
-						'foo'   => 'foo',
-						'lorem' => 'ipsum',
-						'key'   => 'bar',
-					),
-					array(
-						'foo' => 'baz',
-						'key' => 'value',
-					),
-					array(
-						'foo' => 'bar',
-						'bar' => 'baz',
-						'key' => 'foo',
-					),
-				),
-			),
-			'single orderby array ascending'  => array(
-				array(
-					array(
-						'foo' => 'bar',
-						'bar' => 'baz',
-						'key' => 'foo',
-					),
-					array(
-						'foo'   => 'foo',
-						'lorem' => 'ipsum',
-						'key'   => 'bar',
-					),
-					array(
-						'foo' => 'baz',
-						'key' => 'value',
-					),
-				),
-				array( 'foo' => 'ASC' ),
-				'IGNORED',
-				array(
-					array(
-						'foo' => 'bar',
-						'bar' => 'baz',
-						'key' => 'foo',
-					),
-					array(
-						'foo' => 'baz',
-						'key' => 'value',
-					),
-					array(
-						'foo'   => 'foo',
-						'lorem' => 'ipsum',
-						'key'   => 'bar',
-					),
-				),
-			),
-			'single orderby array descending' => array(
-				array(
-					array(
-						'foo' => 'bar',
-						'bar' => 'baz',
-						'key' => 'foo',
-					),
-					array(
-						'foo'   => 'foo',
-						'lorem' => 'ipsum',
-						'key'   => 'bar',
-					),
-					array(
-						'foo' => 'baz',
-						'key' => 'value',
-					),
-				),
-				array( 'foo' => 'DESC' ),
-				'IGNORED',
-				array(
-					array(
-						'foo'   => 'foo',
-						'lorem' => 'ipsum',
-						'key'   => 'bar',
-					),
-					array(
-						'foo' => 'baz',
-						'key' => 'value',
-					),
-					array(
-						'foo' => 'bar',
-						'bar' => 'baz',
-						'key' => 'foo',
-					),
-				),
-			),
-			'multiple orderby ascending'      => array(
-				array(
-					array(
-						'foo' => 'bar',
-						'bar' => 'baz',
-						'key' => 'foo',
-					),
-					array(
-						'foo'   => 'foo',
-						'lorem' => 'ipsum',
-						'key'   => 'bar',
-					),
-					array(
-						'foo' => 'foo',
-						'key' => 'key',
-					),
-					array(
-						'foo' => 'baz',
-						'key' => 'key',
-					),
-					array(
-						'foo' => 'bar',
-						'key' => 'value',
-					),
-				),
-				array(
-					'key' => 'ASC',
-					'foo' => 'ASC',
-				),
-				'IGNORED',
-				array(
-					array(
-						'foo'   => 'foo',
-						'lorem' => 'ipsum',
-						'key'   => 'bar',
-					),
-					array(
-						'foo' => 'bar',
-						'bar' => 'baz',
-						'key' => 'foo',
-					),
-					array(
-						'foo' => 'baz',
-						'key' => 'key',
-					),
-					array(
-						'foo' => 'foo',
-						'key' => 'key',
-					),
-					array(
-						'foo' => 'bar',
-						'key' => 'value',
-					),
-				),
-			),
-			'multiple orderby descending'     => array(
-				array(
-					array(
-						'foo' => 'bar',
-						'bar' => 'baz',
-						'key' => 'foo',
-					),
-					array(
-						'foo'   => 'foo',
-						'lorem' => 'ipsum',
-						'key'   => 'bar',
-					),
-					array(
-						'foo' => 'foo',
-						'key' => 'key',
-					),
-					array(
-						'foo' => 'baz',
-						'key' => 'key',
-					),
-					array(
-						'foo' => 'bar',
-						'key' => 'value',
-					),
-				),
-				array(
-					'key' => 'DESC',
-					'foo' => 'DESC',
-				),
-				'IGNORED',
-				array(
-					array(
-						'foo' => 'bar',
-						'key' => 'value',
-					),
-					array(
-						'foo' => 'foo',
-						'key' => 'key',
-					),
-					array(
-						'foo' => 'baz',
-						'key' => 'key',
-					),
-					array(
-						'foo' => 'bar',
-						'bar' => 'baz',
-						'key' => 'foo',
-					),
-					array(
-						'foo'   => 'foo',
-						'lorem' => 'ipsum',
-						'key'   => 'bar',
-					),
-				),
-			),
-			'multiple orderby mixed'          => array(
-				array(
-					array(
-						'foo' => 'bar',
-						'bar' => 'baz',
-						'key' => 'foo',
-					),
-					array(
-						'foo'   => 'foo',
-						'lorem' => 'ipsum',
-						'key'   => 'bar',
-					),
-					array(
-						'foo' => 'foo',
-						'key' => 'key',
-					),
-					array(
-						'foo' => 'baz',
-						'key' => 'key',
-					),
-					array(
-						'foo' => 'bar',
-						'key' => 'value',
-					),
-				),
-				array(
-					'key' => 'DESC',
-					'foo' => 'ASC',
-				),
-				'IGNORED',
-				array(
-					array(
-						'foo' => 'bar',
-						'key' => 'value',
-					),
-					array(
-						'foo' => 'baz',
-						'key' => 'key',
-					),
-					array(
-						'foo' => 'foo',
-						'key' => 'key',
-					),
-					array(
-						'foo' => 'bar',
-						'bar' => 'baz',
-						'key' => 'foo',
-					),
-					array(
-						'foo'   => 'foo',
-						'lorem' => 'ipsum',
-						'key'   => 'bar',
-					),
-				),
-			),
-		);
-	}
-
-	/**
-	 * @dataProvider data_test_wp_list_sort
-	 *
-	 * @covers ::wp_list_sort
-	 *
-	 * @param string|array $orderby Either the field name to order by or an array
-	 *                              of multiple orderby fields as $orderby => $order.
-	 * @param string       $order   Either 'ASC' or 'DESC'.
-	 *
-	 * @covers ::wp_list_sort
-	 */
-	public function test_wp_list_sort( $list, $orderby, $order, $expected ) {
-		$this->assertSame( $expected, wp_list_sort( $list, $orderby, $order ) );
-	}
-
-	public function data_test_wp_list_sort_preserve_keys() {
-		return array(
-			'single orderby ascending'        => array(
-				array(
-					'foobar' => array(
-						'foo' => 'bar',
-						'bar' => 'baz',
-						'key' => 'foo',
-					),
-					'foofoo' => array(
-						'foo'   => 'foo',
-						'lorem' => 'ipsum',
-						'key'   => 'bar',
-					),
-					'foobaz' => array(
-						'foo' => 'baz',
-						'key' => 'value',
-					),
-				),
-				'foo',
-				'ASC',
-				array(
-					'foobar' => array(
-						'foo' => 'bar',
-						'bar' => 'baz',
-						'key' => 'foo',
-					),
-					'foobaz' => array(
-						'foo' => 'baz',
-						'key' => 'value',
-					),
-					'foofoo' => array(
-						'foo'   => 'foo',
-						'lorem' => 'ipsum',
-						'key'   => 'bar',
-					),
-				),
-			),
-			'single orderby descending'       => array(
-				array(
-					'foobar' => array(
-						'foo' => 'bar',
-						'bar' => 'baz',
-						'key' => 'foo',
-					),
-					'foofoo' => array(
-						'foo'   => 'foo',
-						'lorem' => 'ipsum',
-						'key'   => 'bar',
-					),
-					'foobaz' => array(
-						'foo' => 'baz',
-						'key' => 'value',
-					),
-				),
-				'foo',
-				'DESC',
-				array(
-					'foofoo' => array(
-						'foo'   => 'foo',
-						'lorem' => 'ipsum',
-						'key'   => 'bar',
-					),
-					'foobaz' => array(
-						'foo' => 'baz',
-						'key' => 'value',
-					),
-					'foobar' => array(
-						'foo' => 'bar',
-						'bar' => 'baz',
-						'key' => 'foo',
-					),
-				),
-			),
-			'single orderby array ascending'  => array(
-				array(
-					'foobar' => array(
-						'foo' => 'bar',
-						'bar' => 'baz',
-						'key' => 'foo',
-					),
-					'foofoo' => array(
-						'foo'   => 'foo',
-						'lorem' => 'ipsum',
-						'key'   => 'bar',
-					),
-					'foobaz' => array(
-						'foo' => 'baz',
-						'key' => 'value',
-					),
-				),
-				array( 'foo' => 'ASC' ),
-				'IGNORED',
-				array(
-					'foobar' => array(
-						'foo' => 'bar',
-						'bar' => 'baz',
-						'key' => 'foo',
-					),
-					'foobaz' => array(
-						'foo' => 'baz',
-						'key' => 'value',
-					),
-					'foofoo' => array(
-						'foo'   => 'foo',
-						'lorem' => 'ipsum',
-						'key'   => 'bar',
-					),
-				),
-			),
-			'single orderby array descending' => array(
-				array(
-					'foobar' => array(
-						'foo' => 'bar',
-						'bar' => 'baz',
-						'key' => 'foo',
-					),
-					'foofoo' => array(
-						'foo'   => 'foo',
-						'lorem' => 'ipsum',
-						'key'   => 'bar',
-					),
-					'foobaz' => array(
-						'foo' => 'baz',
-						'key' => 'value',
-					),
-				),
-				array( 'foo' => 'DESC' ),
-				'IGNORED',
-				array(
-					'foofoo' => array(
-						'foo'   => 'foo',
-						'lorem' => 'ipsum',
-						'key'   => 'bar',
-					),
-					'foobaz' => array(
-						'foo' => 'baz',
-						'key' => 'value',
-					),
-					'foobar' => array(
-						'foo' => 'bar',
-						'bar' => 'baz',
-						'key' => 'foo',
-					),
-				),
-			),
-			'multiple orderby ascending'      => array(
-				array(
-					'foobarfoo'   => array(
-						'foo' => 'bar',
-						'bar' => 'baz',
-						'key' => 'foo',
-					),
-					'foofoobar'   => array(
-						'foo'   => 'foo',
-						'lorem' => 'ipsum',
-						'key'   => 'bar',
-					),
-					'foofookey'   => array(
-						'foo' => 'foo',
-						'key' => 'key',
-					),
-					'foobazkey'   => array(
-						'foo' => 'baz',
-						'key' => 'key',
-					),
-					'foobarvalue' => array(
-						'foo' => 'bar',
-						'key' => 'value',
-					),
-				),
-				array(
-					'key' => 'ASC',
-					'foo' => 'ASC',
-				),
-				'IGNORED',
-				array(
-					'foofoobar'   => array(
-						'foo'   => 'foo',
-						'lorem' => 'ipsum',
-						'key'   => 'bar',
-					),
-					'foobarfoo'   => array(
-						'foo' => 'bar',
-						'bar' => 'baz',
-						'key' => 'foo',
-					),
-					'foobazkey'   => array(
-						'foo' => 'baz',
-						'key' => 'key',
-					),
-					'foofookey'   => array(
-						'foo' => 'foo',
-						'key' => 'key',
-					),
-					'foobarvalue' => array(
-						'foo' => 'bar',
-						'key' => 'value',
-					),
-				),
-			),
-			'multiple orderby descending'     => array(
-				array(
-					'foobarfoo'   => array(
-						'foo' => 'bar',
-						'bar' => 'baz',
-						'key' => 'foo',
-					),
-					'foofoobar'   => array(
-						'foo'   => 'foo',
-						'lorem' => 'ipsum',
-						'key'   => 'bar',
-					),
-					'foofookey'   => array(
-						'foo' => 'foo',
-						'key' => 'key',
-					),
-					'foobazkey'   => array(
-						'foo' => 'baz',
-						'key' => 'key',
-					),
-					'foobarvalue' => array(
-						'foo' => 'bar',
-						'key' => 'value',
-					),
-				),
-				array(
-					'key' => 'DESC',
-					'foo' => 'DESC',
-				),
-				'IGNORED',
-				array(
-					'foobarvalue' => array(
-						'foo' => 'bar',
-						'key' => 'value',
-					),
-					'foofookey'   => array(
-						'foo' => 'foo',
-						'key' => 'key',
-					),
-					'foobazkey'   => array(
-						'foo' => 'baz',
-						'key' => 'key',
-					),
-					'foobarfoo'   => array(
-						'foo' => 'bar',
-						'bar' => 'baz',
-						'key' => 'foo',
-					),
-					'foofoobar'   => array(
-						'foo'   => 'foo',
-						'lorem' => 'ipsum',
-						'key'   => 'bar',
-					),
-				),
-			),
-			'multiple orderby mixed'          => array(
-				array(
-					'foobarfoo'   => array(
-						'foo' => 'bar',
-						'bar' => 'baz',
-						'key' => 'foo',
-					),
-					'foofoobar'   => array(
-						'foo'   => 'foo',
-						'lorem' => 'ipsum',
-						'key'   => 'bar',
-					),
-					'foofookey'   => array(
-						'foo' => 'foo',
-						'key' => 'key',
-					),
-					'foobazkey'   => array(
-						'foo' => 'baz',
-						'key' => 'key',
-					),
-					'foobarvalue' => array(
-						'foo' => 'bar',
-						'key' => 'value',
-					),
-				),
-				array(
-					'key' => 'DESC',
-					'foo' => 'ASC',
-				),
-				'IGNORED',
-				array(
-					'foobarvalue' => array(
-						'foo' => 'bar',
-						'key' => 'value',
-					),
-					'foobazkey'   => array(
-						'foo' => 'baz',
-						'key' => 'key',
-					),
-					'foofookey'   => array(
-						'foo' => 'foo',
-						'key' => 'key',
-					),
-					'foobarfoo'   => array(
-						'foo' => 'bar',
-						'bar' => 'baz',
-						'key' => 'foo',
-					),
-					'foofoobar'   => array(
-						'foo'   => 'foo',
-						'lorem' => 'ipsum',
-						'key'   => 'bar',
-					),
-				),
-			),
-		);
-	}
-
-	/**
-	 * @dataProvider data_test_wp_list_sort_preserve_keys
-	 *
-	 * @covers ::wp_list_sort
-	 *
-	 * @param string|array $orderby Either the field name to order by or an array
-	 *                              of multiple orderby fields as $orderby => $order.
-	 * @param string       $order   Either 'ASC' or 'DESC'.
-	 *
-	 * @covers ::wp_list_sort
-	 */
-	public function test_wp_list_sort_preserve_keys( $list, $orderby, $order, $expected ) {
-		$this->assertSame( $expected, wp_list_sort( $list, $orderby, $order, true ) );
-	}
-
-=======
->>>>>>> de822e8f
 	/**
 	 * @covers WP_List_Util::get_input
 	 */
