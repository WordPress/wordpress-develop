--- conflicted
+++ resolved
@@ -51,22 +51,6 @@
 	}
 
 	/**
-<<<<<<< HEAD
-=======
-	 * Tears down the test fixture.
-	 */
-	public function tear_down() {
-		remove_action( 'deprecated_function_run', array( $this, 'deprecated_function' ), 10, 3 );
-		remove_action( 'deprecated_function_trigger_error', '__return_false' );
-		remove_action( 'deprecated_argument_run', array( $this, 'deprecated_argument' ), 10, 3 );
-		remove_action( 'deprecated_argument_trigger_error', '__return_false' );
-		remove_action( 'deprecated_file_included', array( $this, 'deprecated_argument' ), 10, 4 );
-		remove_action( 'deprecated_file_trigger_error', '__return_false' );
-		parent::tear_down();
-	}
-
-	/**
->>>>>>> 092ee0fb
 	 * Catches functions that have passed through _deprecated_function().
 	 *
 	 * @param string $function
