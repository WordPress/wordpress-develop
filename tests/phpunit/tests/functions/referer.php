<?php

/**
 * Test wp_get_referer().
 *
 * @group functions.php
 * @covers ::wp_get_referer
 * @covers ::wp_get_raw_referer
 */
class Tests_Functions_Referer extends WP_UnitTestCase {

	public function set_up() {
		parent::set_up();

		$_SERVER['HTTP_REFERER']      = '';
		$_SERVER['REQUEST_URI']       = '';
		$_REQUEST['_wp_http_referer'] = '';
	}

<<<<<<< HEAD
	public function tearDown() {
=======
	public function tear_down() {
		$_SERVER['HTTP_REFERER']      = '';
		$_SERVER['REQUEST_URI']       = '';
>>>>>>> 092ee0fb
		$_REQUEST['_wp_http_referer'] = '';

		parent::tear_down();
	}

	public function _fake_subfolder_install() {
		return 'http://' . WP_TESTS_DOMAIN . '/subfolder';
	}

	public function filter_allowed_redirect_hosts( $hosts ) {
		$hosts[] = 'another.' . WP_TESTS_DOMAIN;

		return $hosts;
	}

	public function test_from_request_relative_referrer() {
		$_REQUEST['_wp_http_referer'] = addslashes( '/test.php?id=123' );
		$_SERVER['REQUEST_URI']       = addslashes( '/test.php?id=123' );
		$this->assertFalse( wp_get_referer() );
	}

	public function test_from_request_same_url() {
		$_REQUEST['_wp_http_referer'] = addslashes( 'http://' . WP_TESTS_DOMAIN . '/test.php?id=123' );
		$_SERVER['REQUEST_URI']       = addslashes( '/test.php?id=123' );
		$this->assertFalse( wp_get_referer() );
	}

	public function test_from_request_different_resource() {
		$_REQUEST['_wp_http_referer'] = addslashes( 'http://' . WP_TESTS_DOMAIN . '/another.php?id=123' );
		$_SERVER['REQUEST_URI']       = addslashes( '/test.php?id=123' );
		$this->assertSame( 'http://' . WP_TESTS_DOMAIN . '/another.php?id=123', wp_get_referer() );
	}

	public function test_from_request_different_query_args() {
		$_REQUEST['_wp_http_referer'] = addslashes( 'http://' . WP_TESTS_DOMAIN . '/test.php?another=555' );
		$_SERVER['REQUEST_URI']       = addslashes( '/test.php?id=123' );
		$this->assertSame( 'http://' . WP_TESTS_DOMAIN . '/test.php?another=555', wp_get_referer() );
	}

	/**
	 * @ticket 19856
	 */
	public function test_from_request_subfolder_install() {
		add_filter( 'site_url', array( $this, '_fake_subfolder_install' ) );

		$_REQUEST['_wp_http_referer'] = addslashes( 'http://' . WP_TESTS_DOMAIN . '/subfolder/test.php?id=123' );
		$_SERVER['REQUEST_URI']       = addslashes( '/subfolder/test.php?id=123' );
		$this->assertFalse( wp_get_referer() );

		remove_filter( 'site_url', array( $this, '_fake_subfolder_install' ) );
	}

	/**
	 * @ticket 19856
	 */
	public function test_from_request_subfolder_install_different_resource() {
		add_filter( 'site_url', array( $this, '_fake_subfolder_install' ) );

		$_REQUEST['_wp_http_referer'] = addslashes( 'http://' . WP_TESTS_DOMAIN . '/subfolder/another.php?id=123' );
		$_SERVER['REQUEST_URI']       = addslashes( '/subfolder/test.php?id=123' );
		$this->assertSame( 'http://' . WP_TESTS_DOMAIN . '/subfolder/another.php?id=123', wp_get_referer() );

		remove_filter( 'site_url', array( $this, '_fake_subfolder_install' ) );
	}

	public function test_relative_referrer() {
		$_REQUEST['HTTP_REFERER'] = addslashes( '/test.php?id=123' );
		$_SERVER['REQUEST_URI']   = addslashes( '/test.php?id=123' );
		$this->assertFalse( wp_get_referer() );
	}

	public function test_same_url() {
		$_SERVER['HTTP_REFERER'] = addslashes( 'http://' . WP_TESTS_DOMAIN . '/test.php?id=123' );
		$_SERVER['REQUEST_URI']  = addslashes( '/test.php?id=123' );
		$this->assertFalse( wp_get_referer() );
	}

	public function test_different_resource() {
		$_SERVER['HTTP_REFERER'] = addslashes( 'http://' . WP_TESTS_DOMAIN . '/another.php?id=123' );
		$_SERVER['REQUEST_URI']  = addslashes( '/test.php?id=123' );
		$this->assertSame( 'http://' . WP_TESTS_DOMAIN . '/another.php?id=123', wp_get_referer() );
	}

	/**
	 * @ticket 19856
	 * @ticket 27152
	 */
	public function test_different_server() {
		$_SERVER['HTTP_REFERER'] = addslashes( 'http://another.' . WP_TESTS_DOMAIN . '/test.php?id=123' );
		$_SERVER['REQUEST_URI']  = addslashes( '/test.php?id=123' );
		$this->assertFalse( wp_get_referer() );
	}

	/**
	 * @ticket 19856
	 * @ticket 27152
	 */
	public function test_different_server_allowed_redirect_host() {
		add_filter( 'allowed_redirect_hosts', array( $this, 'filter_allowed_redirect_hosts' ) );
		$_SERVER['HTTP_REFERER'] = addslashes( 'http://another.' . WP_TESTS_DOMAIN . '/test.php?id=123' );
		$_SERVER['REQUEST_URI']  = addslashes( '/test.php?id=123' );
		$this->assertSame( 'http://another.' . WP_TESTS_DOMAIN . '/test.php?id=123', wp_get_referer() );
		remove_filter( 'allowed_redirect_hosts', array( $this, 'filter_allowed_redirect_hosts' ) );
	}

	/**
	 * @ticket 27152
	 */
	public function test_raw_referer_empty() {
		$this->assertFalse( wp_get_raw_referer() );
	}

	/**
	 * @ticket 27152
	 */
	public function test_raw_referer() {
		$_SERVER['HTTP_REFERER'] = addslashes( 'http://example.com/foo?bar' );
		$this->assertSame( 'http://example.com/foo?bar', wp_get_raw_referer() );
	}

	/**
	 * @ticket 27152
	 */
	public function test_raw_referer_from_request() {
		$_REQUEST['_wp_http_referer'] = addslashes( 'http://foo.bar/baz' );
		$this->assertSame( 'http://foo.bar/baz', wp_get_raw_referer() );
	}

	/**
	 * @ticket 27152
	 */
	public function test_raw_referer_both() {
		$_SERVER['HTTP_REFERER']      = addslashes( 'http://example.com/foo?bar' );
		$_REQUEST['_wp_http_referer'] = addslashes( 'http://foo.bar/baz' );
		$this->assertSame( 'http://foo.bar/baz', wp_get_raw_referer() );
	}
}<|MERGE_RESOLUTION|>--- conflicted
+++ resolved
@@ -17,13 +17,7 @@
 		$_REQUEST['_wp_http_referer'] = '';
 	}
 
-<<<<<<< HEAD
-	public function tearDown() {
-=======
 	public function tear_down() {
-		$_SERVER['HTTP_REFERER']      = '';
-		$_SERVER['REQUEST_URI']       = '';
->>>>>>> 092ee0fb
 		$_REQUEST['_wp_http_referer'] = '';
 
 		parent::tear_down();
