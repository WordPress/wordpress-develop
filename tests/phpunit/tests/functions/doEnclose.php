<?php

/**
 * Test cases for the `do_enclose()` function.
 *
 * @package WordPress\UnitTests
 *
<<<<<<< HEAD
	 * @since 5.3.0
	 */

/**
 * Tests_Functions_DoEnclose class.
 *
=======
>>>>>>> df17fdbd
 * @since 5.3.0
 *
 * @group functions.php
 * @group post
 *
 * @covers ::do_enclose
 */
class Tests_Functions_DoEnclose extends WP_UnitTestCase {

	/**
	 * Setup before each test method.
	 *
	 * @since 5.3.0
	 */
	public function set_up() {
		parent::set_up();
		add_filter( 'pre_http_request', array( $this, 'mock_http_request' ), 10, 3 );
	}

	/**
	 * Tests the function with an explicit content input.
	 *
	 * @since 5.3.0
	 *
	 * @dataProvider data_do_enclose
	 */
	public function test_function_with_explicit_content_input( $content, $expected ) {
		$post_id = self::factory()->post->create();

		do_enclose( $content, $post_id );

		$actual = $this->get_enclosed_by_post_id( $post_id );
		$this->assertSame( $expected, $actual );
	}

	/**
	 * Tests the function with an implicit content input.
	 *
	 * @since 5.3.0
	 *
	 * @dataProvider data_do_enclose
	 */
	public function test_function_with_implicit_content_input( $content, $expected ) {
		$post_id = self::factory()->post->create(
			array(
				'post_content' => $content,
			)
		);

		do_enclose( null, $post_id );

		$actual = $this->get_enclosed_by_post_id( $post_id );
		$this->assertSame( $expected, $actual );
	}

	/**
	 * Data provider for `test_function_with_explicit_content_input()`
	 * and `test_function_with_implicit_content_input()`.
	 *
	 * @since 5.3.0
	 *
	 * @return array {
	 *     @type array {
	 *         @type string Post content.
	 *         @type string Expected values.
	 *     }
	 * }
	 */
	public function data_do_enclose() {
		return array(
			'null'                  => array(
				'content'  => null,
				'expected' => '',
			),
			'empty'                 => array(
				'content'  => '',
				'expected' => '',
			),
			'single-bare-movie'     => array(
				'content'  => 'movie.mp4',
				'expected' => '',
			),
			'single-bare-audio'     => array(
				'content'  => 'audio.ogg',
				'expected' => '',
			),
			'single-relative-movie' => array(
				'content'  => '/movie.mp4',
				'expected' => "/movie.mp4\n123\nvideo/mp4\n",
			),
			'single-relative-audio' => array(
				'content'  => '/audio.ogg',
				'expected' => "/audio.ogg\n321\naudio/ogg\n",
			),
			'single-unknown'        => array(
				'content'  => 'https://example.com/wp-content/uploads/2018/06/file.unknown',
				'expected' => '',
			),
			'single-movie'          => array(
				'content'  => 'https://example.com/wp-content/uploads/2018/06/movie.mp4',
				'expected' => "https://example.com/wp-content/uploads/2018/06/movie.mp4\n123\nvideo/mp4\n",
			),
			'single-audio'          => array(
				'content'  => 'https://example.com/wp-content/uploads/2018/06/audio.ogg',
				'expected' => "https://example.com/wp-content/uploads/2018/06/audio.ogg\n321\naudio/ogg\n",
			),
			'single-movie-query'    => array(
				'content'  => 'https://example.com/wp-content/uploads/2018/06/movie.mp4?test=1',
				'expected' => "https://example.com/wp-content/uploads/2018/06/movie.mp4?test=1\n123\nvideo/mp4\n",
			),
			'multi'                 => array(
				'content'  => "https://example.com/wp-content/uploads/2018/06/audio.ogg\n" .
								'https://example.com/wp-content/uploads/2018/06/movie.mp4',
				'expected' => "https://example.com/wp-content/uploads/2018/06/audio.ogg\n321\naudio/ogg\n" .
								"https://example.com/wp-content/uploads/2018/06/movie.mp4\n123\nvideo/mp4\n",
			),
			'no-path'               => array(
				'content'  => 'https://example.com?test=1',
				'expected' => '',
			),
		);
	}

	/**
	 * The function should return false when the post ID input is invalid.
	 *
	 * @since 5.3.0
	 */
	public function test_function_should_return_false_when_invalid_post_id() {
		$post_id = null;
		$result  = do_enclose( null, $post_id );
		$this->assertFalse( $result );
	}

	/**
	 * The function should delete an enclosed link when it's no longer in the post content.
	 *
	 * @since 5.3.0
	 */
	public function test_function_should_delete_enclosed_link_when_no_longer_in_post_content() {
		$data = $this->data_do_enclose();

		// Create a post with a single movie link.
		$post_id = self::factory()->post->create(
			array(
				'post_content' => $data['single-movie']['content'],
			)
		);

		do_enclose( null, $post_id );

		$actual = $this->get_enclosed_by_post_id( $post_id );
		$this->assertSame( $data['single-movie']['expected'], $actual );

		// Replace the movie link with an audio link.
		wp_update_post(
			array(
				'ID'           => $post_id,
				'post_content' => $data['single-audio']['content'],
			)
		);

		do_enclose( null, $post_id );

		$actual = $this->get_enclosed_by_post_id( $post_id );
		$this->assertSame( $data['single-audio']['expected'], $actual );
	}

	/**
	 * The function should support a post object input.
	 *
	 * @since 5.3.0
	 */
	public function test_function_should_support_post_object_input() {
		$data = $this->data_do_enclose();

		$post_object = self::factory()->post->create_and_get(
			array(
				'post_content' => $data['multi']['content'],
			)
		);

		do_enclose( null, $post_object );

		$actual = $this->get_enclosed_by_post_id( $post_object->ID );
		$this->assertSame( $data['multi']['expected'], $actual );
	}

	/**
	 * The enclosure links should be filterable with the `enclosure_links` filter.
	 *
	 * @since 5.3.0
	 */
	public function test_function_enclosure_links_should_be_filterable() {
		$data = $this->data_do_enclose();

		$post_id = self::factory()->post->create(
			array(
				'post_content' => $data['multi']['content'],
			)
		);

		add_filter( 'enclosure_links', array( $this, 'filter_enclosure_links' ), 10, 2 );
		do_enclose( null, $post_id );
		remove_filter( 'enclosure_links', array( $this, 'filter_enclosure_links' ) );

		$actual   = $this->get_enclosed_by_post_id( $post_id );
		$expected = str_replace( 'example.org', sprintf( 'example-%d.org', $post_id ), $data['multi']['expected'] );
		$this->assertSame( $expected, $actual );
	}

	/**
	 * A callback to filter the list of enclosure links.
	 *
	 * @since 5.3.0
	 *
	 * @param  array $post_links An array of enclosure links.
	 * @param  int   $post_id    Post ID.
	 * @return array An array of enclosure links.
	 */
	public function filter_enclosure_links( $enclosure_links, $post_id ) {
		// Replace the link host to contain the post ID, to test both filter input arguments.
		foreach ( $enclosure_links as &$link ) {
			$link = str_replace( 'example.org', sprintf( 'example-%d.org', $post_id ), $link );
		}
		return $enclosure_links;
	}

	/**
	 * Helper function to get all enclosure data for a given post.
	 *
	 * @since 5.3.0
	 *
	 * @param  int    $post_id Post ID.
	 * @return string  All enclosure data for the given post.
	 */
	protected function get_enclosed_by_post_id( $post_id ) {
		return implode( '', (array) get_post_meta( $post_id, 'enclosure', false ) );
	}

	/**
	 * Mock the HTTP request response.
	 *
	 * @since 5.3.0
	 *
	 * @param false|array|WP_Error $response    A preemptive return value of an HTTP request. Default false.
	 * @param array                $parsed_args HTTP request arguments.
	 * @param string               $url         The request URL.
	 * @return array Response data.
	 */
	public function mock_http_request( $response, $parsed_args, $url ) {

		// Video and audio headers.
		$fake_headers = array(
			'mp4' => array(
				'headers' => array(
					'Content-Length' => 123,
					'Content-Type'   => 'video/mp4',
				),
			),
			'ogg' => array(
				'headers' => array(
					'Content-Length' => 321,
					'Content-Type'   => 'audio/ogg',
				),
			),
		);

		$path = parse_url( $url, PHP_URL_PATH );

		if ( is_string( $path ) ) {
			$extension = pathinfo( $path, PATHINFO_EXTENSION );
			if ( isset( $fake_headers[ $extension ] ) ) {
				return $fake_headers[ $extension ];
			}
		}

		// Fallback header.
		return array(
			'headers' => array(
				'Content-Length' => 0,
				'Content-Type'   => '',
			),
		);
	}
}<|MERGE_RESOLUTION|>--- conflicted
+++ resolved
@@ -5,15 +5,6 @@
  *
  * @package WordPress\UnitTests
  *
-<<<<<<< HEAD
-	 * @since 5.3.0
-	 */
-
-/**
- * Tests_Functions_DoEnclose class.
- *
-=======
->>>>>>> df17fdbd
  * @since 5.3.0
  *
  * @group functions.php
