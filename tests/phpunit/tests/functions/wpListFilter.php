--- conflicted
+++ resolved
@@ -4,412 +4,7 @@
  * Test wp_list_filter().
  *
  * @group functions.php
-<<<<<<< HEAD
- */
-class Tests_Functions_wpListFilter extends WP_UnitTestCase {
-	public $object_list = array();
-	public $array_list  = array();
-
-	function setUp() {
-		parent::setUp();
-		$this->array_list['foo'] = array(
-			'name'   => 'foo',
-			'id'     => 'f',
-			'field1' => true,
-			'field2' => true,
-			'field3' => true,
-			'field4' => array( 'red' ),
-		);
-		$this->array_list['bar'] = array(
-			'name'   => 'bar',
-			'id'     => 'b',
-			'field1' => true,
-			'field2' => true,
-			'field3' => false,
-			'field4' => array( 'green' ),
-		);
-		$this->array_list['baz'] = array(
-			'name'   => 'baz',
-			'id'     => 'z',
-			'field1' => true,
-			'field2' => false,
-			'field3' => false,
-			'field4' => array( 'blue' ),
-		);
-		foreach ( $this->array_list as $key => $value ) {
-			$this->object_list[ $key ] = (object) $value;
-		}
-	}
-	/*
-	 *
-	 * @covers ::wp_filter_object_list
-	 */
-	function test_filter_object_list_and() {
-		$list = wp_filter_object_list(
-			$this->object_list,
-			array(
-				'field1' => true,
-				'field2' => true,
-			),
-			'AND'
-		);
-		$this->assertCount( 2, $list );
-		$this->assertArrayHasKey( 'foo', $list );
-		$this->assertArrayHasKey( 'bar', $list );
-	}
-
-	/*
-	 *
-	 * @covers ::wp_filter_object_list
-	 */
-	function test_filter_object_list_or() {
-		$list = wp_filter_object_list(
-			$this->object_list,
-			array(
-				'field1' => true,
-				'field2' => true,
-			),
-			'OR'
-		);
-		$this->assertCount( 3, $list );
-		$this->assertArrayHasKey( 'foo', $list );
-		$this->assertArrayHasKey( 'bar', $list );
-		$this->assertArrayHasKey( 'baz', $list );
-	}
-
-	/*
-	 *
-	 * @covers ::wp_filter_object_list
-	 */
-	function test_filter_object_list_not() {
-		$list = wp_filter_object_list(
-			$this->object_list,
-			array(
-				'field2' => true,
-				'field3' => true,
-			),
-			'NOT'
-		);
-		$this->assertCount( 1, $list );
-		$this->assertArrayHasKey( 'baz', $list );
-	}
-
-	/*
-	 *
-	 * @covers ::wp_filter_object_list
-	 */
-	function test_filter_object_list_and_field() {
-		$list = wp_filter_object_list(
-			$this->object_list,
-			array(
-				'field1' => true,
-				'field2' => true,
-			),
-			'AND',
-			'name'
-		);
-		$this->assertSame(
-			array(
-				'foo' => 'foo',
-				'bar' => 'bar',
-			),
-			$list
-		);
-	}
-
-	/*
-	 *
-	 * @covers ::wp_filter_object_list
-	 */
-	function test_filter_object_list_or_field() {
-		$list = wp_filter_object_list(
-			$this->object_list,
-			array(
-				'field2' => true,
-				'field3' => true,
-			),
-			'OR',
-			'name'
-		);
-		$this->assertSame(
-			array(
-				'foo' => 'foo',
-				'bar' => 'bar',
-			),
-			$list
-		);
-	}
-
-	/*
-	 *
-	 * @covers ::wp_filter_object_list
-	 */
-	function test_filter_object_list_not_field() {
-		$list = wp_filter_object_list(
-			$this->object_list,
-			array(
-				'field2' => true,
-				'field3' => true,
-			),
-			'NOT',
-			'name'
-		);
-		$this->assertSame( array( 'baz' => 'baz' ), $list );
-	}
-
-	/*
-	 *
-	 * @covers ::wp_filter_object_list
-	 */
-	function test_wp_list_pluck() {
-		$list = wp_list_pluck( $this->object_list, 'name' );
-		$this->assertSame(
-			array(
-				'foo' => 'foo',
-				'bar' => 'bar',
-				'baz' => 'baz',
-			),
-			$list
-		);
-
-		$list = wp_list_pluck( $this->array_list, 'name' );
-		$this->assertSame(
-			array(
-				'foo' => 'foo',
-				'bar' => 'bar',
-				'baz' => 'baz',
-			),
-			$list
-		);
-	}
-
-	/**
-	 * @ticket 28666
-	 *
-	 * @covers ::wp_filter_object_list
-	 */
-	function test_wp_list_pluck_index_key() {
-		$list = wp_list_pluck( $this->array_list, 'name', 'id' );
-		$this->assertSame(
-			array(
-				'f' => 'foo',
-				'b' => 'bar',
-				'z' => 'baz',
-			),
-			$list
-		);
-	}
-
-	/**
-	 * @ticket 28666
-	 *
-	 * @covers ::wp_list_pluck
-	 */
-	function test_wp_list_pluck_object_index_key() {
-		$list = wp_list_pluck( $this->object_list, 'name', 'id' );
-		$this->assertSame(
-			array(
-				'f' => 'foo',
-				'b' => 'bar',
-				'z' => 'baz',
-			),
-			$list
-		);
-	}
-
-	/**
-	 * @ticket 28666
-	 *
-	 * @covers ::wp_list_pluck
-	 */
-	function test_wp_list_pluck_missing_index_key() {
-		$list = wp_list_pluck( $this->array_list, 'name', 'nonexistent' );
-		$this->assertSame(
-			array(
-				0 => 'foo',
-				1 => 'bar',
-				2 => 'baz',
-			),
-			$list
-		);
-	}
-
-	/**
-	 * @ticket 28666
-	 *
-	 * @covers ::wp_list_pluck
-	 */
-	function test_wp_list_pluck_partial_missing_index_key() {
-		$array_list = $this->array_list;
-		unset( $array_list['bar']['id'] );
-		$list = wp_list_pluck( $array_list, 'name', 'id' );
-		$this->assertSame(
-			array(
-				'f' => 'foo',
-				0   => 'bar',
-				'z' => 'baz',
-			),
-			$list
-		);
-	}
-
-	/**
-	 * @ticket 28666
-	 *
-	 * @covers ::wp_list_pluck
-	 */
-	function test_wp_list_pluck_mixed_index_key() {
-		$mixed_list        = $this->array_list;
-		$mixed_list['bar'] = (object) $mixed_list['bar'];
-		$list              = wp_list_pluck( $mixed_list, 'name', 'id' );
-		$this->assertSame(
-			array(
-				'f' => 'foo',
-				'b' => 'bar',
-				'z' => 'baz',
-			),
-			$list
-		);
-	}
-
-	/**
-	 * @ticket 16895
-	 *
-	 * @covers ::wp_list_pluck
-	 */
-	function test_wp_list_pluck_containing_references() {
-		$ref_list = array(
-			& $this->object_list['foo'],
-			& $this->object_list['bar'],
-		);
-
-		$this->assertInstanceOf( 'stdClass', $ref_list[0] );
-		$this->assertInstanceOf( 'stdClass', $ref_list[1] );
-
-		$list = wp_list_pluck( $ref_list, 'name' );
-		$this->assertSame(
-			array(
-				'foo',
-				'bar',
-			),
-			$list
-		);
-
-		$this->assertInstanceOf( 'stdClass', $ref_list[0] );
-		$this->assertInstanceOf( 'stdClass', $ref_list[1] );
-	}
-
-	/**
-	 * @ticket 16895
-	 *
-	 * @covers ::wp_list_pluck
-	 */
-	function test_wp_list_pluck_containing_references_keys() {
-		$ref_list = array(
-			& $this->object_list['foo'],
-			& $this->object_list['bar'],
-		);
-
-		$this->assertInstanceOf( 'stdClass', $ref_list[0] );
-		$this->assertInstanceOf( 'stdClass', $ref_list[1] );
-
-		$list = wp_list_pluck( $ref_list, 'name', 'id' );
-		$this->assertSame(
-			array(
-				'f' => 'foo',
-				'b' => 'bar',
-			),
-			$list
-		);
-
-		$this->assertInstanceOf( 'stdClass', $ref_list[0] );
-		$this->assertInstanceOf( 'stdClass', $ref_list[1] );
-	}
-
-	/**
-	 *
-	 * @covers ::wp_filter_object_list
-	 */
-	function test_filter_object_list_nested_array_and() {
-		$list = wp_filter_object_list( $this->object_list, array( 'field4' => array( 'blue' ) ), 'AND' );
-		$this->assertCount( 1, $list );
-		$this->assertArrayHasKey( 'baz', $list );
-	}
-
-	/**
-	 *
-	 * @covers ::wp_filter_object_list
-	 */
-	function test_filter_object_list_nested_array_not() {
-		$list = wp_filter_object_list( $this->object_list, array( 'field4' => array( 'red' ) ), 'NOT' );
-		$this->assertCount( 2, $list );
-		$this->assertArrayHasKey( 'bar', $list );
-		$this->assertArrayHasKey( 'baz', $list );
-	}
-
-	/**
-	 *
-	 * @covers ::wp_filter_object_list
-	 */
-	function test_filter_object_list_nested_array_or() {
-		$list = wp_filter_object_list(
-			$this->object_list,
-			array(
-				'field3' => true,
-				'field4' => array( 'blue' ),
-			),
-			'OR'
-		);
-		$this->assertCount( 2, $list );
-		$this->assertArrayHasKey( 'foo', $list );
-		$this->assertArrayHasKey( 'baz', $list );
-	}
-
-	/**
-	 *
-	 * @covers ::wp_filter_object_list
-	 */
-	function test_filter_object_list_nested_array_or_singular() {
-		$list = wp_filter_object_list( $this->object_list, array( 'field4' => array( 'blue' ) ), 'OR' );
-		$this->assertCount( 1, $list );
-		$this->assertArrayHasKey( 'baz', $list );
-	}
-
-	function test_filter_object_list_nested_array_and_field() {
-		$list = wp_filter_object_list( $this->object_list, array( 'field4' => array( 'blue' ) ), 'AND', 'name' );
-		$this->assertSame( array( 'baz' => 'baz' ), $list );
-	}
-
-	function test_filter_object_list_nested_array_not_field() {
-		$list = wp_filter_object_list( $this->object_list, array( 'field4' => array( 'green' ) ), 'NOT', 'name' );
-		$this->assertSame(
-			array(
-				'foo' => 'foo',
-				'baz' => 'baz',
-			),
-			$list
-		);
-	}
-
-	/**
-	 *
-	 * @covers ::wp_filter_object_list
-	 */
-	function test_filter_object_list_nested_array_or_field() {
-		$list = wp_filter_object_list(
-			$this->object_list,
-			array(
-				'field3' => true,
-				'field4' => array( 'blue' ),
-			),
-			'OR',
-			'name'
-		);
-		$this->assertSame(
-			array(
-				'foo' => 'foo',
-				'baz' => 'baz',
-=======
+ *
  * @covers ::wp_list_filter
  */
 class Tests_Functions_wpListFilter extends WP_UnitTestCase {
@@ -615,8 +210,8 @@
 						'key'   => 'bar',
 					),
 				),
->>>>>>> de822e8f
-			),
+			),
+			$list
 		);
 	}
 }