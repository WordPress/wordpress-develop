<?php
/**
 * @group upload
 * @group media
 */
class Tests_Upload extends WP_UnitTestCase {

	public $siteurl;

	public function set_up() {
		parent::set_up();
		$this->reset_options();
	}

	private function reset_options() {
		// System defaults.
		update_option( 'upload_path', 'wp-content/uploads' );
		update_option( 'upload_url_path', '' );
		update_option( 'uploads_use_yearmonth_folders', 1 );
	}

<<<<<<< HEAD
	/**
	 * @covers ::wp_upload_dir
	 */
	function test_upload_dir_default() {
=======
	public function test_upload_dir_default() {
>>>>>>> 4dea8f59
		// wp_upload_dir() with default parameters.
		$info   = wp_upload_dir();
		$subdir = date_format( date_create( 'now' ), '/Y/m' );

		$this->assertSame( get_option( 'siteurl' ) . '/wp-content/uploads' . $subdir, $info['url'] );
		$this->assertSame( ABSPATH . 'wp-content/uploads' . $subdir, $info['path'] );
		$this->assertSame( $subdir, $info['subdir'] );
		$this->assertFalse( $info['error'] );
	}

<<<<<<< HEAD
	/**
	 * @covers ::wp_upload_dir
	 */
	function test_upload_dir_relative() {
=======
	public function test_upload_dir_relative() {
>>>>>>> 4dea8f59
		// wp_upload_dir() with a relative upload path that is not 'wp-content/uploads'.
		update_option( 'upload_path', 'foo/bar' );
		$info   = _wp_upload_dir();
		$subdir = date_format( date_create( 'now' ), '/Y/m' );

		$this->assertSame( get_option( 'siteurl' ) . '/foo/bar' . $subdir, $info['url'] );
		$this->assertSame( ABSPATH . 'foo/bar' . $subdir, $info['path'] );
		$this->assertSame( $subdir, $info['subdir'] );
		$this->assertFalse( $info['error'] );
	}

	/**
	 * @ticket 5953
	 *
	 * @covers ::wp_upload_dir
	 */
	public function test_upload_dir_absolute() {
		$path = get_temp_dir() . 'wp-unit-test';

		// wp_upload_dir() with an absolute upload path.
		update_option( 'upload_path', $path );

		// Doesn't make sense to use an absolute file path without setting the url path.
		update_option( 'upload_url_path', '/baz' );

		// Use `_wp_upload_dir()` directly to bypass caching and work with the changed options.
		// It doesn't create the /year/month directories.
		$info   = _wp_upload_dir();
		$subdir = date_format( date_create( 'now' ), '/Y/m' );

		$this->assertSame( '/baz' . $subdir, $info['url'] );
		$this->assertSame( $path . $subdir, $info['path'] );
		$this->assertSame( $subdir, $info['subdir'] );
		$this->assertFalse( $info['error'] );
	}

<<<<<<< HEAD
	/**
	 * @covers ::wp_upload_dir
	 */
	function test_upload_dir_no_yearnum() {
=======
	public function test_upload_dir_no_yearnum() {
>>>>>>> 4dea8f59
		update_option( 'uploads_use_yearmonth_folders', 0 );

		// Use `_wp_upload_dir()` directly to bypass caching and work with the changed options.
		$info = _wp_upload_dir();

		$this->assertSame( get_option( 'siteurl' ) . '/wp-content/uploads', $info['url'] );
		$this->assertSame( ABSPATH . 'wp-content/uploads', $info['path'] );
		$this->assertSame( '', $info['subdir'] );
		$this->assertFalse( $info['error'] );
	}

<<<<<<< HEAD
	/**
	 * @covers ::wp_upload_dir
	 */
	function test_upload_path_absolute() {
=======
	public function test_upload_path_absolute() {
>>>>>>> 4dea8f59
		update_option( 'upload_url_path', 'http://' . WP_TESTS_DOMAIN . '/asdf' );

		// Use `_wp_upload_dir()` directly to bypass caching and work with the changed options.
		// It doesn't create the /year/month directories.
		$info   = _wp_upload_dir();
		$subdir = date_format( date_create( 'now' ), '/Y/m' );

		$this->assertSame( 'http://' . WP_TESTS_DOMAIN . '/asdf' . $subdir, $info['url'] );
		$this->assertSame( ABSPATH . 'wp-content/uploads' . $subdir, $info['path'] );
		$this->assertSame( $subdir, $info['subdir'] );
		$this->assertFalse( $info['error'] );
	}

<<<<<<< HEAD
	/**
	 * @covers ::wp_upload_dir
	 */
	function test_upload_dir_empty() {
=======
	public function test_upload_dir_empty() {
>>>>>>> 4dea8f59
		// Upload path setting is empty - it should default to 'wp-content/uploads'.
		update_option( 'upload_path', '' );

		// Use `_wp_upload_dir()` directly to bypass caching and work with the changed options.
		// It doesn't create the /year/month directories.
		$info   = _wp_upload_dir();
		$subdir = date_format( date_create( 'now' ), '/Y/m' );

		$this->assertSame( get_option( 'siteurl' ) . '/wp-content/uploads' . $subdir, $info['url'] );
		$this->assertSame( ABSPATH . 'wp-content/uploads' . $subdir, $info['path'] );
		$this->assertSame( $subdir, $info['subdir'] );
		$this->assertFalse( $info['error'] );
	}

}<|MERGE_RESOLUTION|>--- conflicted
+++ resolved
@@ -19,14 +19,10 @@
 		update_option( 'uploads_use_yearmonth_folders', 1 );
 	}
 
-<<<<<<< HEAD
 	/**
 	 * @covers ::wp_upload_dir
 	 */
-	function test_upload_dir_default() {
-=======
 	public function test_upload_dir_default() {
->>>>>>> 4dea8f59
 		// wp_upload_dir() with default parameters.
 		$info   = wp_upload_dir();
 		$subdir = date_format( date_create( 'now' ), '/Y/m' );
@@ -37,14 +33,10 @@
 		$this->assertFalse( $info['error'] );
 	}
 
-<<<<<<< HEAD
 	/**
 	 * @covers ::wp_upload_dir
 	 */
-	function test_upload_dir_relative() {
-=======
 	public function test_upload_dir_relative() {
->>>>>>> 4dea8f59
 		// wp_upload_dir() with a relative upload path that is not 'wp-content/uploads'.
 		update_option( 'upload_path', 'foo/bar' );
 		$info   = _wp_upload_dir();
@@ -81,14 +73,10 @@
 		$this->assertFalse( $info['error'] );
 	}
 
-<<<<<<< HEAD
 	/**
 	 * @covers ::wp_upload_dir
 	 */
-	function test_upload_dir_no_yearnum() {
-=======
 	public function test_upload_dir_no_yearnum() {
->>>>>>> 4dea8f59
 		update_option( 'uploads_use_yearmonth_folders', 0 );
 
 		// Use `_wp_upload_dir()` directly to bypass caching and work with the changed options.
@@ -100,14 +88,10 @@
 		$this->assertFalse( $info['error'] );
 	}
 
-<<<<<<< HEAD
 	/**
 	 * @covers ::wp_upload_dir
 	 */
-	function test_upload_path_absolute() {
-=======
 	public function test_upload_path_absolute() {
->>>>>>> 4dea8f59
 		update_option( 'upload_url_path', 'http://' . WP_TESTS_DOMAIN . '/asdf' );
 
 		// Use `_wp_upload_dir()` directly to bypass caching and work with the changed options.
@@ -121,14 +105,10 @@
 		$this->assertFalse( $info['error'] );
 	}
 
-<<<<<<< HEAD
 	/**
 	 * @covers ::wp_upload_dir
 	 */
-	function test_upload_dir_empty() {
-=======
 	public function test_upload_dir_empty() {
->>>>>>> 4dea8f59
 		// Upload path setting is empty - it should default to 'wp-content/uploads'.
 		update_option( 'upload_path', '' );
 
