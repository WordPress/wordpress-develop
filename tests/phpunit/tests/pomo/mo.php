<?php

/**
 * @group pomo
 */
class Tests_POMO_MO extends WP_UnitTestCase {

<<<<<<< HEAD
	/**
	 * @covers MO::import_from_file
	 */
	function test_mo_simple() {
=======
	public function test_mo_simple() {
>>>>>>> 4dea8f59
		$mo = new MO();
		$mo->import_from_file( DIR_TESTDATA . '/pomo/simple.mo' );
		$this->assertSame(
			array(
				'Project-Id-Version'   => 'WordPress 2.6-bleeding',
				'Report-Msgid-Bugs-To' => 'wp-polyglots@lists.automattic.com',
			),
			$mo->headers
		);
		$this->assertCount( 2, $mo->entries );
		$this->assertSame( array( 'dyado' ), $mo->entries['baba']->translations );
		$this->assertSame( array( 'yes' ), $mo->entries["kuku\nruku"]->translations );
	}

<<<<<<< HEAD
	/**
	 * @covers MO::translate_plural
	 */
	function test_mo_plural() {
=======
	public function test_mo_plural() {
>>>>>>> 4dea8f59
		$mo = new MO();
		$mo->import_from_file( DIR_TESTDATA . '/pomo/plural.mo' );
		$this->assertCount( 1, $mo->entries );
		$this->assertSame( array( 'oney dragoney', 'twoey dragoney', 'manyey dragoney', 'manyeyey dragoney', 'manyeyeyey dragoney' ), $mo->entries['one dragon']->translations );

		$this->assertSame( 'oney dragoney', $mo->translate_plural( 'one dragon', '%d dragons', 1 ) );
		$this->assertSame( 'twoey dragoney', $mo->translate_plural( 'one dragon', '%d dragons', 2 ) );
		$this->assertSame( 'twoey dragoney', $mo->translate_plural( 'one dragon', '%d dragons', -8 ) );

		$mo->set_header( 'Plural-Forms', 'nplurals=5; plural=0' );
		$this->assertSame( 'oney dragoney', $mo->translate_plural( 'one dragon', '%d dragons', 1 ) );
		$this->assertSame( 'oney dragoney', $mo->translate_plural( 'one dragon', '%d dragons', 2 ) );
		$this->assertSame( 'oney dragoney', $mo->translate_plural( 'one dragon', '%d dragons', -8 ) );

		$mo->set_header( 'Plural-Forms', 'nplurals=5; plural=n%10==1 && n%100!=11 ? 0 : n%10>=2 && n%10<=4 && (n%100<10 || n%100>=20) ? 1 : 2;' );
		$this->assertSame( 'oney dragoney', $mo->translate_plural( 'one dragon', '%d dragons', 1 ) );
		$this->assertSame( 'manyey dragoney', $mo->translate_plural( 'one dragon', '%d dragons', 11 ) );
		$this->assertSame( 'twoey dragoney', $mo->translate_plural( 'one dragon', '%d dragons', 3 ) );

		$mo->set_header( 'Plural-Forms', 'nplurals=2; plural=n !=1;' );
		$this->assertSame( 'oney dragoney', $mo->translate_plural( 'one dragon', '%d dragons', 1 ) );
		$this->assertSame( 'twoey dragoney', $mo->translate_plural( 'one dragon', '%d dragons', 2 ) );
		$this->assertSame( 'twoey dragoney', $mo->translate_plural( 'one dragon', '%d dragons', -8 ) );
	}

<<<<<<< HEAD
	/**
	 * @covers Translation_Entry::__construct
	 */
	function test_mo_context() {
=======
	public function test_mo_context() {
>>>>>>> 4dea8f59
		$mo = new MO();
		$mo->import_from_file( DIR_TESTDATA . '/pomo/context.mo' );
		$this->assertCount( 2, $mo->entries );
		$plural_entry = new Translation_Entry(
			array(
				'singular'     => 'one dragon',
				'plural'       => '%d dragons',
				'translations' => array( 'oney dragoney', 'twoey dragoney', 'manyey dragoney' ),
				'context'      => 'dragonland',
			)
		);
		$this->assertEquals( $plural_entry, $mo->entries[ $plural_entry->key() ] );
		$this->assertSame( 'dragonland', $mo->entries[ $plural_entry->key() ]->context );

		$single_entry = new Translation_Entry(
			array(
				'singular'     => 'one dragon',
				'translations' => array( 'oney dragoney' ),
				'context'      => 'not so dragon',
			)
		);
		$this->assertEquals( $single_entry, $mo->entries[ $single_entry->key() ] );
		$this->assertSame( 'not so dragon', $mo->entries[ $single_entry->key() ]->context );

	}

<<<<<<< HEAD
	/**
	 * @covers Translation_Entry::merge_with
	 */
	function test_translations_merge() {
=======
	public function test_translations_merge() {
>>>>>>> 4dea8f59
		$host = new Translations();
		$host->add_entry( new Translation_Entry( array( 'singular' => 'pink' ) ) );
		$host->add_entry( new Translation_Entry( array( 'singular' => 'green' ) ) );
		$guest = new Translations();
		$guest->add_entry( new Translation_Entry( array( 'singular' => 'green' ) ) );
		$guest->add_entry( new Translation_Entry( array( 'singular' => 'red' ) ) );
		$host->merge_with( $guest );
		$this->assertCount( 3, $host->entries );
		$this->assertSame( array(), array_diff( array( 'pink', 'green', 'red' ), array_keys( $host->entries ) ) );
	}

<<<<<<< HEAD
	/**
	 * @covers MO::export_to_file
	 */
	function test_export_mo_file() {
=======
	public function test_export_mo_file() {
>>>>>>> 4dea8f59
		$entries              = array();
		$entries[]            = new Translation_Entry(
			array(
				'singular'     => 'pink',
				'translations' => array( 'розов' ),
			)
		);
		$no_translation_entry = new Translation_Entry( array( 'singular' => 'grey' ) );
		$entries[]            = new Translation_Entry(
			array(
				'singular'     => 'green',
				'plural'       => 'greens',
				'translations' => array( 'зелен', 'зелени' ),
			)
		);
		$entries[]            = new Translation_Entry(
			array(
				'singular'     => 'red',
				'context'      => 'color',
				'translations' => array( 'червен' ),
			)
		);
		$entries[]            = new Translation_Entry(
			array(
				'singular'     => 'red',
				'context'      => 'bull',
				'translations' => array( 'бик' ),
			)
		);
		$entries[]            = new Translation_Entry(
			array(
				'singular'     => 'maroon',
				'plural'       => 'maroons',
				'context'      => 'context',
				'translations' => array( 'пурпурен', 'пурпурни' ),
			)
		);

		$mo = new MO();
		$mo->set_header( 'Project-Id-Version', 'Baba Project 1.0' );
		foreach ( $entries as $entry ) {
			$mo->add_entry( $entry );
		}
		$mo->add_entry( $no_translation_entry );

		$temp_fn = $this->temp_filename();
		$mo->export_to_file( $temp_fn );

		$again = new MO();
		$again->import_from_file( $temp_fn );

		$this->assertSame( count( $entries ), count( $again->entries ) );
		foreach ( $entries as $entry ) {
			$this->assertEquals( $entry, $again->entries[ $entry->key() ] );
		}
	}

<<<<<<< HEAD
	/**
	 * @covers MO::export_to_file
	 */
	function test_export_should_not_include_empty_translations() {
=======
	public function test_export_should_not_include_empty_translations() {
>>>>>>> 4dea8f59
		$entries = array();
		$mo      = new MO;
		$mo->add_entry(
			array(
				'singular'     => 'baba',
				'translations' => array( '', '' ),
			)
		);

		$temp_fn = $this->temp_filename();
		$mo->export_to_file( $temp_fn );

		$again = new MO();
		$again->import_from_file( $temp_fn );

		$this->assertCount( 0, $again->entries );
	}

<<<<<<< HEAD
	/**
	 * @covers MO::translate_plural
	 */
	function test_nplurals_with_backslashn() {
=======
	public function test_nplurals_with_backslashn() {
>>>>>>> 4dea8f59
		$mo = new MO();
		$mo->import_from_file( DIR_TESTDATA . '/pomo/bad_nplurals.mo' );
		$this->assertSame( '%d foro', $mo->translate_plural( '%d forum', '%d forums', 1 ) );
		$this->assertSame( '%d foros', $mo->translate_plural( '%d forum', '%d forums', 2 ) );
		$this->assertSame( '%d foros', $mo->translate_plural( '%d forum', '%d forums', -1 ) );
	}

<<<<<<< HEAD
	/**
	 * @covers MO::import_from_file
	 */
	function disabled_test_performance() {
=======
	public function disabled_test_performance() {
>>>>>>> 4dea8f59
		$start = microtime( true );
		$mo    = new MO();
		$mo->import_from_file( DIR_TESTDATA . '/pomo/de_DE-2.8.mo' );
		// echo "\nPerformance: ".(microtime(true) - $start)."\n";
	}

<<<<<<< HEAD
	/**
	 * @covers Translation_Entry::translations
	 */
	function test_overloaded_mb_functions() {
=======
	public function test_overloaded_mb_functions() {
>>>>>>> 4dea8f59
		if ( ( ini_get( 'mbstring.func_overload' ) & 2 ) === 0 ) {
			$this->markTestSkipped( 'This test requires mbstring.func_overload to be enabled.' );
		}

		$mo = new MO();
		$mo->import_from_file( DIR_TESTDATA . '/pomo/overload.mo' );
		$this->assertSame( array( 'Табло' ), $mo->entries['Dashboard']->translations );
	}

<<<<<<< HEAD
	/**
	 * @covers MO::import_from_file
	 */
	function test_load_pot_file() {
=======
	public function test_load_pot_file() {
>>>>>>> 4dea8f59
		$mo = new MO();
		$this->assertFalse( $mo->import_from_file( DIR_TESTDATA . '/pomo/mo.pot' ) );
	}
}<|MERGE_RESOLUTION|>--- conflicted
+++ resolved
@@ -5,14 +5,10 @@
  */
 class Tests_POMO_MO extends WP_UnitTestCase {
 
-<<<<<<< HEAD
 	/**
 	 * @covers MO::import_from_file
 	 */
-	function test_mo_simple() {
-=======
 	public function test_mo_simple() {
->>>>>>> 4dea8f59
 		$mo = new MO();
 		$mo->import_from_file( DIR_TESTDATA . '/pomo/simple.mo' );
 		$this->assertSame(
@@ -27,14 +23,10 @@
 		$this->assertSame( array( 'yes' ), $mo->entries["kuku\nruku"]->translations );
 	}
 
-<<<<<<< HEAD
 	/**
 	 * @covers MO::translate_plural
 	 */
-	function test_mo_plural() {
-=======
 	public function test_mo_plural() {
->>>>>>> 4dea8f59
 		$mo = new MO();
 		$mo->import_from_file( DIR_TESTDATA . '/pomo/plural.mo' );
 		$this->assertCount( 1, $mo->entries );
@@ -60,14 +52,10 @@
 		$this->assertSame( 'twoey dragoney', $mo->translate_plural( 'one dragon', '%d dragons', -8 ) );
 	}
 
-<<<<<<< HEAD
 	/**
 	 * @covers Translation_Entry::__construct
 	 */
-	function test_mo_context() {
-=======
 	public function test_mo_context() {
->>>>>>> 4dea8f59
 		$mo = new MO();
 		$mo->import_from_file( DIR_TESTDATA . '/pomo/context.mo' );
 		$this->assertCount( 2, $mo->entries );
@@ -94,14 +82,10 @@
 
 	}
 
-<<<<<<< HEAD
 	/**
 	 * @covers Translation_Entry::merge_with
 	 */
-	function test_translations_merge() {
-=======
 	public function test_translations_merge() {
->>>>>>> 4dea8f59
 		$host = new Translations();
 		$host->add_entry( new Translation_Entry( array( 'singular' => 'pink' ) ) );
 		$host->add_entry( new Translation_Entry( array( 'singular' => 'green' ) ) );
@@ -113,14 +97,10 @@
 		$this->assertSame( array(), array_diff( array( 'pink', 'green', 'red' ), array_keys( $host->entries ) ) );
 	}
 
-<<<<<<< HEAD
 	/**
 	 * @covers MO::export_to_file
 	 */
-	function test_export_mo_file() {
-=======
 	public function test_export_mo_file() {
->>>>>>> 4dea8f59
 		$entries              = array();
 		$entries[]            = new Translation_Entry(
 			array(
@@ -178,14 +158,10 @@
 		}
 	}
 
-<<<<<<< HEAD
 	/**
 	 * @covers MO::export_to_file
 	 */
-	function test_export_should_not_include_empty_translations() {
-=======
 	public function test_export_should_not_include_empty_translations() {
->>>>>>> 4dea8f59
 		$entries = array();
 		$mo      = new MO;
 		$mo->add_entry(
@@ -204,14 +180,10 @@
 		$this->assertCount( 0, $again->entries );
 	}
 
-<<<<<<< HEAD
 	/**
 	 * @covers MO::translate_plural
 	 */
-	function test_nplurals_with_backslashn() {
-=======
 	public function test_nplurals_with_backslashn() {
->>>>>>> 4dea8f59
 		$mo = new MO();
 		$mo->import_from_file( DIR_TESTDATA . '/pomo/bad_nplurals.mo' );
 		$this->assertSame( '%d foro', $mo->translate_plural( '%d forum', '%d forums', 1 ) );
@@ -219,28 +191,20 @@
 		$this->assertSame( '%d foros', $mo->translate_plural( '%d forum', '%d forums', -1 ) );
 	}
 
-<<<<<<< HEAD
 	/**
 	 * @covers MO::import_from_file
 	 */
-	function disabled_test_performance() {
-=======
 	public function disabled_test_performance() {
->>>>>>> 4dea8f59
 		$start = microtime( true );
 		$mo    = new MO();
 		$mo->import_from_file( DIR_TESTDATA . '/pomo/de_DE-2.8.mo' );
 		// echo "\nPerformance: ".(microtime(true) - $start)."\n";
 	}
 
-<<<<<<< HEAD
 	/**
 	 * @covers Translation_Entry::translations
 	 */
-	function test_overloaded_mb_functions() {
-=======
 	public function test_overloaded_mb_functions() {
->>>>>>> 4dea8f59
 		if ( ( ini_get( 'mbstring.func_overload' ) & 2 ) === 0 ) {
 			$this->markTestSkipped( 'This test requires mbstring.func_overload to be enabled.' );
 		}
@@ -250,14 +214,10 @@
 		$this->assertSame( array( 'Табло' ), $mo->entries['Dashboard']->translations );
 	}
 
-<<<<<<< HEAD
 	/**
 	 * @covers MO::import_from_file
 	 */
-	function test_load_pot_file() {
-=======
 	public function test_load_pot_file() {
->>>>>>> 4dea8f59
 		$mo = new MO();
 		$this->assertFalse( $mo->import_from_file( DIR_TESTDATA . '/pomo/mo.pot' ) );
 	}
