<?php

/**
 * @group pomo
 */
class Tests_POMO_Translations extends WP_UnitTestCase {

<<<<<<< HEAD
	/**
	 * @covers Translations::add_entry
	 */
	function test_add_entry() {
=======
	public function test_add_entry() {
>>>>>>> 4dea8f59
		$entry  = new Translation_Entry( array( 'singular' => 'baba' ) );
		$entry2 = new Translation_Entry( array( 'singular' => 'dyado' ) );
		$empty  = new Translation_Entry();
		$po     = new Translations();
		$po->add_entry( $entry );
		$this->assertSame( array( $entry->key() => $entry ), $po->entries );
		// Add the same entry more than once.
		// We do not need to test proper key generation here, see test_key().
		$po->add_entry( $entry );
		$po->add_entry( $entry );
		$this->assertSame( array( $entry->key() => $entry ), $po->entries );
		$po->add_entry( $entry2 );
		$this->assertSame(
			array(
				$entry->key()  => $entry,
				$entry2->key() => $entry2,
			),
			$po->entries
		);
		// Add empty entry.
		$this->assertFalse( $po->add_entry( $empty ) );
		$this->assertSame(
			array(
				$entry->key()  => $entry,
				$entry2->key() => $entry2,
			),
			$po->entries
		);

		// Give add_entry() the arguments and let it create the entry itself.
		$po = new Translations();
		$po->add_entry( array( 'singular' => 'baba' ) );
		$entries = array_values( $po->entries );
		$this->assertSame( $entry->key(), $entries[0]->key() );
	}

<<<<<<< HEAD
	/**
	 * @covers Translations::translate
	 */
	function test_translate() {
=======
	public function test_translate() {
>>>>>>> 4dea8f59
		$entry1 = new Translation_Entry(
			array(
				'singular'     => 'baba',
				'translations' => array( 'babax' ),
			)
		);
		$entry2 = new Translation_Entry(
			array(
				'singular'     => 'baba',
				'translations' => array( 'babay' ),
				'context'      => 'x',
			)
		);
		$domain = new Translations();
		$domain->add_entry( $entry1 );
		$domain->add_entry( $entry2 );
		$this->assertSame( 'babax', $domain->translate( 'baba' ) );
		$this->assertSame( 'babay', $domain->translate( 'baba', 'x' ) );
		$this->assertSame( 'baba', $domain->translate( 'baba', 'y' ) );
		$this->assertSame( 'babaz', $domain->translate( 'babaz' ) );
	}

<<<<<<< HEAD
	/**
	 * @covers Translations::translate_plural
	 */
	function test_translate_plural() {
=======
	public function test_translate_plural() {
>>>>>>> 4dea8f59
		$entry_incomplete = new Translation_Entry(
			array(
				'singular'     => 'baba',
				'plural'       => 'babas',
				'translations' => array( 'babax' ),
			)
		);
		$entry_toomany    = new Translation_Entry(
			array(
				'singular'     => 'wink',
				'plural'       => 'winks',
				'translations' => array( 'winki', 'winka', 'winko' ),
			)
		);
		$entry_2          = new Translation_Entry(
			array(
				'singular'     => 'dyado',
				'plural'       => 'dyados',
				'translations' => array( 'dyadox', 'dyadoy' ),
			)
		);
		$domain           = new Translations();
		$domain->add_entry( $entry_incomplete );
		$domain->add_entry( $entry_toomany );
		$domain->add_entry( $entry_2 );
		$this->assertSame( 'other', $domain->translate_plural( 'other', 'others', 1 ) );
		$this->assertSame( 'others', $domain->translate_plural( 'other', 'others', 111 ) );
		// Too few translations + cont logic.
		$this->assertSame( 'babas', $domain->translate_plural( 'baba', 'babas', 2 ) );
		$this->assertSame( 'babas', $domain->translate_plural( 'baba', 'babas', 0 ) );
		$this->assertSame( 'babas', $domain->translate_plural( 'baba', 'babas', -1 ) );
		$this->assertSame( 'babas', $domain->translate_plural( 'baba', 'babas', 999 ) );
		// Proper.
		$this->assertSame( 'dyadox', $domain->translate_plural( 'dyado', 'dyados', 1 ) );
		$this->assertSame( 'dyadoy', $domain->translate_plural( 'dyado', 'dyados', 0 ) );
		$this->assertSame( 'dyadoy', $domain->translate_plural( 'dyado', 'dyados', 18881 ) );
		$this->assertSame( 'dyadoy', $domain->translate_plural( 'dyado', 'dyados', -18881 ) );
	}

<<<<<<< HEAD
	/**
	 * @covers Translations::translate
	 * @covers Translation_Entry::merge_with
	 */
	function test_digit_and_merge() {
=======
	public function test_digit_and_merge() {
>>>>>>> 4dea8f59
		$entry_digit_1 = new Translation_Entry(
			array(
				'singular'     => 1,
				'translations' => array( '1' ),
			)
		);
		$entry_digit_2 = new Translation_Entry(
			array(
				'singular'     => 2,
				'translations' => array( '2' ),
			)
		);
		$domain        = new Translations();
		$domain->add_entry( $entry_digit_1 );
		$domain->add_entry( $entry_digit_2 );
		$dummy_translation = new Translations;
		$this->assertSame( '1', $domain->translate( '1' ) );
		$domain->merge_with( $dummy_translation );
		$this->assertSame( '1', $domain->translate( '1' ) );
	}

}<|MERGE_RESOLUTION|>--- conflicted
+++ resolved
@@ -5,14 +5,10 @@
  */
 class Tests_POMO_Translations extends WP_UnitTestCase {
 
-<<<<<<< HEAD
 	/**
 	 * @covers Translations::add_entry
 	 */
-	function test_add_entry() {
-=======
 	public function test_add_entry() {
->>>>>>> 4dea8f59
 		$entry  = new Translation_Entry( array( 'singular' => 'baba' ) );
 		$entry2 = new Translation_Entry( array( 'singular' => 'dyado' ) );
 		$empty  = new Translation_Entry();
@@ -49,14 +45,10 @@
 		$this->assertSame( $entry->key(), $entries[0]->key() );
 	}
 
-<<<<<<< HEAD
 	/**
 	 * @covers Translations::translate
 	 */
-	function test_translate() {
-=======
 	public function test_translate() {
->>>>>>> 4dea8f59
 		$entry1 = new Translation_Entry(
 			array(
 				'singular'     => 'baba',
@@ -79,14 +71,10 @@
 		$this->assertSame( 'babaz', $domain->translate( 'babaz' ) );
 	}
 
-<<<<<<< HEAD
 	/**
 	 * @covers Translations::translate_plural
 	 */
-	function test_translate_plural() {
-=======
 	public function test_translate_plural() {
->>>>>>> 4dea8f59
 		$entry_incomplete = new Translation_Entry(
 			array(
 				'singular'     => 'baba',
@@ -126,15 +114,11 @@
 		$this->assertSame( 'dyadoy', $domain->translate_plural( 'dyado', 'dyados', -18881 ) );
 	}
 
-<<<<<<< HEAD
 	/**
 	 * @covers Translations::translate
 	 * @covers Translation_Entry::merge_with
 	 */
-	function test_digit_and_merge() {
-=======
 	public function test_digit_and_merge() {
->>>>>>> 4dea8f59
 		$entry_digit_1 = new Translation_Entry(
 			array(
 				'singular'     => 1,
