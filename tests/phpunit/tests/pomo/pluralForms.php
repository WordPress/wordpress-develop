<?php

/**
 * @group pomo
 */
class PluralFormsTest extends WP_UnitTestCase {
	/**
	 * Parenthesize plural expression.
	 *
	 * Legacy workaround for PHP's flipped precedence order for ternary.
	 *
	 * @param string $expression the expression without parentheses
	 * @return string the expression with parentheses added
	 */
	protected static function parenthesize_plural_expression( $expression ) {
		$expression .= ';';
		$res         = '';
		$depth       = 0;
		for ( $i = 0; $i < strlen( $expression ); ++$i ) {
			$char = $expression[ $i ];
			switch ( $char ) {
				case '?':
					$res .= ' ? (';
					++$depth;
					break;
				case ':':
					$res .= ') : (';
					break;
				case ';':
					$res  .= str_repeat( ')', $depth ) . ';';
					$depth = 0;
					break;
				default:
					$res .= $char;
			}
		}
		return rtrim( $res, ';' );
	}

	/**
	 * @ticket 41562
	 * @dataProvider data_locales
	 * @group external-http
	 *
	 * @covers GP_Locales::locales
	 */
	public function test_regression( $lang, $nplurals, $expression ) {
		require_once dirname( __DIR__, 2 ) . '/includes/plural-form-function.php';

		$parenthesized = self::parenthesize_plural_expression( $expression );
		$old_style     = tests_make_plural_form_function( $nplurals, $parenthesized );
		$plural_forms  = new Plural_Forms( $expression );

		$generated_old = array();
		$generated_new = array();

		foreach ( range( 0, 200 ) as $i ) {
			$generated_old[] = $old_style( $i );
			$generated_new[] = $plural_forms->get( $i );
		}

		$this->assertSame( $generated_old, $generated_new );
	}

	/**
	 * @ticket 41562
	 * @group external-http
	 */
	public function test_locales_file_not_empty() {
		$locales = self::data_locales();

		$this->assertNotEmpty( $locales, 'Unable to retrieve GP_Locales file' );
	}

	public static function data_locales() {
		if ( ! class_exists( 'GP_Locales' ) ) {
			$filename = download_url( 'https://raw.githubusercontent.com/GlotPress/GlotPress-WP/develop/locales/locales.php' );
			if ( is_wp_error( $filename ) ) {
				return array();
			}
			require_once $filename;
		}

		$locales            = GP_Locales::locales();
		$plural_expressions = array();
		foreach ( $locales as $slug => $locale ) {
			$plural_expression = $locale->plural_expression;
			if ( 'n != 1' !== $plural_expression ) {
				$plural_expressions[] = array( $slug, $locale->nplurals, $plural_expression );
			}
		}

		return $plural_expressions;
	}

	/**
	 * @ticket 41562
<<<<<<< HEAD
	 * @dataProvider locales_provider
	 * @group external-http
	 *
	 * @covers Plural_Forms::__construct
=======
	 * @dataProvider data_simple
>>>>>>> df17fdbd
	 */
	public function test_simple( $expression, $expected ) {
		$plural_forms = new Plural_Forms( $expression );
		$actual       = array();
		foreach ( array_keys( $expected ) as $num ) {
			$actual[ $num ] = $plural_forms->get( $num );
		}

		$this->assertSame( $expected, $actual );
	}

	public static function data_simple() {
		return array(
			array(
				// Simple equivalence.
				'n != 1',
				array(
					-1 => 1,
					0  => 1,
					1  => 0,
					2  => 1,
					5  => 1,
					10 => 1,
				),
			),
			array(
				// Ternary.
				'n ? 1 : 2',
				array(
					-1 => 1,
					0  => 2,
					1  => 1,
					2  => 1,
				),
			),
			array(
				// Comparison.
				'n > 1 ? 1 : 2',
				array(
					-2 => 2,
					-1 => 2,
					0  => 2,
					1  => 2,
					2  => 1,
					3  => 1,
				),
			),
			array(
				'n > 1 ? n > 2 ? 1 : 2 : 3',
				array(
					-2 => 3,
					-1 => 3,
					0  => 3,
					1  => 3,
					2  => 2,
					3  => 1,
					4  => 1,
				),
			),
		);
	}

	/**
	 * Ensures that an exception is thrown when an invalid plural form is encountered.
	 *
	 * @ticket 41562
<<<<<<< HEAD
	 * @dataProvider simple_provider
	 *
	 * @covers Plural_Forms::__construct
=======
	 * @dataProvider data_exceptions
>>>>>>> df17fdbd
	 */
	public function test_exceptions( $expression, $expected_message, $call_get ) {
		$this->expectException( 'Exception' );
		$this->expectExceptionMessage( $expected_message );

		$plural_forms = new Plural_Forms( $expression );
		if ( $call_get ) {
			$plural_forms->get( 1 );
		}
	}

	public function data_exceptions() {
		return array(
			array(
				'n # 2',              // Invalid expression to parse.
				'Unknown symbol "#"', // Expected exception message.
				false,                // Whether to call the get() method or not.
			),
			array(
				'n & 1',
				'Unknown operator "&"',
				false,
			),
			array(
				'((n)',
				'Mismatched parentheses',
				false,
			),
			array(
				'(n))',
				'Mismatched parentheses',
				false,
			),
			array(
				'n : 2',
				'Missing starting "?" ternary operator',
				false,
			),
			array(
				'n ? 1',
				'Unknown operator "?"',
				true,
			),
			array(
				'n n',
				'Too many values remaining on the stack',
				true,
			),
		);
	}

	/**
<<<<<<< HEAD
	 * Ensures that an exception is thrown when an invalid plural form is encountered.
	 *
	 * @ticket 41562
	 * @dataProvider data_exceptions
	 *
	 * @covers Plural_Forms::__construct
	 */
	public function test_exceptions( $expression, $expected_message, $call_get ) {
		$this->expectException( 'Exception' );
		$this->expectExceptionMessage( $expected_message );

		$plural_forms = new Plural_Forms( $expression );
		if ( $call_get ) {
			$plural_forms->get( 1 );
		}
	}

	/**
=======
>>>>>>> df17fdbd
	 * @ticket 41562
	 */
	public function test_cache() {
		$mock = $this->getMockBuilder( 'Plural_Forms' )
			->setMethods( array( 'execute' ) )
			->setConstructorArgs( array( 'n != 1' ) )
			->getMock();

		$mock->expects( $this->once() )
			->method( 'execute' )
			->with( $this->identicalTo( 2 ) )
			->will( $this->returnValue( 1 ) );

		$first  = $mock->get( 2 );
		$second = $mock->get( 2 );
		$this->assertSame( $first, $second );
	}
}<|MERGE_RESOLUTION|>--- conflicted
+++ resolved
@@ -95,14 +95,9 @@
 
 	/**
 	 * @ticket 41562
-<<<<<<< HEAD
-	 * @dataProvider locales_provider
-	 * @group external-http
+	 * @dataProvider data_simple
 	 *
 	 * @covers Plural_Forms::__construct
-=======
-	 * @dataProvider data_simple
->>>>>>> df17fdbd
 	 */
 	public function test_simple( $expression, $expected ) {
 		$plural_forms = new Plural_Forms( $expression );
@@ -169,13 +164,9 @@
 	 * Ensures that an exception is thrown when an invalid plural form is encountered.
 	 *
 	 * @ticket 41562
-<<<<<<< HEAD
-	 * @dataProvider simple_provider
+	 * @dataProvider data_exceptions
 	 *
 	 * @covers Plural_Forms::__construct
-=======
-	 * @dataProvider data_exceptions
->>>>>>> df17fdbd
 	 */
 	public function test_exceptions( $expression, $expected_message, $call_get ) {
 		$this->expectException( 'Exception' );
@@ -228,28 +219,9 @@
 	}
 
 	/**
-<<<<<<< HEAD
-	 * Ensures that an exception is thrown when an invalid plural form is encountered.
-	 *
-	 * @ticket 41562
-	 * @dataProvider data_exceptions
+	 * @ticket 41562
 	 *
 	 * @covers Plural_Forms::__construct
-	 */
-	public function test_exceptions( $expression, $expected_message, $call_get ) {
-		$this->expectException( 'Exception' );
-		$this->expectExceptionMessage( $expected_message );
-
-		$plural_forms = new Plural_Forms( $expression );
-		if ( $call_get ) {
-			$plural_forms->get( 1 );
-		}
-	}
-
-	/**
-=======
->>>>>>> df17fdbd
-	 * @ticket 41562
 	 */
 	public function test_cache() {
 		$mock = $this->getMockBuilder( 'Plural_Forms' )
