--- conflicted
+++ resolved
@@ -14,11 +14,9 @@
 	/**
 	 * @dataProvider data_serialize_identity_from_parsed
 	 *
-<<<<<<< HEAD
 	 * @covers ::serialize_blocks
-=======
+	 *
 	 * @param string $original Original block markup.
->>>>>>> df17fdbd
 	 */
 	public function test_serialize_identity_from_parsed( $original ) {
 		$blocks = parse_blocks( $original );
