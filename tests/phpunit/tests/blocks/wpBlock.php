<?php
/**
 * Tests for WP_Block.
 *
 * @package WordPress
 * @subpackage Blocks
 * @since 5.5.0
 *
 * @group blocks
 */
class Tests_Blocks_wpBlock extends WP_UnitTestCase {

	/**
	 * Fake block type registry.
	 *
	 * @var WP_Block_Type_Registry
	 */
	private $registry = null;

	/**
	 * Set up each test method.
	 */
	public function set_up() {
		parent::set_up();

		$this->registry = new WP_Block_Type_Registry();
	}

	/**
	 * Tear down each test method.
	 */
	public function tear_down() {
		$this->registry = null;

		parent::tear_down();
	}

	public function filter_render_block( $content, $parsed_block ) {
		return 'Original: "' . $content . '", from block "' . $parsed_block['blockName'] . '"';
	}

	/**
	 * @ticket 49927
	 *
	 * @covers WP_Block::__construct
	 */
	public function test_constructor_assigns_properties_from_parsed_block() {
		$this->registry->register( 'core/example', array() );

		$parsed_blocks = parse_blocks( '<!-- wp:example {"ok":true} -->a<!-- wp:example /-->b<!-- /wp:example -->' );
		$parsed_block  = $parsed_blocks[0];
		$context       = array();
		$block         = new WP_Block( $parsed_block, $context, $this->registry );

		$this->assertSame( $parsed_block, $block->parsed_block );
		$this->assertSame( $parsed_block['blockName'], $block->name );
		$this->assertSame( $parsed_block['attrs'], $block->attributes );
		$this->assertSame( $parsed_block['innerContent'], $block->inner_content );
		$this->assertSame( $parsed_block['innerHTML'], $block->inner_html );
	}

	/**
	 * @ticket 49927
<<<<<<< HEAD
	 *
	 * @covers WP_Block::__construct
=======
	 * @ticket 59797
>>>>>>> 67296ea5
	 */
	public function test_constructor_assigns_block_type_from_registry() {
		$block_type_settings = array(
			'attributes' => array(
				'defaulted' => array(
					'type'    => 'number',
					'default' => 10,
				),
			),
		);
		$this->registry->register( 'core/example', $block_type_settings );

		$parsed_block = array( 'blockName' => 'core/example' );
		$context      = array();
		$block        = new WP_Block( $parsed_block, $context, $this->registry );

		$this->assertInstanceOf( WP_Block_Type::class, $block->block_type );
		$this->assertSameSetsWithIndex(
			array(
				'defaulted' => array(
					'type'    => 'number',
					'default' => 10,
				),
				'lock'      => array( 'type' => 'object' ),
				'metadata'  => array( 'type' => 'object' ),
			),
			$block->block_type->attributes
		);
	}

	/**
	 * @ticket 49927
	 *
	 * @covers WP_Block::__construct
	 */
	public function test_lazily_assigns_attributes_with_defaults() {
		$this->registry->register(
			'core/example',
			array(
				'attributes' => array(
					'defaulted' => array(
						'type'    => 'number',
						'default' => 10,
					),
				),
			)
		);

		$parsed_block = array(
			'blockName' => 'core/example',
			'attrs'     => array(
				'explicit' => 20,
			),
		);
		$context      = array();
		$block        = new WP_Block( $parsed_block, $context, $this->registry );

		$this->assertSame(
			array(
				'explicit'  => 20,
				'defaulted' => 10,
			),
			$block->attributes
		);
	}

	/**
	 * @ticket 49927
	 *
	 * @covers WP_Block::__construct
	 */
	public function test_lazily_assigns_attributes_with_only_defaults() {
		$this->registry->register(
			'core/example',
			array(
				'attributes' => array(
					'defaulted' => array(
						'type'    => 'number',
						'default' => 10,
					),
				),
			)
		);

		$parsed_block = array(
			'blockName' => 'core/example',
			'attrs'     => array(),
		);
		$context      = array();
		$block        = new WP_Block( $parsed_block, $context, $this->registry );

		$this->assertSame( array( 'defaulted' => 10 ), $block->attributes );
		// Intentionally call a second time, to ensure property was assigned.
		$this->assertSame( array( 'defaulted' => 10 ), $block->attributes );
	}

	/**
	 * @ticket 49927
	 *
	 * @covers WP_Block::__construct
	 */
	public function test_constructor_assigns_context_from_block_type() {
		$this->registry->register(
			'core/example',
			array(
				'uses_context' => array( 'requested' ),
			)
		);

		$parsed_block = array( 'blockName' => 'core/example' );
		$context      = array(
			'requested'   => 'included',
			'unrequested' => 'not included',
		);
		$block        = new WP_Block( $parsed_block, $context, $this->registry );

		$this->assertSame( array( 'requested' => 'included' ), $block->context );
	}

	/**
	 * @ticket 49927
	 *
	 * @covers WP_Block::__construct
	 */
	public function test_constructor_maps_inner_blocks() {
		$this->registry->register( 'core/example', array() );

		$parsed_blocks = parse_blocks( '<!-- wp:example {"ok":true} -->a<!-- wp:example /-->b<!-- /wp:example -->' );
		$parsed_block  = $parsed_blocks[0];
		$context       = array();
		$block         = new WP_Block( $parsed_block, $context, $this->registry );

		$this->assertCount( 1, $block->inner_blocks );
		$this->assertInstanceOf( WP_Block::class, $block->inner_blocks[0] );
		$this->assertSame( 'core/example', $block->inner_blocks[0]->name );
	}

	/**
	 * @ticket 49927
	 *
	 * @covers WP_Block::__construct
	 */
	public function test_constructor_prepares_context_for_inner_blocks() {
		$this->registry->register(
			'core/outer',
			array(
				'attributes'       => array(
					'recordId' => array(
						'type' => 'number',
					),
				),
				'provides_context' => array(
					'core/recordId' => 'recordId',
				),
			)
		);
		$this->registry->register(
			'core/inner',
			array(
				'uses_context' => array( 'core/recordId' ),
			)
		);

		$parsed_blocks = parse_blocks( '<!-- wp:outer {"recordId":10} --><!-- wp:inner /--><!-- /wp:outer -->' );
		$parsed_block  = $parsed_blocks[0];
		$context       = array( 'unrequested' => 'not included' );
		$block         = new WP_Block( $parsed_block, $context, $this->registry );

		$this->assertCount( 0, $block->context );
		$this->assertSame(
			array( 'core/recordId' => 10 ),
			$block->inner_blocks[0]->context
		);
	}

	/**
	 * @ticket 49927
	 *
	 * @covers WP_Block::__construct
	 */
	public function test_constructor_assigns_merged_context() {
		$this->registry->register(
			'core/example',
			array(
				'attributes'       => array(
					'value' => array(
						'type' => array( 'string', 'null' ),
					),
				),
				'provides_context' => array(
					'core/value' => 'value',
				),
				'uses_context'     => array( 'core/value' ),
			)
		);

		$parsed_blocks = parse_blocks(
			'<!-- wp:example {"value":"merged"} -->' .
			'<!-- wp:example {"value":null} -->' .
			'<!-- wp:example /-->' .
			'<!-- /wp:example -->' .
			'<!-- /wp:example -->'
		);
		$parsed_block  = $parsed_blocks[0];
		$context       = array( 'core/value' => 'original' );
		$block         = new WP_Block( $parsed_block, $context, $this->registry );

		$this->assertSame(
			array( 'core/value' => 'original' ),
			$block->context
		);
		$this->assertSame(
			array( 'core/value' => 'merged' ),
			$block->inner_blocks[0]->context
		);
		$this->assertSame(
			array( 'core/value' => null ),
			$block->inner_blocks[0]->inner_blocks[0]->context
		);
	}

	/**
	 * @ticket 49927
	 *
	 * @covers WP_Block::render
	 */
	public function test_render_static_block_type_returns_own_content() {
		$this->registry->register( 'core/static', array() );
		$this->registry->register(
			'core/dynamic',
			array(
				'render_callback' => static function () {
					return 'b';
				},
			)
		);

		$parsed_blocks = parse_blocks( '<!-- wp:static -->a<!-- wp:dynamic /-->c<!-- /wp:static -->' );
		$parsed_block  = $parsed_blocks[0];
		$context       = array();
		$block         = new WP_Block( $parsed_block, $context, $this->registry );

		$this->assertSame( 'abc', $block->render() );
	}

	/**
	 * @ticket 49927
	 *
	 * @covers WP_Block::render
	 */
	public function test_render_passes_block_for_render_callback() {
		$this->registry->register(
			'core/greeting',
			array(
				'render_callback' => static function ( $attributes, $content, $block ) {
					return sprintf( 'Hello from %s', $block->name );
				},
			)
		);

		$parsed_blocks = parse_blocks( '<!-- wp:greeting /-->' );
		$parsed_block  = $parsed_blocks[0];
		$context       = array();
		$block         = new WP_Block( $parsed_block, $context, $this->registry );

		$this->assertSame( 'Hello from core/greeting', $block->render() );
	}

	/**
	 * @ticket 49927
	 *
	 * @covers WP_Block::render
	 */
	public function test_render_applies_render_block_filter() {
		$this->registry->register( 'core/example', array() );

		add_filter( 'render_block', array( $this, 'filter_render_block' ), 10, 2 );

		$parsed_blocks = parse_blocks( '<!-- wp:example -->Static<!-- wp:example -->Inner<!-- /wp:example --><!-- /wp:example -->' );
		$parsed_block  = $parsed_blocks[0];
		$context       = array();
		$block         = new WP_Block( $parsed_block, $context, $this->registry );

		$rendered_content = $block->render();

		remove_filter( 'render_block', array( $this, 'filter_render_block' ) );

		$this->assertSame( 'Original: "StaticOriginal: "Inner", from block "core/example"", from block "core/example"', $rendered_content );
	}

	/**
	 * @ticket 46187
	 *
	 * @covers WP_Block::render
	 */
	public function test_render_applies_dynamic_render_block_filter() {
		$this->registry->register( 'core/example', array() );

		add_filter( 'render_block_core/example', array( $this, 'filter_render_block' ), 10, 2 );

		$parsed_blocks = parse_blocks( '<!-- wp:example -->Static<!-- wp:example -->Inner<!-- /wp:example --><!-- /wp:example -->' );
		$parsed_block  = $parsed_blocks[0];
		$context       = array();
		$block         = new WP_Block( $parsed_block, $context, $this->registry );

		$rendered_content = $block->render();

		remove_filter( 'render_block_core/example', array( $this, 'filter_render_block' ) );

		$this->assertSame( 'Original: "StaticOriginal: "Inner", from block "core/example"", from block "core/example"', $rendered_content );
	}

	/**
	 * @ticket 49927
	 *
	 * @covers WP_Block::render
	 */
	public function test_passes_attributes_to_render_callback() {
		$this->registry->register(
			'core/greeting',
			array(
				'attributes'      => array(
					'toWhom'      => array(
						'type' => 'string',
					),
					'punctuation' => array(
						'type'    => 'string',
						'default' => '!',
					),
				),
				'render_callback' => static function ( $block_attributes ) {
					return sprintf(
						'Hello %s%s',
						$block_attributes['toWhom'],
						$block_attributes['punctuation']
					);
				},
			)
		);

		$parsed_blocks = parse_blocks( '<!-- wp:greeting {"toWhom":"world"} /-->' );
		$parsed_block  = $parsed_blocks[0];
		$context       = array();
		$block         = new WP_Block( $parsed_block, $context, $this->registry );

		$this->assertSame( 'Hello world!', $block->render() );
	}

	/**
	 * @ticket 49927
	 *
	 * @covers WP_Block::render
	 */
	public function test_passes_content_to_render_callback() {
		$this->registry->register(
			'core/outer',
			array(
				'render_callback' => static function ( $block_attributes, $content ) {
					return $content;
				},
			)
		);
		$this->registry->register(
			'core/inner',
			array(
				'render_callback' => static function () {
					return 'b';
				},
			)
		);

		$parsed_blocks = parse_blocks( '<!-- wp:outer -->a<!-- wp:inner /-->c<!-- /wp:outer -->' );
		$parsed_block  = $parsed_blocks[0];
		$context       = array();
		$block         = new WP_Block( $parsed_block, $context, $this->registry );

		$this->assertSame( 'abc', $block->render() );
	}

	/**
	 * @ticket 52991
	 *
	 * @covers ::build_query_vars_from_query_block
	 */
	public function test_build_query_vars_from_query_block() {
		$this->registry->register(
			'core/example',
			array( 'uses_context' => array( 'query' ) )
		);

		$parsed_blocks = parse_blocks( '<!-- wp:example {"ok":true} -->a<!-- wp:example /-->b<!-- /wp:example -->' );
		$parsed_block  = $parsed_blocks[0];
		$context       = array(
			'query' => array(
				'postType'    => 'page',
				'exclude'     => array( 1, 2 ),
				'categoryIds' => array( 56 ),
				'orderBy'     => 'title',
				'tagIds'      => array( 3, 11, 10 ),
				'parents'     => array( 1, 2 ),
			),
		);
		$block         = new WP_Block( $parsed_block, $context, $this->registry );
		$query         = build_query_vars_from_query_block( $block, 1 );

		$this->assertSame(
			$query,
			array(
				'post_type'       => 'page',
				'order'           => 'DESC',
				'orderby'         => 'title',
				'post__not_in'    => array( 1, 2 ),
				'tax_query'       => array(
					array(
						'taxonomy'         => 'category',
						'terms'            => array( 56 ),
						'include_children' => false,
					),
					array(
						'taxonomy'         => 'post_tag',
						'terms'            => array( 3, 11, 10 ),
						'include_children' => false,
					),
				),
				'post_parent__in' => array( 1, 2 ),
			)
		);
	}

	/**
	 * @ticket 52991
	 *
	 * @covers ::build_query_vars_from_query_block
	 */
	public function test_build_query_vars_from_query_block_no_context() {
		$this->registry->register( 'core/example', array() );

		$parsed_blocks    = parse_blocks( '<!-- wp:example {"ok":true} -->a<!-- wp:example /-->b<!-- /wp:example -->' );
		$parsed_block     = $parsed_blocks[0];
		$block_no_context = new WP_Block( $parsed_block, array(), $this->registry );
		$query            = build_query_vars_from_query_block( $block_no_context, 1 );

		$this->assertSame(
			$query,
			array(
				'post_type'    => 'post',
				'order'        => 'DESC',
				'orderby'      => 'date',
				'post__not_in' => array(),
			)
		);
	}

	/**
	 * @ticket 52991
	 *
	 * @covers ::build_query_vars_from_query_block
	 */
	public function test_build_query_vars_from_query_block_first_page() {
		$this->registry->register(
			'core/example',
			array( 'uses_context' => array( 'query' ) )
		);

		$parsed_blocks = parse_blocks( '<!-- wp:example {"ok":true} -->a<!-- wp:example /-->b<!-- /wp:example -->' );
		$parsed_block  = $parsed_blocks[0];
		$context       = array(
			'query' => array(
				'perPage' => 2,
				'offset'  => 0,
			),
		);
		$block         = new WP_Block( $parsed_block, $context, $this->registry );
		$query         = build_query_vars_from_query_block( $block, 1 );

		$this->assertSame(
			$query,
			array(
				'post_type'      => 'post',
				'order'          => 'DESC',
				'orderby'        => 'date',
				'post__not_in'   => array(),
				'offset'         => 0,
				'posts_per_page' => 2,
			)
		);
	}

	/**
	 * @ticket 52991
	 *
	 * @covers ::build_query_vars_from_query_block
	 */
	public function test_build_query_vars_from_query_block_page_no_offset() {
		$this->registry->register(
			'core/example',
			array( 'uses_context' => array( 'query' ) )
		);

		$parsed_blocks = parse_blocks( '<!-- wp:example {"ok":true} -->a<!-- wp:example /-->b<!-- /wp:example -->' );
		$parsed_block  = $parsed_blocks[0];
		$context       = array(
			'query' => array(
				'perPage' => 5,
				'offset'  => 0,
			),
		);
		$block         = new WP_Block( $parsed_block, $context, $this->registry );
		$query         = build_query_vars_from_query_block( $block, 3 );
		$this->assertSame(
			$query,
			array(
				'post_type'      => 'post',
				'order'          => 'DESC',
				'orderby'        => 'date',
				'post__not_in'   => array(),
				'offset'         => 10,
				'posts_per_page' => 5,
			)
		);
	}

	/**
	 * @ticket 52991
	 *
	 * @covers ::build_query_vars_from_query_block
	 */
	public function test_build_query_vars_from_query_block_page_with_offset() {
		$this->registry->register(
			'core/example',
			array( 'uses_context' => array( 'query' ) )
		);

		$parsed_blocks = parse_blocks( '<!-- wp:example {"ok":true} -->a<!-- wp:example /-->b<!-- /wp:example -->' );
		$parsed_block  = $parsed_blocks[0];
		$context       = array(
			'query' => array(
				'perPage' => 5,
				'offset'  => 2,
			),
		);
		$block         = new WP_Block( $parsed_block, $context, $this->registry );
		$query         = build_query_vars_from_query_block( $block, 3 );
		$this->assertSame(
			$query,
			array(
				'post_type'      => 'post',
				'order'          => 'DESC',
				'orderby'        => 'date',
				'post__not_in'   => array(),
				'offset'         => 12,
				'posts_per_page' => 5,
			)
		);
	}

	/**
	 * @ticket 56467
	 */
	public function test_query_loop_block_query_vars_filter() {
		$this->registry->register(
			'core/example',
			array( 'uses_context' => array( 'query' ) )
		);

		$parsed_blocks = parse_blocks( '<!-- wp:example {"ok":true} -->a<!-- wp:example /-->b<!-- /wp:example -->' );
		$parsed_block  = $parsed_blocks[0];
		$context       = array(
			'query' => array(
				'postType' => 'page',
				'orderBy'  => 'title',
			),
		);
		$block         = new WP_Block( $parsed_block, $context, $this->registry );

		add_filter(
			'query_loop_block_query_vars',
			static function ( $query, $block, $page ) {
				$query['post_type'] = 'book';
				return $query;
			},
			10,
			3
		);

		$query = build_query_vars_from_query_block( $block, 1 );
		$this->assertSame(
			$query,
			array(
				'post_type'    => 'book',
				'order'        => 'DESC',
				'orderby'      => 'title',
				'post__not_in' => array(),
			)
		);
	}

	/**
	 * @ticket 52991
	 *
	 * @covers ::block_has_support
	 */
	public function test_block_has_support() {
		$this->registry->register(
			'core/example',
			array(
				'supports' => array(
					'align'    => array( 'wide', 'full' ),
					'fontSize' => true,
					'color'    => array(
						'link'     => true,
						'gradient' => false,
					),
				),
			)
		);
		$block_type    = $this->registry->get_registered( 'core/example' );
		$align_support = block_has_support( $block_type, array( 'align' ) );
		$this->assertTrue( $align_support );
		$gradient_support = block_has_support( $block_type, array( 'color', 'gradient' ) );
		$this->assertFalse( $gradient_support );
		$link_support = block_has_support( $block_type, array( 'color', 'link' ), false );
		$this->assertTrue( $link_support );
		$text_support = block_has_support( $block_type, array( 'color', 'text' ) );
		$this->assertFalse( $text_support );
		$font_nested = block_has_support( $block_type, array( 'fontSize', 'nested' ) );
		$this->assertFalse( $font_nested );
	}

	/**
	 * @ticket 52991
	 *
	 * @covers ::block_has_support
	 */
	public function test_block_has_support_no_supports() {
		$this->registry->register( 'core/example', array() );
		$block_type  = $this->registry->get_registered( 'core/example' );
		$has_support = block_has_support( $block_type, array( 'color' ) );
		$this->assertFalse( $has_support );
	}

	/**
	 * @ticket 52991
	 *
	 * @covers ::block_has_support
	 */
	public function test_block_has_support_provided_defaults() {
		$this->registry->register(
			'core/example',
			array(
				'supports' => array(
					'color' => array(
						'gradient' => false,
					),
				),
			)
		);
		$block_type    = $this->registry->get_registered( 'core/example' );
		$align_support = block_has_support( $block_type, array( 'align' ), true );
		$this->assertTrue( $align_support );
		$gradient_support = block_has_support( $block_type, array( 'color', 'gradient' ), true );
		$this->assertFalse( $gradient_support );
	}

	/**
	 * @ticket 58532
	 *
	 * @dataProvider data_block_has_support_string
	 *
	 * @param array  $block_data Block data.
	 * @param string $support    Support string to check.
	 * @param bool   $expected   Expected result.
	 */
	public function test_block_has_support_string( $block_data, $support, $expected, $message ) {
		$this->registry->register( 'core/example', $block_data );
		$block_type  = $this->registry->get_registered( 'core/example' );
		$has_support = block_has_support( $block_type, $support );
		$this->assertEquals( $expected, $has_support, $message );
	}

	/**
	 * Data provider for test_block_has_support_string
	 */
	public function data_block_has_support_string() {
		return array(
			array(
				array(),
				'color',
				false,
				'Block with empty support array.',
			),
			array(
				array(
					'supports' => array(
						'align'    => array( 'wide', 'full' ),
						'fontSize' => true,
						'color'    => array(
							'link'     => true,
							'gradient' => false,
						),
					),
				),
				'align',
				true,
				'Feature present in support array.',
			),
			array(
				array(
					'supports' => array(
						'align'    => array( 'wide', 'full' ),
						'fontSize' => true,
						'color'    => array(
							'link'     => true,
							'gradient' => false,
						),
					),
				),
				'anchor',
				false,
				'Feature not present in support array.',
			),
			array(
				array(
					'supports' => array(
						'align'    => array( 'wide', 'full' ),
						'fontSize' => true,
						'color'    => array(
							'link'     => true,
							'gradient' => false,
						),
					),
				),
				array( 'align' ),
				true,
				'Feature present in support array, single element array.',
			),
		);
	}

	/**
	 * @ticket 51612
	 *
	 * @covers WP_Block::render
	 */
	public function test_block_filters_for_inner_blocks() {
		$pre_render_callback           = new MockAction();
		$render_block_data_callback    = new MockAction();
		$render_block_context_callback = new MockAction();

		$this->registry->register(
			'core/outer',
			array(
				'render_callback' => static function ( $block_attributes, $content ) {
					return $content;
				},
			)
		);

		$this->registry->register(
			'core/inner',
			array(
				'render_callback' => static function () {
					return 'b';
				},
			)
		);

		$parsed_blocks = parse_blocks( '<!-- wp:outer -->a<!-- wp:inner /-->c<!-- /wp:outer -->' );
		$parsed_block  = $parsed_blocks[0];

		add_filter( 'pre_render_block', array( $pre_render_callback, 'filter' ) );
		add_filter( 'render_block_data', array( $render_block_data_callback, 'filter' ) );
		add_filter( 'render_block_context', array( $render_block_context_callback, 'filter' ) );

		render_block( $parsed_block );

		$this->assertSame( 2, $pre_render_callback->get_call_count() );
		$this->assertSame( 2, $render_block_data_callback->get_call_count() );
		$this->assertSame( 2, $render_block_context_callback->get_call_count() );
	}
}<|MERGE_RESOLUTION|>--- conflicted
+++ resolved
@@ -61,12 +61,9 @@
 
 	/**
 	 * @ticket 49927
-<<<<<<< HEAD
+	 * @ticket 59797
 	 *
 	 * @covers WP_Block::__construct
-=======
-	 * @ticket 59797
->>>>>>> 67296ea5
 	 */
 	public function test_constructor_assigns_block_type_from_registry() {
 		$block_type_settings = array(
