--- conflicted
+++ resolved
@@ -99,12 +99,8 @@
 
 	/**
 	 * @ticket 55567
-<<<<<<< HEAD
-	 * @covers WP_Block_Type
-=======
 	 * @ticket 59797
 	 * @covers WP_Block_Type::set_props
->>>>>>> 67296ea5
 	 */
 	public function test_core_attributes_matches_custom() {
 		$block_type = new WP_Block_Type(
