--- conflicted
+++ resolved
@@ -644,13 +644,9 @@
 	 *
 	 * @ticket 50263
 	 * @ticket 50328
-<<<<<<< HEAD
 	 *
 	 * @covers ::register_block_type_from_metadata
 	 * @covers WP_Styles
-=======
-	 * @ticket 57585
->>>>>>> df17fdbd
 	 */
 	public function test_block_registers_with_metadata_fixture() {
 		$result = register_block_type_from_metadata(
