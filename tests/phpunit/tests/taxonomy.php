<?php

/**
 * @group taxonomy
 */
class Tests_Taxonomy extends WP_UnitTestCase {
<<<<<<< HEAD

	/**
	 * Number of times full count callback has been called.
	 *
	 * @var int
	 */
	public $full_count_cb_called = 0;

	/**
	 * Number of times partial count callback has been called.
	 *
	 * @var int
	 */
	public $partial_count_cb_called = 0;

	function test_get_post_taxonomies() {
=======
	public function test_get_post_taxonomies() {
>>>>>>> ed2bf69b
		$this->assertSame( array( 'category', 'post_tag', 'post_format' ), get_object_taxonomies( 'post' ) );
	}

	public function test_get_link_taxonomies() {
		$this->assertSame( array( 'link_category' ), get_object_taxonomies( 'link' ) );
	}

	/**
	 * @ticket 5417
	 */
	public function test_get_unknown_taxonomies() {
		// Taxonomies for an unknown object type.
		$this->assertSame( array(), get_object_taxonomies( 'unknown' ) );
		$this->assertSame( array(), get_object_taxonomies( '' ) );
		$this->assertSame( array(), get_object_taxonomies( 0 ) );
		$this->assertSame( array(), get_object_taxonomies( null ) );
	}

	public function test_get_post_taxonomy() {
		foreach ( get_object_taxonomies( 'post' ) as $taxonomy ) {
			$tax = get_taxonomy( $taxonomy );
			// Should return an object with the correct taxonomy object type.
			$this->assertIsObject( $tax );
			$this->assertIsArray( $tax->object_type );
			$this->assertSame( array( 'post' ), $tax->object_type );
		}
	}

	public function test_get_the_taxonomies() {
		$post_id = self::factory()->post->create();

		$taxes = get_the_taxonomies( $post_id );
		$this->assertNotEmpty( $taxes );
		$this->assertSame( array( 'category' ), array_keys( $taxes ) );

		$id = self::factory()->tag->create();
		wp_set_post_tags( $post_id, array( $id ) );

		$taxes = get_the_taxonomies( $post_id );
		$this->assertNotEmpty( $taxes );
		$this->assertCount( 2, $taxes );
		$this->assertSame( array( 'category', 'post_tag' ), array_keys( $taxes ) );
	}

	/**
	 * @ticket 27238
	 */
	public function test_get_the_taxonomies_term_template() {
		$post_id = self::factory()->post->create();

		$taxes = get_the_taxonomies( $post_id, array( 'term_template' => '%2$s' ) );
		$this->assertSame( 'Categories: Uncategorized.', $taxes['category'] );

		$taxes = get_the_taxonomies( $post_id, array( 'term_template' => '<span class="foo"><a href="%1$s">%2$s</a></span>' ) );
		$link  = get_category_link( 1 );
		$this->assertSame( 'Categories: <span class="foo"><a href="' . $link . '">Uncategorized</a></span>.', $taxes['category'] );
	}

	public function test_the_taxonomies() {
		$post_id = self::factory()->post->create();

		$this->expectOutputString(
			sprintf(
				'Categories: <a href="%s">Uncategorized</a>.',
				get_category_link( 1 )
			)
		);
		the_taxonomies( array( 'post' => $post_id ) );
	}

	/**
	 * @ticket 27238
	 */
	public function test_the_taxonomies_term_template() {
		$post_id = self::factory()->post->create();

		$output = get_echo(
			'the_taxonomies',
			array(
				array(
					'post'          => $post_id,
					'term_template' => '%2$s',
				),
			)
		);
		$this->assertSame( 'Categories: Uncategorized.', $output );

		$output = get_echo(
			'the_taxonomies',
			array(
				array(
					'post'          => $post_id,
					'term_template' => '<span class="foo"><a href="%1$s">%2$s</a></span>',
				),
			)
		);
		$link   = get_category_link( 1 );
		$this->assertSame( 'Categories: <span class="foo"><a href="' . $link . '">Uncategorized</a></span>.', $output );
	}

	public function test_get_link_taxonomy() {
		foreach ( get_object_taxonomies( 'link' ) as $taxonomy ) {
			$tax = get_taxonomy( $taxonomy );
			// Should return an object with the correct taxonomy object type.
			$this->assertIsObject( $tax );
			$this->assertIsArray( $tax->object_type );
			$this->assertSame( array( 'link' ), $tax->object_type );
		}
	}

	public function test_taxonomy_exists_known() {
		$this->assertTrue( taxonomy_exists( 'category' ) );
		$this->assertTrue( taxonomy_exists( 'post_tag' ) );
		$this->assertTrue( taxonomy_exists( 'link_category' ) );
	}

	public function test_taxonomy_exists_unknown() {
		$this->assertFalse( taxonomy_exists( rand_str() ) );
		$this->assertFalse( taxonomy_exists( '' ) );
		$this->assertFalse( taxonomy_exists( 0 ) );
		$this->assertFalse( taxonomy_exists( null ) );
	}

	public function test_is_taxonomy_hierarchical() {
		$this->assertTrue( is_taxonomy_hierarchical( 'category' ) );
		$this->assertFalse( is_taxonomy_hierarchical( 'post_tag' ) );
		$this->assertFalse( is_taxonomy_hierarchical( 'link_category' ) );
	}

	public function test_is_taxonomy_hierarchical_unknown() {
		$this->assertFalse( is_taxonomy_hierarchical( rand_str() ) );
		$this->assertFalse( is_taxonomy_hierarchical( '' ) );
		$this->assertFalse( is_taxonomy_hierarchical( 0 ) );
		$this->assertFalse( is_taxonomy_hierarchical( null ) );
	}

	public function test_register_taxonomy() {

		// Make up a new taxonomy name, and ensure it's unused.
		$tax = 'tax_new';
		$this->assertFalse( taxonomy_exists( $tax ) );

		register_taxonomy( $tax, 'post' );
		$this->assertTrue( taxonomy_exists( $tax ) );
		$this->assertFalse( is_taxonomy_hierarchical( $tax ) );

		// Clean up.
		unset( $GLOBALS['wp_taxonomies'][ $tax ] );
	}

	public function test_register_hierarchical_taxonomy() {

		// Make up a new taxonomy name, and ensure it's unused.
		$tax = 'tax_new';
		$this->assertFalse( taxonomy_exists( $tax ) );

		register_taxonomy( $tax, 'post', array( 'hierarchical' => true ) );
		$this->assertTrue( taxonomy_exists( $tax ) );
		$this->assertTrue( is_taxonomy_hierarchical( $tax ) );

		// Clean up.
		unset( $GLOBALS['wp_taxonomies'][ $tax ] );
	}

	/**
	 * @ticket 48558
	 */
	public function test_register_taxonomy_return_value() {
		$this->assertInstanceOf( 'WP_Taxonomy', register_taxonomy( 'foo', 'post' ) );
	}

	/**
	 * @ticket 21593
	 *
	 * @expectedIncorrectUsage register_taxonomy
	 */
	public function test_register_taxonomy_with_too_long_name() {
		$this->assertInstanceOf( 'WP_Error', register_taxonomy( 'abcdefghijklmnopqrstuvwxyz0123456789', 'post', array() ) );
	}

	/**
	 * @ticket 31135
	 *
	 * @expectedIncorrectUsage register_taxonomy
	 */
	public function test_register_taxonomy_with_empty_name() {
		$this->assertInstanceOf( 'WP_Error', register_taxonomy( '', 'post', array() ) );
	}

	/**
	 * @ticket 26948
	 */
	public function test_register_taxonomy_show_in_quick_edit_should_default_to_value_of_show_ui() {
		register_taxonomy(
			'wptests_tax_1',
			'post',
			array(
				'show_ui' => true,
			)
		);

		register_taxonomy(
			'wptests_tax_2',
			'post',
			array(
				'show_ui' => false,
			)
		);

		$tax_1 = get_taxonomy( 'wptests_tax_1' );
		$this->assertTrue( $tax_1->show_in_quick_edit );

		$tax_2 = get_taxonomy( 'wptests_tax_2' );
		$this->assertFalse( $tax_2->show_in_quick_edit );
	}

	/**
	 * @ticket 53212
	 */
	public function test_register_taxonomy_fires_registered_actions() {
		$taxonomy = 'taxonomy53212';
		$action   = new MockAction();

		add_action( 'registered_taxonomy', array( $action, 'action' ) );
		add_action( "registered_taxonomy_{$taxonomy}", array( $action, 'action' ) );

		register_taxonomy( $taxonomy, 'post' );
		register_taxonomy( 'random', 'post' );

		$this->assertSame( 3, $action->get_call_count() );
	}

	/**
	 * @ticket 11058
	 */
	public function test_registering_taxonomies_to_object_types() {
		// Create a taxonomy to test with.
		$tax = 'test_tax';
		$this->assertFalse( taxonomy_exists( $tax ) );
		register_taxonomy( $tax, 'post', array( 'hierarchical' => true ) );

		// Create a post type to test with.
		$post_type = 'test_cpt';
		$this->assertFalse( get_post_type( $post_type ) );
		$this->assertObjectHasAttribute( 'name', register_post_type( $post_type ) );

		// Core taxonomy, core post type.
		$this->assertTrue( unregister_taxonomy_for_object_type( 'category', 'post' ) );
		$this->assertFalse( unregister_taxonomy_for_object_type( 'category', 'post' ) );
		$this->assertTrue( register_taxonomy_for_object_type( 'category', 'post' ) );

		// Core taxonomy, non-core post type.
		$this->assertTrue( register_taxonomy_for_object_type( 'category', $post_type ) );
		$this->assertTrue( unregister_taxonomy_for_object_type( 'category', $post_type ) );
		$this->assertFalse( unregister_taxonomy_for_object_type( 'category', $post_type ) );
		$this->assertTrue( register_taxonomy_for_object_type( 'category', $post_type ) );

		// Core taxonomies, non-post object types.
		$this->assertFalse( register_taxonomy_for_object_type( 'category', 'user' ) );
		$this->assertFalse( unregister_taxonomy_for_object_type( 'category', 'user' ) );

		// Non-core taxonomy, core post type.
		$this->assertTrue( unregister_taxonomy_for_object_type( $tax, 'post' ) );
		$this->assertFalse( unregister_taxonomy_for_object_type( $tax, 'post' ) );
		$this->assertTrue( register_taxonomy_for_object_type( $tax, 'post' ) );

		// Non-core taxonomy, non-core post type.
		$this->assertTrue( register_taxonomy_for_object_type( $tax, $post_type ) );
		$this->assertTrue( unregister_taxonomy_for_object_type( $tax, $post_type ) );
		$this->assertFalse( unregister_taxonomy_for_object_type( $tax, $post_type ) );
		$this->assertTrue( register_taxonomy_for_object_type( $tax, $post_type ) );

		// Non-core taxonomies, non-post object types.
		$this->assertFalse( register_taxonomy_for_object_type( $tax, 'user' ) );
		$this->assertFalse( unregister_taxonomy_for_object_type( $tax, 'user' ) );

		unset( $GLOBALS['wp_taxonomies'][ $tax ] );
		_unregister_post_type( $post_type );

	}

	/**
	 * @ticket 32590
	 */
	public function test_register_taxonomy_for_post_type_for_taxonomy_with_no_object_type_should_filter_out_empty_object_types() {
		register_taxonomy( 'wptests_tax', '' );
		register_taxonomy_for_object_type( 'wptests_tax', 'post' );
		$tax = get_taxonomy( 'wptests_tax' );

		$expected = array( 'post' );
		$this->assertSameSets( $expected, $tax->object_type );
	}

	public function test_get_objects_in_term_should_return_invalid_taxonomy_error() {
		$terms = get_objects_in_term( 1, 'invalid_taxonomy' );
		$this->assertInstanceOf( 'WP_Error', $terms );
		$this->assertSame( 'invalid_taxonomy', $terms->get_error_code() );
	}

	public function test_get_objects_in_term_should_return_empty_array() {
		$this->assertSame( array(), get_objects_in_term( 1, 'post_tag' ) );
	}

	public function test_get_objects_in_term_should_return_objects_ids() {
		$tag_id              = self::factory()->tag->create();
		$cat_id              = self::factory()->category->create();
		$posts_with_tag      = array();
		$posts_with_category = array();

		for ( $i = 0; $i < 3; $i++ ) {
			$post_id = self::factory()->post->create();
			wp_set_post_tags( $post_id, array( $tag_id ) );
			$posts_with_tag[] = $post_id;
		}

		for ( $i = 0; $i < 3; $i++ ) {
			$post_id = self::factory()->post->create();
			wp_set_post_categories( $post_id, array( $cat_id ) );
			$posts_with_category[] = $post_id;
		}

		for ( $i = 0; $i < 3; $i++ ) {
			self::factory()->post->create();
		}

		$posts_with_terms = array_merge( $posts_with_tag, $posts_with_category );

		$this->assertEquals( $posts_with_tag, get_objects_in_term( $tag_id, 'post_tag' ) );
		$this->assertEquals( $posts_with_category, get_objects_in_term( $cat_id, 'category' ) );
		$this->assertEquals( $posts_with_terms, get_objects_in_term( array( $tag_id, $cat_id ), array( 'post_tag', 'category' ) ) );
		$this->assertEquals( array_reverse( $posts_with_tag ), get_objects_in_term( $tag_id, 'post_tag', array( 'order' => 'desc' ) ) );
	}

	/**
	 * @ticket 37094
	 */
	public function test_term_assignment_should_invalidate_get_objects_in_term_cache() {
		register_taxonomy( 'wptests_tax', 'post' );

		$posts   = self::factory()->post->create_many( 2 );
		$term_id = self::factory()->term->create(
			array(
				'taxonomy' => 'wptests_tax',
			)
		);

		wp_set_object_terms( $posts[1], $term_id, 'wptests_tax' );

		// Prime cache.
		$before = get_objects_in_term( $term_id, 'wptests_tax' );
		$this->assertEqualSets( array( $posts[1] ), $before );

		wp_set_object_terms( $posts[1], array(), 'wptests_tax' );

		$after = get_objects_in_term( $term_id, 'wptests_tax' );
		$this->assertSame( array(), $after );
	}

	/**
	 * @ticket 37094
	 */
	public function test_term_deletion_should_invalidate_get_objects_in_term_cache() {
		register_taxonomy( 'wptests_tax', 'post' );

		$posts   = self::factory()->post->create_many( 2 );
		$term_id = self::factory()->term->create(
			array(
				'taxonomy' => 'wptests_tax',
			)
		);

		wp_set_object_terms( $posts[1], $term_id, 'wptests_tax' );

		// Prime cache.
		$before = get_objects_in_term( $term_id, 'wptests_tax' );
		$this->assertEqualSets( array( $posts[1] ), $before );

		wp_delete_term( $term_id, 'wptests_tax' );

		$after = get_objects_in_term( $term_id, 'wptests_tax' );
		$this->assertSame( array(), $after );
	}

	/**
	 * @ticket 37094
	 */
	public function test_post_deletion_should_invalidate_get_objects_in_term_cache() {
		register_taxonomy( 'wptests_tax', 'post' );

		$posts   = self::factory()->post->create_many( 2 );
		$term_id = self::factory()->term->create(
			array(
				'taxonomy' => 'wptests_tax',
			)
		);

		wp_set_object_terms( $posts[1], $term_id, 'wptests_tax' );

		// Prime cache.
		$before = get_objects_in_term( $term_id, 'wptests_tax' );
		$this->assertEqualSets( array( $posts[1] ), $before );

		wp_delete_post( $posts[1], true );

		$after = get_objects_in_term( $term_id, 'wptests_tax' );
		$this->assertSame( array(), $after );
	}

	/**
	 * @ticket 25706
	 */
	public function test_in_category() {
		$post = self::factory()->post->create_and_get();

		// in_category() returns false when first parameter is empty().
		$this->assertFalse( in_category( '', $post ) );
		$this->assertFalse( in_category( false, $post ) );
		$this->assertFalse( in_category( null, $post ) );

		// Test expected behavior of in_category().
		$term = wp_insert_term( 'Test', 'category' );
		wp_set_object_terms( $post->ID, $term['term_id'], 'category' );
		$this->assertTrue( in_category( $term['term_id'], $post ) );
	}

	public function test_insert_category_create() {
		$cat = array(
			'cat_ID'   => 0,
			'taxonomy' => 'category',
			'cat_name' => 'test1',
		);
		$this->assertIsNumeric( wp_insert_category( $cat, true ) );
	}

	public function test_insert_category_update() {
		$cat = array(
			'cat_ID'   => 1,
			'taxonomy' => 'category',
			'cat_name' => 'Updated Name',
		);
		$this->assertSame( 1, wp_insert_category( $cat ) );
	}

	public function test_insert_category_force_error_handle() {
		$cat = array(
			'cat_ID'   => 0,
			'taxonomy' => 'force_error',
			'cat_name' => 'Error',
		);
		$this->assertInstanceOf( 'WP_Error', wp_insert_category( $cat, true ) );
	}

	public function test_insert_category_force_error_no_handle() {
		$cat = array(
			'cat_ID'   => 0,
			'taxonomy' => 'force_error',
			'cat_name' => 'Error',
		);
		$this->assertSame( 0, wp_insert_category( $cat, false ) );
	}

	public function test_get_ancestors_taxonomy_non_hierarchical() {
		register_taxonomy( 'wptests_tax', 'post' );
		$t = self::factory()->term->create(
			array(
				'taxonomy' => 'wptests_tax',
			)
		);

		$this->assertSame( array(), get_ancestors( $t, 'wptests_tax' ) );
		_unregister_taxonomy( 'wptests_tax' );
	}

	public function test_get_ancestors_taxonomy() {
		register_taxonomy(
			'wptests_tax',
			'post',
			array(
				'hierarchical' => true,
			)
		);
		$t1 = self::factory()->term->create(
			array(
				'taxonomy' => 'wptests_tax',
			)
		);
		$t2 = self::factory()->term->create(
			array(
				'taxonomy' => 'wptests_tax',
				'parent'   => $t1,
			)
		);
		$t3 = self::factory()->term->create(
			array(
				'taxonomy' => 'wptests_tax',
				'parent'   => $t2,
			)
		);
		$t4 = self::factory()->term->create(
			array(
				'taxonomy' => 'wptests_tax',
				'parent'   => $t1,
			)
		);

		$this->assertSameSets( array( $t2, $t1 ), get_ancestors( $t3, 'wptests_tax' ) );
		_unregister_taxonomy( 'wptests_tax' );
	}

	public function test_get_ancestors_post_type_non_hierarchical() {
		register_post_type( 'wptests_pt' );
		$p = self::factory()->post->create(
			array(
				'taxonomy' => 'wptests_pt',
			)
		);

		$this->assertSameSets( array(), get_ancestors( $p, 'wptests_tax' ) );
	}

	public function test_get_ancestors_post_type() {
		register_post_type(
			'wptests_pt',
			array(
				'hierarchical' => true,
			)
		);
		$p1 = self::factory()->post->create(
			array(
				'post_type' => 'wptests_pt',
			)
		);
		$p2 = self::factory()->post->create(
			array(
				'post_type'   => 'wptests_pt',
				'post_parent' => $p1,
			)
		);
		$p3 = self::factory()->post->create(
			array(
				'post_type'   => 'wptests_pt',
				'post_parent' => $p2,
			)
		);
		$p4 = self::factory()->post->create(
			array(
				'post_type'   => 'wptests_pt',
				'post_parent' => $p1,
			)
		);

		$this->assertSameSets( array( $p2, $p1 ), get_ancestors( $p3, 'wptests_pt' ) );
		_unregister_post_type( 'wptests_pt' );
	}

	/**
	 * @ticket 15029
	 */
	public function test_get_ancestors_taxonomy_post_type_conflict_resource_type_taxonomy() {
		register_post_type(
			'wptests_conflict',
			array(
				'hierarchical' => true,
			)
		);
		$p1 = self::factory()->post->create(
			array(
				'post_type' => 'wptests_conflict',
			)
		);
		$p2 = self::factory()->post->create(
			array(
				'post_type'   => 'wptests_conflict',
				'post_parent' => $p1,
			)
		);

		register_taxonomy(
			'wptests_conflict',
			'post',
			array(
				'hierarchical' => true,
			)
		);
		$t1 = self::factory()->term->create(
			array(
				'taxonomy' => 'wptests_conflict',
			)
		);
		$t2 = self::factory()->term->create(
			array(
				'taxonomy' => 'wptests_conflict',
				'parent'   => $t1,
			)
		);

		$this->assertSameSets( array( $p1 ), get_ancestors( $p2, 'wptests_conflict', 'post_type' ) );
		$this->assertSameSets( array( $t1 ), get_ancestors( $t2, 'wptests_conflict', 'taxonomy' ) );
		$this->assertSameSets( array( $t1 ), get_ancestors( $t2, 'wptests_conflict' ) );
		_unregister_post_type( 'wptests_pt' );
	}

	/**
	 * @ticket 21949
	 */
	public function test_nonpublicly_queryable_taxonomy_should_not_be_queryable_using_taxname_query_var() {
		register_taxonomy(
			'wptests_tax',
			'post',
			array(
				'publicly_queryable' => false,
			)
		);

		$t = self::factory()->term->create_and_get(
			array(
				'taxonomy' => 'wptests_tax',
			)
		);

		$p = self::factory()->post->create();
		wp_set_object_terms( $p, $t->slug, 'wptests_tax' );

		$this->go_to( '/?wptests_tax=' . $t->slug );

		$this->assertFalse( is_tax( 'wptests_tax' ) );
	}

	/**
	 * @ticket 21949
	 */
	public function test_it_should_be_possible_to_register_a_query_var_that_matches_the_name_of_a_nonpublicly_queryable_taxonomy() {
		global $wp;

		register_taxonomy(
			'wptests_tax',
			'post',
			array(
				'publicly_queryable' => false,
			)
		);
		$t = $this->factory->term->create_and_get(
			array(
				'taxonomy' => 'wptests_tax',
			)
		);

		$p = $this->factory->post->create();
		wp_set_object_terms( $p, $t->slug, 'wptests_tax' );

		add_filter( 'do_parse_request', array( $this, 'register_query_var' ) );
		$this->go_to( '/?wptests_tax=foo' );
		remove_filter( 'do_parse_request', array( $this, 'register_query_var' ) );

		// Not a taxonomy...
		$this->assertFalse( is_tax( 'wptests_tax' ) );

		// ...but query var works.
		$this->assertSame( 'foo', $wp->query_vars['wptests_tax'] );
	}

	public static function register_query_var( $r ) {
		global $wp;

		$wp->add_query_var( 'wptests_tax' );

		return $r;
	}

	/**
	 * @ticket 21949
	 */
	public function test_nonpublicly_queryable_taxonomy_should_not_be_queryable_using_taxonomy_and_term_vars() {
		register_taxonomy(
			'wptests_tax',
			'post',
			array(
				'publicly_queryable' => false,
			)
		);

		$t = self::factory()->term->create_and_get(
			array(
				'taxonomy' => 'wptests_tax',
			)
		);

		$p = self::factory()->post->create();
		wp_set_object_terms( $p, $t->slug, 'wptests_tax' );

		$this->go_to( '/?taxonomy=wptests_tax&term=' . $t->slug );

		$this->assertFalse( is_tax( 'wptests_tax' ) );
	}

	/**
	 * @ticket 34491
	 */
	public function test_public_taxonomy_should_be_publicly_queryable() {
		register_taxonomy(
			'wptests_tax',
			'post',
			array(
				'public' => true,
			)
		);

		$this->assertContains( 'wptests_tax', get_taxonomies( array( 'publicly_queryable' => true ) ) );

		$t = self::factory()->term->create_and_get(
			array(
				'taxonomy' => 'wptests_tax',
			)
		);

		$p = self::factory()->post->create();
		wp_set_object_terms( $p, $t->slug, 'wptests_tax' );

		$this->go_to( '/?wptests_tax=' . $t->slug );

		$this->assertTrue( is_tax( 'wptests_tax' ) );
	}

	/**
	 * @ticket 34491
	 */
	public function test_private_taxonomy_should_not_be_publicly_queryable() {
		register_taxonomy(
			'wptests_tax',
			'post',
			array(
				'public' => false,
			)
		);

		$this->assertContains( 'wptests_tax', get_taxonomies( array( 'publicly_queryable' => false ) ) );

		$t = self::factory()->term->create_and_get(
			array(
				'taxonomy' => 'wptests_tax',
			)
		);

		$p = self::factory()->post->create();
		wp_set_object_terms( $p, $t->slug, 'wptests_tax' );

		$this->go_to( '/?wptests_tax=' . $t->slug );

		$this->assertFalse( is_tax( 'wptests_tax' ) );
	}

	/**
	 * @ticket 34491
	 */
	public function test_private_taxonomy_should_be_overridden_by_publicly_queryable() {
		register_taxonomy(
			'wptests_tax',
			'post',
			array(
				'public'             => false,
				'publicly_queryable' => true,
			)
		);

		$this->assertContains( 'wptests_tax', get_taxonomies( array( 'publicly_queryable' => true ) ) );

		$t = self::factory()->term->create_and_get(
			array(
				'taxonomy' => 'wptests_tax',
			)
		);

		$p = self::factory()->post->create();
		wp_set_object_terms( $p, $t->slug, 'wptests_tax' );

		$this->go_to( '/?wptests_tax=' . $t->slug );

		$this->assertTrue( is_tax( 'wptests_tax' ) );
	}

	/**
	 * @ticket 35089
	 */
	public function test_query_var_should_be_forced_to_false_for_non_public_taxonomy() {
		register_taxonomy(
			'wptests_tax',
			'post',
			array(
				'public'    => false,
				'query_var' => true,
			)
		);

		$tax = get_taxonomy( 'wptests_tax' );
		$this->assertFalse( $tax->query_var );
	}

	/**
	 * @ticket 35227
	 */
	public function test_unregister_taxonomy_unknown_taxonomy() {
		$this->assertWPError( unregister_taxonomy( 'foo' ) );
	}

	/**
	 * @ticket 35227
	 */
	public function test_unregister_taxonomy_twice() {
		register_taxonomy( 'foo', 'post' );
		$this->assertTrue( unregister_taxonomy( 'foo' ) );
		$this->assertWPError( unregister_taxonomy( 'foo' ) );
	}

	/**
	 * @ticket 35227
	 */
	public function test_unregister_taxonomy_disallow_builtin_taxonomy() {
		$this->assertWPError( unregister_taxonomy( 'post_tag' ) );
		$this->assertWPError( unregister_taxonomy( 'category' ) );
	}

	/**
	 * @ticket 35227
	 */
	public function test_unregister_taxonomy_removes_query_vars() {
		global $wp;

		register_taxonomy( 'foo', 'post', array( 'query_var' => 'bar' ) );

		$this->assertIsInt( array_search( 'bar', $wp->public_query_vars, true ) );
		$this->assertTrue( unregister_taxonomy( 'foo' ) );
		$this->assertFalse( array_search( 'bar', $wp->public_query_vars, true ) );
	}

	/**
	 * @ticket 35227
	 */
	public function test_unregister_taxonomy_removes_permastruct() {
		$this->set_permalink_structure( '/%postname%' );

		global $wp_rewrite;

		register_taxonomy(
			'foo',
			'post',
			array(
				'query_var' => 'bar',
				'rewrite'   => true,
			)
		);

		$this->assertIsArray( $wp_rewrite->extra_permastructs['foo'] );
		$this->assertTrue( unregister_taxonomy( 'foo' ) );
		$this->assertArrayNotHasKey( 'foo', $wp_rewrite->extra_permastructs );
	}

	/**
	 * @ticket 35227
	 */
	public function test_unregister_taxonomy_removes_rewrite_rules() {
		$this->set_permalink_structure( '/%postname%' );

		global $wp_rewrite;

		register_taxonomy( 'foo', 'post', array( 'query_var' => 'bar' ) );

		$count_before = count( $wp_rewrite->rewritereplace );

		$this->assertContains( '%foo%', $wp_rewrite->rewritecode );
		$this->assertContains( 'bar=', $wp_rewrite->queryreplace );
		$this->assertTrue( unregister_taxonomy( 'foo' ) );
		$this->assertNotContains( '%foo%', $wp_rewrite->rewritecode );
		$this->assertNotContains( 'bar=', $wp_rewrite->queryreplace );
		$this->assertCount( --$count_before, $wp_rewrite->rewritereplace ); // Array was reduced by one value.
	}

	/**
	 * @ticket 35227
	 */
	public function test_unregister_taxonomy_removes_taxonomy_from_global() {
		global $wp_taxonomies;

		register_taxonomy( 'foo', 'post' );

		$this->assertIsObject( $wp_taxonomies['foo'] );
		$this->assertIsObject( get_taxonomy( 'foo' ) );

		$this->assertTrue( unregister_taxonomy( 'foo' ) );

		$this->assertArrayNotHasKey( 'foo', $wp_taxonomies );
		$this->assertFalse( get_taxonomy( 'foo' ) );
	}

	/**
	 * @ticket 35227
	 */
	public function test_unregister_taxonomy_removes_meta_box_callback() {
		global $wp_filter;

		register_taxonomy( 'foo', 'post' );

		$this->assertArrayHasKey( 'wp_ajax_add-foo', $wp_filter );
		$this->assertCount( 1, $wp_filter['wp_ajax_add-foo']->callbacks );
		$this->assertTrue( unregister_taxonomy( 'foo' ) );
		$this->assertArrayNotHasKey( 'wp_ajax_add-foo', $wp_filter );
	}

	/**
	 * @ticket 35227
	 */
	public function test_taxonomy_does_not_exist_after_unregister_taxonomy() {
		register_taxonomy( 'foo', 'post' );
		$this->assertTrue( taxonomy_exists( 'foo' ) );
		unregister_taxonomy( 'foo' );
		$this->assertFalse( taxonomy_exists( 'foo' ) );
	}

	/**
	 * @ticket 39308
	 */
	public function test_taxonomy_name_property_should_not_get_overridden_by_passed_args() {
		register_taxonomy( 'foo', 'post', array( 'name' => 'bar' ) );

		$taxonomy = get_taxonomy( 'foo' );
		unregister_taxonomy( 'foo' );

		$this->assertSame( 'foo', $taxonomy->name );
	}

	/**
	 * @ticket 36514
	 */
	public function test_edit_post_hierarchical_taxonomy() {

		$taxonomy_name = 'foo';
		$term_name     = 'bar';

		register_taxonomy(
			$taxonomy_name,
			array( 'post' ),
			array(
				'hierarchical' => false,
				'meta_box_cb'  => 'post_categories_meta_box',
			)
		);
		$post = self::factory()->post->create_and_get(
			array(
				'post_type' => 'post',
			)
		);

		$term_id = self::factory()->term->create_object(
			array(
				'name'     => $term_name,
				'taxonomy' => $taxonomy_name,
			)
		);

		wp_set_current_user( self::factory()->user->create( array( 'role' => 'editor' ) ) );
		$updated_post_id = edit_post(
			array(
				'post_ID'   => $post->ID,
				'post_type' => 'post',
				'tax_input' => array(
					$taxonomy_name => array(
						(string) $term_id, // Cast term_id as string to match what's sent in WP Admin.
					),
				),
			)
		);

		$terms_obj        = get_the_terms( $updated_post_id, $taxonomy_name );
		$problematic_term = current( wp_list_pluck( $terms_obj, 'name' ) );

		$this->assertSame( $problematic_term, $term_name );
	}

	/**
	 * Test default term for custom taxonomy.
	 *
	 * @ticket 43517
	 */
	public function test_default_term_for_custom_taxonomy() {

		wp_set_current_user( self::factory()->user->create( array( 'role' => 'editor' ) ) );

		$tax = 'custom-tax';

		// Create custom taxonomy to test with.
		register_taxonomy(
			$tax,
			'post',
			array(
				'hierarchical' => true,
				'public'       => true,
				'default_term' => array(
					'name' => 'Default category',
					'slug' => 'default-category',
				),
			)
		);

		// Add post.
		$post_id = self::factory()->post->create(
			array(
				'post_title' => 'Foo',
				'post_type'  => 'post',
			)
		);

		// Test default term.
		$term = wp_get_post_terms( $post_id, $tax );
		$this->assertSame( get_option( 'default_term_' . $tax ), $term[0]->term_id );

		// Test default term deletion.
		$this->assertSame( wp_delete_term( $term[0]->term_id, $tax ), 0 );

		// Add custom post type.
		register_post_type(
			'post-custom-tax',
			array(
				'taxonomies' => array( $tax ),
			)
		);
		$post_id = self::factory()->post->create(
			array(
				'post_title' => 'Foo',
				'post_type'  => 'post-custom-tax',
			)
		);

		// Test default term.
		$term = wp_get_post_terms( $post_id, $tax );
		$this->assertSame( get_option( 'default_term_' . $tax ), $term[0]->term_id );

		// wp_set_object_terms() should not assign default term.
		wp_set_object_terms( $post_id, array(), $tax );
		$term = wp_get_post_terms( $post_id, $tax );
		$this->assertSame( array(), $term );

		unregister_taxonomy( $tax );
		$this->assertSame( get_option( 'default_term_' . $tax ), false );
	}

	/**
	 * @ticket 51320
	 */
	public function test_default_term_for_post_in_multiple_taxonomies() {
		$post_type = 'test_post_type';
		$tax1      = 'test_tax1';
		$tax2      = 'test_tax2';

		register_post_type( $post_type, array( 'taxonomies' => array( $tax1, $tax2 ) ) );
		register_taxonomy( $tax1, $post_type, array( 'default_term' => 'term_1' ) );
		register_taxonomy( $tax2, $post_type, array( 'default_term' => 'term_2' ) );

		$post_id = self::factory()->post->create( array( 'post_type' => $post_type ) );

		$taxonomies = get_post_taxonomies( $post_id );

		$this->assertContains( $tax1, $taxonomies );
		$this->assertContains( $tax2, $taxonomies );
	}

	/**
	 * Ensure custom callbacks are used when registered.
	 *
	 * @covers ::register_taxonomy
	 * @ticket 40351
	 */
	function test_register_taxonomy_counting_callbacks() {
		$post_id = self::factory()->post->create();

		register_taxonomy(
			'wp_tax_40351_full_only',
			'post',
			array(
				'update_count_callback' => array( $this, 'cb_register_taxonomy_full_count_callback' ),
			)
		);
		$full_term    = self::factory()->term->create_and_get(
			array(
				'taxonomy' => 'wp_tax_40351_full_only',
			)
		);
		$full_term_id = $full_term->term_id;

		register_taxonomy(
			'wp_tax_40351_partial_only',
			'post',
			array(
				'update_count_by_callback' => array( $this, 'cb_register_taxonomy_partial_count_callback' ),
			)
		);
		$partial_term    = self::factory()->term->create_and_get(
			array(
				'taxonomy' => 'wp_tax_40351_partial_only',
			)
		);
		$partial_term_id = $partial_term->term_id;

		register_taxonomy(
			'wp_tax_40351_both',
			'post',
			array(
				'update_count_callback'    => array( $this, 'cb_register_taxonomy_full_count_callback' ),
				'update_count_by_callback' => array( $this, 'cb_register_taxonomy_partial_count_callback' ),
			)
		);
		$both_term      = self::factory()->term->create_and_get(
			array(
				'taxonomy' => 'wp_tax_40351_both',
			)
		);
		$both_term_id   = $both_term->term_id;
		$both_term_ttid = $both_term->term_taxonomy_id;

		wp_set_post_terms( $post_id, $full_term_id, 'wp_tax_40351_full_only' );
		$this->assertSame( 0, $this->partial_count_cb_called );
		$this->assertSame( 1, $this->full_count_cb_called );

		wp_set_post_terms( $post_id, $partial_term_id, 'wp_tax_40351_partial_only' );
		$this->assertSame( 1, $this->partial_count_cb_called );
		$this->assertSame( 1, $this->full_count_cb_called );

		wp_set_post_terms( $post_id, $both_term_id, 'wp_tax_40351_both' );
		$this->assertSame( 2, $this->partial_count_cb_called );
		$this->assertSame( 1, $this->full_count_cb_called );

		// Force a full recount `$both_term` to ensure callback is called.
		wp_update_term_count( $both_term_ttid, 'wp_tax_40351_both' );
		$this->assertSame( 2, $this->full_count_cb_called );
	}

	/**
	 * Custom full count callback for `test_register_taxonomy_counting_callbacks()`.
	 *
	 * For the purpose of this test no database modifications are required, therefore
	 * the parameters passed are unused.
	 *
	 * @param int|array $tt_ids   The term_taxonomy_id of the terms.
	 * @param string    $taxonomy The context of the term.
	 */
	function cb_register_taxonomy_full_count_callback( $tt_ids, $taxonomy ) {
		$this->full_count_cb_called++;
	}

	/**
	 * Custom partial count callback for `test_register_taxonomy_counting_callbacks()`.
	 *
	 * For the purpose of this test no database modifications are required, therefore
	 * the parameters passed are unused.
	 *
	 * @param int|array $tt_ids    The term_taxonomy_id of the terms.
	 * @param string    $taxonomy  The context of the term.
	 * @param int       $modify_by By how many the term count is to be modified.
	 */
	function cb_register_taxonomy_partial_count_callback( $tt_ids, $taxonomy, $modify_by ) {
		$this->partial_count_cb_called++;
	}
}<|MERGE_RESOLUTION|>--- conflicted
+++ resolved
@@ -4,7 +4,6 @@
  * @group taxonomy
  */
 class Tests_Taxonomy extends WP_UnitTestCase {
-<<<<<<< HEAD
 
 	/**
 	 * Number of times full count callback has been called.
@@ -20,10 +19,7 @@
 	 */
 	public $partial_count_cb_called = 0;
 
-	function test_get_post_taxonomies() {
-=======
 	public function test_get_post_taxonomies() {
->>>>>>> ed2bf69b
 		$this->assertSame( array( 'category', 'post_tag', 'post_format' ), get_object_taxonomies( 'post' ) );
 	}
 
