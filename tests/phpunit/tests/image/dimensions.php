--- conflicted
+++ resolved
@@ -8,12 +8,7 @@
  * @covers ::image_resize_dimensions
  */
 class Tests_Image_Dimensions extends WP_UnitTestCase {
-<<<<<<< HEAD
-
-	function test_400x400_no_crop() {
-=======
 	public function test_400x400_no_crop() {
->>>>>>> 4dea8f59
 		// Landscape: resize 640x480 to fit 400x400: 400x300.
 		$out = image_resize_dimensions( 640, 480, 400, 400, false );
 		// dst_x, dst_y, src_x, src_y, dst_w, dst_h, src_w, src_h.
@@ -85,16 +80,10 @@
 		$this->assertFalse( $out );
 	}
 
-<<<<<<< HEAD
 	/**
 	 *  Cropped versions.
 	 */
-	function test_400x400_crop() {
-=======
-	// Cropped versions.
-
 	public function test_400x400_crop() {
->>>>>>> 4dea8f59
 		// Landscape: crop 640x480 to fit 400x400: 400x400 taken from a 480x480 crop at (80. 0).
 		$out = image_resize_dimensions( 640, 480, 400, 400, true );
 		// dst_x, dst_y, src_x, src_y, dst_w, dst_h, src_w, src_h.
