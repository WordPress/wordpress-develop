--- conflicted
+++ resolved
@@ -45,14 +45,10 @@
 		return $mime_type;
 	}
 
-<<<<<<< HEAD
 	/**
 	 * @covers ::file_is_valid_image
 	 */
-	function test_is_image_positive() {
-=======
 	public function test_is_image_positive() {
->>>>>>> 4dea8f59
 		// These are all image files recognized by PHP.
 		$files = array(
 			'test-image-cmyk.jpg',
@@ -82,14 +78,10 @@
 		}
 	}
 
-<<<<<<< HEAD
 	/**
 	 * @covers ::file_is_valid_image
 	 */
-	function test_is_image_negative() {
-=======
 	public function test_is_image_negative() {
->>>>>>> 4dea8f59
 		// These are actually image files but aren't recognized or usable by PHP.
 		$files = array(
 			'test-image.pct',
@@ -102,14 +94,10 @@
 		}
 	}
 
-<<<<<<< HEAD
 	/**
 	 * @covers ::file_is_displayable_image
 	 */
-	function test_is_displayable_image_positive() {
-=======
 	public function test_is_displayable_image_positive() {
->>>>>>> 4dea8f59
 		// These are all usable in typical web browsers.
 		$files = array(
 			'test-image.gif',
@@ -143,14 +131,10 @@
 		}
 	}
 
-<<<<<<< HEAD
 	/**
 	 * @covers ::file_is_displayable_image
 	 */
-	function test_is_displayable_image_negative() {
-=======
 	public function test_is_displayable_image_negative() {
->>>>>>> 4dea8f59
 		// These are image files but aren't suitable for web pages because of compatibility or size issues.
 		$files = array(
 			// 'test-image-cmyk.jpg',      Allowed in r9727.
