<?php

/**
 * @group image
 * @group media
 * @group upload
 */
class Tests_Image_Functions extends WP_UnitTestCase {

	/**
	 * Includes the required files.
	 */
	public function set_up() {
		parent::set_up();

		require_once ABSPATH . WPINC . '/class-wp-image-editor.php';
		require_once ABSPATH . WPINC . '/class-wp-image-editor-gd.php';
		require_once ABSPATH . WPINC . '/class-wp-image-editor-imagick.php';

		require_once DIR_TESTDATA . '/../includes/mock-image-editor.php';

		// Ensure no legacy / failed tests detritus.
		$folder = get_temp_dir() . 'wordpress-gsoc-flyer*.*';

		foreach ( glob( $folder ) as $file ) {
			unlink( $file );
		}
	}

	/**
	 * Gets the available image editor engine classes.
	 *
	 * @return string[] Available image editor classes; empty array when none are available.
	 */
	private function get_image_editor_engine_classes() {
		$classes = array( 'WP_Image_Editor_GD', 'WP_Image_Editor_Imagick' );

		foreach ( $classes as $key => $class ) {
			if ( ! call_user_func( array( $class, 'test' ) ) ) {
				// If the image editor isn't available, skip it.
				unset( $classes[ $key ] );
			}
		}

		return $classes;
	}

	/**
	 * Data provider with the available image editor engine classes.
	 *
	 * @return array
	 */
	public function data_image_editor_engine_classes() {
		return $this->text_array_to_dataprovider( $this->get_image_editor_engine_classes() );
	}

	/**
	 * Gets the MIME type of a file.
	 *
	 * @param string $filename
	 * @return string
	 */
	protected function get_mime_type( $filename ) {
		$mime_type = '';
		if ( extension_loaded( 'fileinfo' ) ) {
			$finfo     = new finfo();
			$mime_type = $finfo->file( $filename, FILEINFO_MIME );
		}
		if ( false !== strpos( $mime_type, ';' ) ) {
			list( $mime_type, $charset ) = explode( ';', $mime_type, 2 );
		}
		return $mime_type;
	}

	/**
<<<<<<< HEAD
	 * @covers ::file_is_valid_image
	 */
	public function test_is_image_positive() {
=======
	 * @dataProvider data_file_is_valid_image_positive
	 *
	 * @covers ::file_is_valid_image
	 * @covers ::wp_getimagesize
	 *
	 * @param string $file File name.
	 */
	public function test_file_is_valid_image_positive( $file ) {
		$this->assertTrue(
			file_is_valid_image( DIR_TESTDATA . '/images/' . $file ),
			"file_is_valid_image( '$file' ) should return true."
		);
	}

	/**
	 * Data provider.
	 *
	 * @return array
	 */
	public function data_file_is_valid_image_positive() {
>>>>>>> db1b341d
		// These are all image files recognized by PHP.
		$files = array(
			'test-image-cmyk.jpg',
			'test-image-grayscale.jpg',
			'test-image.bmp',
			'test-image.gif',
			'test-image.png',
			'test-image.tiff',
			'test-image-lzw.tiff',
			'test-image.jp2',
			'test-image.psd',
			'test-image-zip.tiff',
			'test-image.jpg',
			'test-image.ico',
			'webp-animated.webp',
			'webp-lossless.webp',
			'webp-lossy.webp',
			'webp-transparent.webp',
		);

		return $this->text_array_to_dataprovider( $files );
	}

	/**
	 * @dataProvider data_file_is_valid_image_negative
	 *
	 * @covers ::file_is_valid_image
	 * @covers ::wp_getimagesize
	 *
	 * @param string $file File name.
	 */
	public function test_file_is_valid_image_negative( $file ) {
		$this->assertFalse(
			file_is_valid_image( DIR_TESTDATA . '/images/' . $file ),
			"file_is_valid_image( '$file' ) should return false."
		);
	}

	/**
<<<<<<< HEAD
	 * @covers ::file_is_valid_image
	 */
	public function test_is_image_negative() {
=======
	 * Data provider.
	 *
	 * @return array
	 */
	public function data_file_is_valid_image_negative() {
>>>>>>> db1b341d
		// These are actually image files but aren't recognized or usable by PHP.
		$files = array(
			'test-image.pct',
			'test-image.tga',
			'test-image.sgi',
		);

		return $this->text_array_to_dataprovider( $files );
	}

	/**
	 * @dataProvider data_file_is_displayable_image_positive
	 *
	 * @covers ::file_is_displayable_image
	 *
	 * @param string $file File name.
	 */
	public function test_file_is_displayable_image_positive( $file ) {
		$this->assertTrue(
			file_is_displayable_image( DIR_TESTDATA . '/images/' . $file ),
			"file_is_displayable_image( '$file' ) should return true."
		);
	}

	/**
<<<<<<< HEAD
	 * @covers ::file_is_displayable_image
	 */
	public function test_is_displayable_image_positive() {
=======
	 * Data provider.
	 *
	 * @return array
	 */
	public function data_file_is_displayable_image_positive() {
>>>>>>> db1b341d
		// These are all usable in typical web browsers.
		$files = array(
			'test-image.gif',
			'test-image.png',
			'test-image.jpg',
			'test-image.ico',
		);

		// Add WebP images if the image editor supports them.
		$file   = DIR_TESTDATA . '/images/test-image.webp';
		$editor = wp_get_image_editor( $file );

		if ( ! is_wp_error( $editor ) && $editor->supports_mime_type( 'image/webp' ) ) {
			$files[] = 'webp-animated.webp';
			$files[] = 'webp-lossless.webp';
			$files[] = 'webp-lossy.webp';
			$files[] = 'webp-transparent.webp';
		}

		return $this->text_array_to_dataprovider( $files );
	}

	/**
	 * @dataProvider data_file_is_displayable_image_negative
	 *
	 * @covers ::file_is_displayable_image
	 *
	 * @param string $file File name.
	 */
	public function test_file_is_displayable_image_negative( $file ) {
		$this->assertFalse(
			file_is_displayable_image( DIR_TESTDATA . '/images/' . $file ),
			"file_is_displayable_image( '$file' ) should return false."
		);
	}

	/**
<<<<<<< HEAD
	 * @covers ::file_is_displayable_image
	 */
	public function test_is_displayable_image_negative() {
=======
	 * Data provider.
	 *
	 * @return array
	 */
	public function data_file_is_displayable_image_negative() {
>>>>>>> db1b341d
		// These are image files but aren't suitable for web pages because of compatibility or size issues.
		$files = array(
			// 'test-image-cmyk.jpg',      Allowed in r9727.
			// 'test-image-grayscale.jpg', Allowed in r9727.
			// 'test-image.bmp',           Allowed in r28589.
			'test-image.pct',
			'test-image.tga',
			'test-image.sgi',
			'test-image.tiff',
			'test-image-lzw.tiff',
			'test-image.jp2',
			'test-image.psd',
			'test-image-zip.tiff',
		);

		return $this->text_array_to_dataprovider( $files );
	}

	/**
	 * @ticket 50833
	 * @requires extension gd
	 */
	public function test_is_gd_image_valid_types() {
		$this->assertTrue( is_gd_image( imagecreate( 5, 5 ) ) );
	}

	/**
	 * @ticket 50833
	 *
	 * @covers ::is_gd_image
	 */
	public function test_is_gd_image_invalid_types() {
		$this->assertFalse( is_gd_image( new stdClass() ) );
		$this->assertFalse( is_gd_image( array() ) );
		$this->assertFalse( is_gd_image( null ) );

		$handle = fopen( __FILE__, 'r' );
		$this->assertFalse( is_gd_image( $handle ) );
		fclose( $handle );
	}

	/**
<<<<<<< HEAD
	 * @ticket 50833
	 * @requires extension gd
	 *
	 * @covers ::is_gd_image
=======
	 * Tests wp_save_image_file() and mime types.
	 *
	 * @dataProvider data_wp_save_image_file
	 *
	 * @ticket 6821
	 * @covers ::wp_save_image_file
	 * @requires extension fileinfo
	 *
	 * @param string $class_name Name of the image editor engine class to be tested.
	 * @param string $mime_type  The mime type to test.
>>>>>>> db1b341d
	 */
	public function test_wp_save_image_file( $class_name, $mime_type ) {
		require_once ABSPATH . 'wp-admin/includes/image-edit.php';

		$img    = new $class_name( DIR_TESTDATA . '/images/canola.jpg' );
		$loaded = $img->load();

		$this->assertNotWPError( $loaded, 'Image failed to load - WP_Error returned.' );

		if ( ! $img->supports_mime_type( $mime_type ) ) {
			$this->markTestSkipped(
				sprintf(
					'The %s mime type is not supported by the %s engine.',
					$mime_type,
					str_replace( 'WP_Image_Editor_', '', $class_name )
				)
			);
		}

		// Save the file.
		$file = wp_tempnam();
		$ret  = wp_save_image_file( $file, $img, $mime_type, 1 );

		// Make assertions.
		$this->assertNotEmpty( $ret, 'Image failed to save - "empty" response returned.' );
		$this->assertNotWPError( $ret, 'Image failed to save - WP_Error returned.' );
		$this->assertSame( $mime_type, $this->get_mime_type( $ret['path'] ), 'Mime type of the saved image does not match.' );

		// Clean up.
		unlink( $file );
		unlink( $ret['path'] );
		unset( $img );
	}

	/**
	 * Data provider.
	 *
<<<<<<< HEAD
	 * @ticket 6821
	 * @requires extension fileinfo
	 *
	 * @covers ::wp_save_image_file
=======
	 * @return array
>>>>>>> db1b341d
	 */
	public function data_wp_save_image_file() {
		$classes = $this->get_image_editor_engine_classes();

		// Mime types.
		$mime_types = array(
			'image/jpeg',
			'image/gif',
			'image/png',
		);

		// Include WebP in tests when platform supports it.
		if ( function_exists( 'imagewebp' ) ) {
			$mime_types[] = 'image/webp';
		}

		$data = array();

		foreach ( $classes as $class ) {
			foreach ( $mime_types as $mime_type ) {
				$data[ $class . '; ' . $mime_type ] = array(
					'class_name' => $class,
					'mime_type'  => $mime_type,
				);
			}
		}

		return $data;
	}

	/**
	 * Tests that a passed mime type overrides the extension in the filename when saving an image.
	 *
	 * @dataProvider data_image_editor_engine_classes
	 *
	 * @ticket 6821
	 * @covers WP_Image_Editor::get_mime_type
	 * @covers WP_Image_Editor::get_output_format
	 * @requires extension fileinfo
	 *
<<<<<<< HEAD
	 * @covers WP_Image_Editor_GD::save
	 * @covers WP_Image_Editor_Imagick::save
=======
	 * @param string $class_name Name of the image editor engine class to be tested.
>>>>>>> db1b341d
	 */
	public function test_mime_overrides_filename_when_saving_an_image( $class_name ) {
		$img    = new $class_name( DIR_TESTDATA . '/images/canola.jpg' );
		$loaded = $img->load();

		$this->assertNotWPError( $loaded, 'Image failed to load - WP_Error returned.' );

		// Save the file.
		$mime_type = 'image/gif';
		$file      = wp_tempnam( 'tmp.jpg' );
		$ret       = $img->save( $file, $mime_type );

		// Make assertions.
		$this->assertNotEmpty( $ret, 'Image failed to save - "empty" response returned.' );
		$this->assertNotWPError( $ret, 'Image failed to save - WP_Error returned.' );
		$this->assertSame( $mime_type, $this->get_mime_type( $ret['path'] ), 'Mime type of the saved image did not override file name.' );

		// Clean up.
		unlink( $file );
		unlink( $ret['path'] );
		unset( $img );
	}

	/**
	 * Tests that mime types are correctly inferred from file extensions when saving an image.
	 *
	 * @dataProvider data_inferred_mime_types_when_saving_an_image
	 *
	 * @ticket 6821
	 * @covers WP_Image_Editor::get_mime_type
	 * @covers WP_Image_Editor::get_output_format
	 * @requires extension fileinfo
	 *
<<<<<<< HEAD
	 * @covers WP_Image_Editor_GD::save
	 * @covers WP_Image_Editor_Imagick::save
=======
	 * @param string $class_name Name of the image editor engine class to be tested.
	 * @param string $extension  File extension.
	 * @param string $mime_type  The mime type to test.
>>>>>>> db1b341d
	 */
	public function test_inferred_mime_types_when_saving_an_image( $class_name, $extension, $mime_type ) {
		$img    = new $class_name( DIR_TESTDATA . '/images/canola.jpg' );
		$loaded = $img->load();

		$this->assertNotWPError( $loaded, 'Image failed to load - WP_Error returned.' );

		if ( ! $img->supports_mime_type( $mime_type ) ) {
			$this->markTestSkipped(
				sprintf(
					'The %s mime type is not supported by the %s engine.',
					$mime_type,
					str_replace( 'WP_Image_Editor_', '', $class_name )
				)
			);
		}

		// Save the file.
		$temp = get_temp_dir();
		$file = wp_unique_filename( $temp, uniqid() . ".$extension" );
		$ret  = $img->save( trailingslashit( $temp ) . $file );

		// Make assertions.
		$this->assertNotEmpty( $ret, 'Image failed to save - "empty" response returned.' );
		$this->assertNotWPError( $ret, 'Image failed to save - WP Error returned.' );
		$this->assertSame( $mime_type, $this->get_mime_type( $ret['path'] ), 'Mime type of the saved image was not inferred correctly.' );

		// Clean up.
		unlink( $ret['path'] );
		unset( $img );
	}

	/**
	 * Data provider.
	 *
	 * @return array
	 */
	public function data_inferred_mime_types_when_saving_an_image() {
		$classes = $this->get_image_editor_engine_classes();

		// Mime types.
		$mime_types = array(
			'jpg'  => 'image/jpeg',
			'jpeg' => 'image/jpeg',
			'jpe'  => 'image/jpeg',
			'gif'  => 'image/gif',
			'png'  => 'image/png',
			'webp' => 'image/webp',
			'unk'  => 'image/jpeg', // Default, unknown.
		);

		$data = array();

		foreach ( $classes as $class ) {
			foreach ( $mime_types as $ext => $mime_type ) {
				$data[ $class . '; Extension: ' . $ext . '; Mime type: ' . $mime_type ] = array(
					'class_name' => $class,
					'extension'  => $ext,
					'mime_type'  => $mime_type,
				);
			}
		}

		return $data;
	}

	/**
	 * Tests that the deprecated wp_load_image() function fails when loading a directory.
	 *
	 * @ticket 17814
	 * @covers ::wp_load_image
	 * @expectedDeprecated wp_load_image
	 *
	 * @covers WP_Image_Editor_GD::load
	 * @covers WP_Image_Editor_Imagick::load
	 */
	public function test_wp_load_image_should_fail_with_error_message_when_loading_a_directory() {
		$editor = wp_load_image( DIR_TESTDATA );
		$this->assertIsString( $editor );
	}

	/**
	 * Tests that the wp_get_image_editor() function fails when loading a directory.
	 *
	 * @ticket 17814
	 * @covers ::wp_get_image_editor
	 */
	public function test_wp_get_image_editor_should_fail_with_wp_error_object_when_loading_a_directory() {
		$editor = wp_get_image_editor( DIR_TESTDATA );
		$this->assertInstanceOf( 'WP_Error', $editor );
	}

	/**
	 * Tests that the load() method in an image editor class fails when loading a directory.
	 *
	 * @dataProvider data_image_editor_engine_classes
	 *
	 * @ticket 17814
	 * @covers WP_Image_Editor_GD::load
	 * @covers WP_Image_Editor_Imagick::load
	 *
	 * @param string $class_name Name of the image editor engine class to be tested.
	 */
	public function test_image_editor_classes_should_fail_with_wp_error_object_when_loading_a_directory( $class_name ) {
		$editor = new $class_name( DIR_TESTDATA );
		$loaded = $editor->load();

		$this->assertInstanceOf( 'WP_Error', $loaded, 'Loading a directory did not result in a WP_Error.' );
		$this->assertSame( 'error_loading_image', $loaded->get_error_code(), 'Error code from WP_Error did not match expectation.' );
	}

	/**
	 * @covers ::wp_crop_image
	 * @requires function imagejpeg
	 *
	 * @covers ::wp_crop_image
	 */
	public function test_wp_crop_image_with_file() {
		$file = wp_crop_image(
			DIR_TESTDATA . '/images/canola.jpg',
			0,
			0,
			100,
			100,
			100,
			100
		);
		$this->assertNotWPError( $file, 'Cropping the image resulted in a WP_Error.' );
		$this->assertFileExists( $file, "The file $file does not exist." );

		$image = wp_get_image_editor( $file );
		$size  = $image->get_size();

		$this->assertSame( 100, $size['height'], 'Cropped image height does not match expectation.' );
		$this->assertSame( 100, $size['width'], 'Cropped image width does not match expectation.' );

		unlink( $file );
	}

	/**
	 * @covers ::wp_crop_image
	 * @requires function imagejpeg
	 * @requires extension openssl
	 *
	 * @covers ::wp_crop_image
	 */
	public function test_wp_crop_image_with_url() {
		$file = wp_crop_image(
			'https://asdftestblog1.files.wordpress.com/2008/04/canola.jpg',
			0,
			0,
			100,
			100,
			100,
			100,
			false,
			DIR_TESTDATA . '/images/' . __FUNCTION__ . '.jpg'
		);

		if ( is_wp_error( $file ) && $file->get_error_code() === 'invalid_image' ) {
			$this->markTestSkipped( 'Tests_Image_Functions::test_wp_crop_image_url() cannot access remote image.' );
		}

		$this->assertNotWPError( $file, 'Cropping the image resulted in a WP_Error.' );
		$this->assertFileExists( $file, "The file $file does not exist." );

		$image = wp_get_image_editor( $file );
		$size  = $image->get_size();

		$this->assertSame( 100, $size['height'], 'Cropped image height does not match expectation.' );
		$this->assertSame( 100, $size['width'], 'Cropped image width does not match expectation.' );

		unlink( $file );
	}

	/**
	 * @covers ::wp_crop_image
	 */
<<<<<<< HEAD
	public function test_wp_crop_image_file_not_exist() {
=======
	public function test_wp_crop_image_should_fail_with_wp_error_object_if_file_does_not_exist() {
>>>>>>> db1b341d
		$file = wp_crop_image(
			DIR_TESTDATA . '/images/canoladoesnotexist.jpg',
			0,
			0,
			100,
			100,
			100,
			100
		);
		$this->assertInstanceOf( 'WP_Error', $file );
	}

	/**
	 * @covers ::wp_crop_image
	 * @requires extension openssl
	 *
	 * @covers ::wp_crop_image
	 */
	public function test_wp_crop_image_should_fail_with_wp_error_object_if_url_does_not_exist() {
		$file = wp_crop_image(
			'https://asdftestblog1.files.wordpress.com/2008/04/canoladoesnotexist.jpg',
			0,
			0,
			100,
			100,
			100,
			100
		);
		$this->assertInstanceOf( 'WP_Error', $file );
	}

	/**
	 * @ticket 23325
<<<<<<< HEAD
	 *
=======
>>>>>>> db1b341d
	 * @covers ::wp_crop_image
	 */
	public function test_wp_crop_image_should_fail_with_wp_error_object_if_there_was_an_error_on_saving() {
		WP_Image_Editor_Mock::$save_return = new WP_Error();

		add_filter(
			'wp_image_editors',
			static function( $editors ) {
				return array( 'WP_Image_Editor_Mock' );
			}
		);

		$file = wp_crop_image(
			DIR_TESTDATA . '/images/canola.jpg',
			0,
			0,
			100,
			100,
			100,
			100
		);
		$this->assertInstanceOf( 'WP_Error', $file );

		WP_Image_Editor_Mock::$save_return = array();
	}

	/**
	 * @ticket 55403
	 * @covers ::wp_crop_image
	 */
	public function test_wp_crop_image_should_return_correct_file_extension_if_output_format_was_modified() {
		add_filter(
			'image_editor_output_format',
			static function() {
				return array_fill_keys( array( 'image/jpg', 'image/jpeg', 'image/png' ), 'image/webp' );
			}
		);

		$file = wp_crop_image(
			DIR_TESTDATA . '/images/canola.jpg',
			0,
			0,
			100,
			100,
			100,
			100
		);

		$this->assertNotWPError( $file, 'Cropping the image resulted in a WP_Error.' );
		$this->assertFileExists( $file, "The file $file does not exist." );

		unlink( $file );
	}

	/**
	 * @ticket 31050
	 *
	 * @covers ::wp_generate_attachment_metadata
	 */
	public function test_wp_generate_attachment_metadata_pdf() {
		if ( ! wp_image_editor_supports( array( 'mime_type' => 'application/pdf' ) ) ) {
			$this->markTestSkipped( 'Rendering PDFs is not supported on this system.' );
		}

		$orig_file = DIR_TESTDATA . '/images/wordpress-gsoc-flyer.pdf';
		$test_file = get_temp_dir() . 'wordpress-gsoc-flyer.pdf';
		copy( $orig_file, $test_file );

		$editor = wp_get_image_editor( $test_file );
		if ( is_wp_error( $editor ) ) {
			$this->markTestSkipped( $editor->get_error_message() );
		}

		$attachment_id = $this->factory->attachment->create_object(
			$test_file,
			0,
			array(
				'post_mime_type' => 'application/pdf',
			)
		);

		$this->assertNotEmpty( $attachment_id );

		$temp_dir = get_temp_dir();

		$metadata = wp_generate_attachment_metadata( $attachment_id, $test_file );

		$expected = array(
			'sizes'    => array(
				'full'      => array(
					'file'      => 'wordpress-gsoc-flyer-pdf.jpg',
					'width'     => 1088,
					'height'    => 1408,
					'mime-type' => 'image/jpeg',
					'filesize'  => wp_filesize( $temp_dir . 'wordpress-gsoc-flyer-pdf.jpg' ),
				),
				'medium'    => array(
					'file'      => 'wordpress-gsoc-flyer-pdf-232x300.jpg',
					'width'     => 232,
					'height'    => 300,
					'mime-type' => 'image/jpeg',
					'filesize'  => wp_filesize( $temp_dir . 'wordpress-gsoc-flyer-pdf-232x300.jpg' ),
				),
				'large'     => array(
					'file'      => 'wordpress-gsoc-flyer-pdf-791x1024.jpg',
					'width'     => 791,
					'height'    => 1024,
					'mime-type' => 'image/jpeg',
					'filesize'  => wp_filesize( $temp_dir . 'wordpress-gsoc-flyer-pdf-791x1024.jpg' ),
				),
				'thumbnail' => array(
					'file'      => 'wordpress-gsoc-flyer-pdf-116x150.jpg',
					'width'     => 116,
					'height'    => 150,
					'mime-type' => 'image/jpeg',
					'filesize'  => wp_filesize( $temp_dir . 'wordpress-gsoc-flyer-pdf-116x150.jpg' ),
				),
			),
			'filesize' => wp_filesize( $test_file ),
		);

		$this->assertSame( $expected, $metadata );

		unlink( $test_file );
		foreach ( $metadata['sizes'] as $size ) {
			unlink( $temp_dir . $size['file'] );
		}
	}

	/**
	 * Tests crop setting for PDF.
	 *
	 * @ticket 43226
	 *
	 * @covers ::wp_generate_attachment_metadata
	 */
	public function test_crop_setting_for_pdf() {
		if ( ! wp_image_editor_supports( array( 'mime_type' => 'application/pdf' ) ) ) {
			$this->markTestSkipped( 'Rendering PDFs is not supported on this system.' );
		}

		update_option( 'medium_crop', 1 );

		$orig_file = DIR_TESTDATA . '/images/wordpress-gsoc-flyer.pdf';
		$test_file = get_temp_dir() . 'wordpress-gsoc-flyer.pdf';
		copy( $orig_file, $test_file );

		$editor = wp_get_image_editor( $test_file );
		if ( is_wp_error( $editor ) ) {
			$this->markTestSkipped( $editor->get_error_message() );
		}

		$attachment_id = $this->factory->attachment->create_object(
			$test_file,
			0,
			array(
				'post_mime_type' => 'application/pdf',
			)
		);

		$this->assertNotEmpty( $attachment_id );

		$temp_dir = get_temp_dir();

		$metadata = wp_generate_attachment_metadata( $attachment_id, $test_file );

		$expected = array(
			'sizes'    => array(
				'full'      => array(
					'file'      => 'wordpress-gsoc-flyer-pdf.jpg',
					'width'     => 1088,
					'height'    => 1408,
					'mime-type' => 'image/jpeg',
					'filesize'  => wp_filesize( $temp_dir . 'wordpress-gsoc-flyer-pdf.jpg' ),
				),
				'medium'    => array(
					'file'      => 'wordpress-gsoc-flyer-pdf-300x300.jpg',
					'width'     => 300,
					'height'    => 300,
					'mime-type' => 'image/jpeg',
					'filesize'  => wp_filesize( $temp_dir . 'wordpress-gsoc-flyer-pdf-300x300.jpg' ),
				),
				'large'     => array(
					'file'      => 'wordpress-gsoc-flyer-pdf-791x1024.jpg',
					'width'     => 791,
					'height'    => 1024,
					'mime-type' => 'image/jpeg',
					'filesize'  => wp_filesize( $temp_dir . 'wordpress-gsoc-flyer-pdf-791x1024.jpg' ),
				),
				'thumbnail' => array(
					'file'      => 'wordpress-gsoc-flyer-pdf-116x150.jpg',
					'width'     => 116,
					'height'    => 150,
					'mime-type' => 'image/jpeg',
					'filesize'  => wp_filesize( $temp_dir . 'wordpress-gsoc-flyer-pdf-116x150.jpg' ),
				),
			),
			'filesize' => wp_filesize( $test_file ),
		);

		$this->assertSame( $expected, $metadata );

		unlink( $test_file );
		foreach ( $metadata['sizes'] as $size ) {
			unlink( $temp_dir . $size['file'] );
		}
	}

	/**
	 * @ticket 39231
	 *
	 * @covers ::wp_generate_attachment_metadata
	 */
	public function test_fallback_intermediate_image_sizes() {
		if ( ! wp_image_editor_supports( array( 'mime_type' => 'application/pdf' ) ) ) {
			$this->markTestSkipped( 'Rendering PDFs is not supported on this system.' );
		}

		$orig_file = DIR_TESTDATA . '/images/wordpress-gsoc-flyer.pdf';
		$test_file = get_temp_dir() . 'wordpress-gsoc-flyer.pdf';
		copy( $orig_file, $test_file );

		$editor = wp_get_image_editor( $test_file );
		if ( is_wp_error( $editor ) ) {
			$this->markTestSkipped( $editor->get_error_message() );
		}

		$attachment_id = $this->factory->attachment->create_object(
			$test_file,
			0,
			array(
				'post_mime_type' => 'application/pdf',
			)
		);

		$this->assertNotEmpty( $attachment_id );

		add_image_size( 'test-size', 100, 100 );
		add_filter( 'fallback_intermediate_image_sizes', array( $this, 'filter_fallback_intermediate_image_sizes' ), 10, 2 );

		$metadata = wp_generate_attachment_metadata( $attachment_id, $test_file );

		$temp_dir = get_temp_dir();

		$expected = array(
			'file'      => 'wordpress-gsoc-flyer-pdf-77x100.jpg',
			'width'     => 77,
			'height'    => 100,
			'mime-type' => 'image/jpeg',
			'filesize'  => wp_filesize( $temp_dir . 'wordpress-gsoc-flyer-pdf-77x100.jpg' ),
		);

		// Different environments produce slightly different filesize results.
		$this->assertSame( $metadata['sizes']['test-size'], $expected );

		$this->assertArrayHasKey( 'test-size', $metadata['sizes'], 'The `test-size` was not added to the metadata.' );
		$this->assertSame( $expected, $metadata['sizes']['test-size'] );

		remove_image_size( 'test-size' );
		remove_filter( 'fallback_intermediate_image_sizes', array( $this, 'filter_fallback_intermediate_image_sizes' ), 10 );

		unlink( $test_file );
		foreach ( $metadata['sizes'] as $size ) {
			unlink( $temp_dir . $size['file'] );
		}
	}

	public function filter_fallback_intermediate_image_sizes( $fallback_sizes, $metadata ) {
		// Add the 'test-size' to the list of fallback sizes.
		$fallback_sizes[] = 'test-size';

		return $fallback_sizes;
	}

	/**
	 * Tests that PDF preview does not overwrite existing JPEG.
	 *
	 * @ticket 39875
	 *
	 * @covers ::wp_generate_attachment_metadata
	 */
	public function test_pdf_preview_doesnt_overwrite_existing_jpeg() {
		if ( ! wp_image_editor_supports( array( 'mime_type' => 'application/pdf' ) ) ) {
			$this->markTestSkipped( 'Rendering PDFs is not supported on this system.' );
		}

		$temp_dir = get_temp_dir();

		// Dummy JPEGs.
		$jpg1_path = $temp_dir . 'test.jpg'; // Straight.
		file_put_contents( $jpg1_path, 'asdf' );
		$jpg2_path = $temp_dir . 'test-pdf.jpg'; // With PDF marker.
		file_put_contents( $jpg2_path, 'fdsa' );

		// PDF with same name as JPEG.
		$pdf_path = $temp_dir . 'test.pdf';
		copy( DIR_TESTDATA . '/images/wordpress-gsoc-flyer.pdf', $pdf_path );

		$editor = wp_get_image_editor( $pdf_path );
		if ( is_wp_error( $editor ) ) {
			$this->markTestSkipped( $editor->get_error_message() );
		}

		$attachment_id = $this->factory->attachment->create_object(
			$pdf_path,
			0,
			array(
				'post_mime_type' => 'application/pdf',
			)
		);

		$metadata     = wp_generate_attachment_metadata( $attachment_id, $pdf_path );
		$preview_path = $temp_dir . $metadata['sizes']['full']['file'];

		// PDF preview didn't overwrite PDF.
		$this->assertNotEquals( $pdf_path, $preview_path );
		// PDF preview didn't overwrite JPG with same name.
		$this->assertNotEquals( $jpg1_path, $preview_path );
		$this->assertSame( 'asdf', file_get_contents( $jpg1_path ) );
		// PDF preview didn't overwrite PDF preview with same name.
		$this->assertNotEquals( $jpg2_path, $preview_path );
		$this->assertSame( 'fdsa', file_get_contents( $jpg2_path ) );

		// Cleanup.
		unlink( $jpg1_path );
		unlink( $jpg2_path );
		unlink( $pdf_path );
		foreach ( $metadata['sizes'] as $size ) {
			unlink( $temp_dir . $size['file'] );
		}
	}

	/**
	 * Tests that wp_exif_frac2dec() properly handles edge cases
	 * and always returns an int or float, or 0 for failures.
	 *
	 * @param mixed     $fraction The fraction to convert.
	 * @param int|float $expect   The expected result.
	 *
	 * @ticket 54385
	 * @dataProvider data_wp_exif_frac2dec
	 *
	 * @covers ::wp_exif_frac2dec
	 */
	public function test_wp_exif_frac2dec( $fraction, $expect ) {
		$this->assertSame( $expect, wp_exif_frac2dec( $fraction ) );
	}

	/**
	 * Data provider for testing `wp_exif_frac2dec()`.
	 *
	 * @return array
	 */
	public function data_wp_exif_frac2dec() {
		return array(
			'invalid input: null'              => array(
				'fraction' => null,
				'expect'   => 0,
			),
			'invalid input: boolean true'      => array(
				'fraction' => null,
				'expect'   => 0,
			),
			'invalid input: empty array value' => array(
				'fraction' => array(),
				'expect'   => 0,
			),
			'input is already integer'         => array(
				'fraction' => 12,
				'expect'   => 12,
			),
			'input is already float'           => array(
				'fraction' => 10.123,
				'expect'   => 10.123,
			),
			'string input is not a fraction - no slash, not numeric' => array(
				'fraction' => '123notafraction',
				'expect'   => 0,
			),
			'string input is not a fraction - no slash, numeric integer' => array(
				'fraction' => '48',
				'expect'   => 48.0,
			),
			'string input is not a fraction - no slash, numeric integer (integer 0)' => array(
				'fraction' => '0',
				'expect'   => 0.0,
			),
			'string input is not a fraction - no slash, octal numeric integer' => array(
				'fraction' => '010',
				'expect'   => 10.0,
			),
			'string input is not a fraction - no slash, numeric float (float 0)' => array(
				'fraction' => '0.0',
				'expect'   => 0.0,
			),
			'string input is not a fraction - no slash, numeric float (typical fnumber)' => array(
				'fraction' => '4.8',
				'expect'   => 4.8,
			),
			'string input is not a fraction - more than 1 slash with text' => array(
				'fraction' => 'path/to/file',
				'expect'   => 0,
			),
			'string input is not a fraction - more than 1 slash with numbers' => array(
				'fraction' => '1/2/3',
				'expect'   => 0,
			),
			'string input is not a fraction - only a slash' => array(
				'fraction' => '/',
				'expect'   => 0,
			),
			'string input is not a fraction - only slashes' => array(
				'fraction' => '///',
				'expect'   => 0,
			),
			'string input is not a fraction - left/right is not numeric' => array(
				'fraction' => 'path/to',
				'expect'   => 0,
			),
			'string input is not a fraction - left is not numeric' => array(
				'fraction' => 'path/10',
				'expect'   => 0,
			),
			'string input is not a fraction - right is not numeric' => array(
				'fraction' => '0/abc',
				'expect'   => 0,
			),
			'division by zero is prevented 1'  => array(
				'fraction' => '0/0',
				'expect'   => 0,
			),
			'division by zero is prevented 2'  => array(
				'fraction' => '100/0.0',
				'expect'   => 0,
			),
			'typical focal length'             => array(
				'fraction' => '37 mm',
				'expect'   => 0,
			),
			'typical exposure time'            => array(
				'fraction' => '1/350',
				'expect'   => 0.002857142857142857,
			),
			'valid fraction 1'                 => array(
				'fraction' => '50/100',
				'expect'   => 0.5,
			),
			'valid fraction 2'                 => array(
				'fraction' => '25/100',
				'expect'   => .25,
			),
			'valid fraction 3'                 => array(
				'fraction' => '4/2',
				'expect'   => 2,
			),
		);
	}
}<|MERGE_RESOLUTION|>--- conflicted
+++ resolved
@@ -73,11 +73,6 @@
 	}
 
 	/**
-<<<<<<< HEAD
-	 * @covers ::file_is_valid_image
-	 */
-	public function test_is_image_positive() {
-=======
 	 * @dataProvider data_file_is_valid_image_positive
 	 *
 	 * @covers ::file_is_valid_image
@@ -98,7 +93,6 @@
 	 * @return array
 	 */
 	public function data_file_is_valid_image_positive() {
->>>>>>> db1b341d
 		// These are all image files recognized by PHP.
 		$files = array(
 			'test-image-cmyk.jpg',
@@ -138,17 +132,11 @@
 	}
 
 	/**
-<<<<<<< HEAD
-	 * @covers ::file_is_valid_image
-	 */
-	public function test_is_image_negative() {
-=======
 	 * Data provider.
 	 *
 	 * @return array
 	 */
 	public function data_file_is_valid_image_negative() {
->>>>>>> db1b341d
 		// These are actually image files but aren't recognized or usable by PHP.
 		$files = array(
 			'test-image.pct',
@@ -174,17 +162,11 @@
 	}
 
 	/**
-<<<<<<< HEAD
-	 * @covers ::file_is_displayable_image
-	 */
-	public function test_is_displayable_image_positive() {
-=======
 	 * Data provider.
 	 *
 	 * @return array
 	 */
 	public function data_file_is_displayable_image_positive() {
->>>>>>> db1b341d
 		// These are all usable in typical web browsers.
 		$files = array(
 			'test-image.gif',
@@ -222,17 +204,11 @@
 	}
 
 	/**
-<<<<<<< HEAD
-	 * @covers ::file_is_displayable_image
-	 */
-	public function test_is_displayable_image_negative() {
-=======
 	 * Data provider.
 	 *
 	 * @return array
 	 */
 	public function data_file_is_displayable_image_negative() {
->>>>>>> db1b341d
 		// These are image files but aren't suitable for web pages because of compatibility or size issues.
 		$files = array(
 			// 'test-image-cmyk.jpg',      Allowed in r9727.
@@ -275,12 +251,6 @@
 	}
 
 	/**
-<<<<<<< HEAD
-	 * @ticket 50833
-	 * @requires extension gd
-	 *
-	 * @covers ::is_gd_image
-=======
 	 * Tests wp_save_image_file() and mime types.
 	 *
 	 * @dataProvider data_wp_save_image_file
@@ -291,7 +261,6 @@
 	 *
 	 * @param string $class_name Name of the image editor engine class to be tested.
 	 * @param string $mime_type  The mime type to test.
->>>>>>> db1b341d
 	 */
 	public function test_wp_save_image_file( $class_name, $mime_type ) {
 		require_once ABSPATH . 'wp-admin/includes/image-edit.php';
@@ -329,14 +298,7 @@
 	/**
 	 * Data provider.
 	 *
-<<<<<<< HEAD
-	 * @ticket 6821
-	 * @requires extension fileinfo
-	 *
-	 * @covers ::wp_save_image_file
-=======
 	 * @return array
->>>>>>> db1b341d
 	 */
 	public function data_wp_save_image_file() {
 		$classes = $this->get_image_editor_engine_classes();
@@ -377,12 +339,7 @@
 	 * @covers WP_Image_Editor::get_output_format
 	 * @requires extension fileinfo
 	 *
-<<<<<<< HEAD
-	 * @covers WP_Image_Editor_GD::save
-	 * @covers WP_Image_Editor_Imagick::save
-=======
 	 * @param string $class_name Name of the image editor engine class to be tested.
->>>>>>> db1b341d
 	 */
 	public function test_mime_overrides_filename_when_saving_an_image( $class_name ) {
 		$img    = new $class_name( DIR_TESTDATA . '/images/canola.jpg' );
@@ -416,14 +373,9 @@
 	 * @covers WP_Image_Editor::get_output_format
 	 * @requires extension fileinfo
 	 *
-<<<<<<< HEAD
-	 * @covers WP_Image_Editor_GD::save
-	 * @covers WP_Image_Editor_Imagick::save
-=======
 	 * @param string $class_name Name of the image editor engine class to be tested.
 	 * @param string $extension  File extension.
 	 * @param string $mime_type  The mime type to test.
->>>>>>> db1b341d
 	 */
 	public function test_inferred_mime_types_when_saving_an_image( $class_name, $extension, $mime_type ) {
 		$img    = new $class_name( DIR_TESTDATA . '/images/canola.jpg' );
@@ -602,11 +554,7 @@
 	/**
 	 * @covers ::wp_crop_image
 	 */
-<<<<<<< HEAD
-	public function test_wp_crop_image_file_not_exist() {
-=======
 	public function test_wp_crop_image_should_fail_with_wp_error_object_if_file_does_not_exist() {
->>>>>>> db1b341d
 		$file = wp_crop_image(
 			DIR_TESTDATA . '/images/canoladoesnotexist.jpg',
 			0,
@@ -640,10 +588,6 @@
 
 	/**
 	 * @ticket 23325
-<<<<<<< HEAD
-	 *
-=======
->>>>>>> db1b341d
 	 * @covers ::wp_crop_image
 	 */
 	public function test_wp_crop_image_should_fail_with_wp_error_object_if_there_was_an_error_on_saving() {
