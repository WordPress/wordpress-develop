--- conflicted
+++ resolved
@@ -662,6 +662,7 @@
 		$this->assertNotEmpty( $attachment_id );
 
 		$temp_dir = get_temp_dir();
+
 		$metadata = wp_generate_attachment_metadata( $attachment_id, $test_file );
 
 		$expected = array(
@@ -856,7 +857,7 @@
 
 		$this->assertNotEmpty( $attachment_id );
 
-		add_image_size( 'test-size', 100, 100, false, true );
+		add_image_size( 'test-size', 100, 100 );
 		add_filter( 'fallback_intermediate_image_sizes', array( $this, 'filter_fallback_intermediate_image_sizes' ), 10, 2 );
 
 		$metadata = wp_generate_attachment_metadata( $attachment_id, $test_file );
@@ -891,13 +892,6 @@
 			unlink( $temp_dir . $size['file'] );
 		}
 		remove_filter( 'wp_upload_image_mime_transforms', '__return_empty_array' );
-<<<<<<< HEAD
-	}
-
-	public function filter_image_editor_output_format() {
-		return array_fill_keys( array( 'image/jpg', 'image/jpeg', 'image/png' ), 'image/webp' );
-=======
->>>>>>> c3ff3dbf
 	}
 
 	public function filter_fallback_intermediate_image_sizes( $fallback_sizes, $metadata ) {
