<?php

/**
 * Test the WP_Image_Editor_GD class
 *
 * @group image
 * @group media
 * @group wp-image-editor-gd
 */
require_once __DIR__ . '/base.php';

class Tests_Image_Editor_GD extends WP_Image_UnitTestCase {

	public $editor_engine = 'WP_Image_Editor_GD';

	public function set_up() {
		require_once ABSPATH . WPINC . '/class-wp-image-editor.php';
		require_once ABSPATH . WPINC . '/class-wp-image-editor-gd.php';

		// This needs to come after the mock image editor class is loaded.
		parent::set_up();
	}

	public function tear_down() {
		$folder = DIR_TESTDATA . '/images/waffles-*.jpg';

		foreach ( glob( $folder ) as $file ) {
			unlink( $file );
		}

		$this->remove_added_uploads();

		parent::tear_down();
	}

	/**
	 * @covers WP_Image_Editor_GD::supports_mime_type
	 */
	public function test_supports_mime_type_jpeg() {
		$gd_image_editor = new WP_Image_Editor_GD( null );
		$expected        = (bool) ( imagetypes() & IMG_JPG );
		$this->assertSame( $expected, $gd_image_editor->supports_mime_type( 'image/jpeg' ) );
	}

	/**
	 * @covers WP_Image_Editor_GD::supports_mime_type
	 */
	public function test_supports_mime_type_png() {
		$gd_image_editor = new WP_Image_Editor_GD( null );
		$expected        = (bool) ( imagetypes() & IMG_PNG );
		$this->assertSame( $expected, $gd_image_editor->supports_mime_type( 'image/png' ) );
	}

	/**
	 * @covers WP_Image_Editor_GD::supports_mime_type
	 */
	public function test_supports_mime_type_gif() {
		$gd_image_editor = new WP_Image_Editor_GD( null );
		$expected        = (bool) ( imagetypes() & IMG_GIF );
		$this->assertSame( $expected, $gd_image_editor->supports_mime_type( 'image/gif' ) );
	}

	/**
	 * Tests resizing an image, not using crop.
	 *
	 * @requires function imagejpeg
	 *
	 * @covers WP_Image_Editor_GD::resize
	 */
	public function test_resize() {
		$file = DIR_TESTDATA . '/images/waffles.jpg';

		$gd_image_editor = new WP_Image_Editor_GD( $file );
		$gd_image_editor->load();

		$gd_image_editor->resize( 100, 50 );

		$this->assertSame(
			array(
				'width'  => 75,
				'height' => 50,
			),
			$gd_image_editor->get_size()
		);
	}

	/**
	 * Tests multi_resize() with single image resize and no crop.
	 *
	 * @requires function imagejpeg
	 *
	 * @covers WP_Image_Editor_GD::multi_resize
	 */
	public function test_single_multi_resize() {
		$file = DIR_TESTDATA . '/images/waffles.jpg';

		$gd_image_editor = new WP_Image_Editor_GD( $file );
		$gd_image_editor->load();

		$sizes_array = array(
			array(
				'width'  => 50,
				'height' => 50,
			),
		);

		$resized = $gd_image_editor->multi_resize( $sizes_array );

		// First, check to see if returned array is as expected.
		$expected_array = array(
			array(
				'file'      => 'waffles-50x33.jpg',
				'width'     => 50,
				'height'    => 33,
				'mime-type' => 'image/jpeg',
				'filesize'  => wp_filesize( dirname( $file ) . '/waffles-50x33.jpg' ),
			),
		);

		$this->assertSame( $expected_array, $resized );

		// Now, verify real dimensions are as expected.
		$image_path = DIR_TESTDATA . '/images/' . $resized[0]['file'];
		$this->assertImageDimensions(
			$image_path,
			$expected_array[0]['width'],
			$expected_array[0]['height']
		);
	}

	/**
	 * Tests that multi_resize() does not create an image when
	 * both height and weight are missing, null, or 0.
	 *
	 * @ticket 26823
	 *
	 * @covers WP_Image_Editor_GD::multi_resize
	 */
	public function test_multi_resize_does_not_create() {
		$file = DIR_TESTDATA . '/images/waffles.jpg';

		$gd_image_editor = new WP_Image_Editor_GD( $file );
		$gd_image_editor->load();

		$sizes_array = array(
			array(
				'width'  => 0,
				'height' => 0,
			),
			array(
				'width'  => 0,
				'height' => 0,
				'crop'   => true,
			),
			array(
				'width'  => null,
				'height' => null,
			),
			array(
				'width'  => null,
				'height' => null,
				'crop'   => true,
			),
			array(
				'width'  => '',
				'height' => '',
			),
			array(
				'width'  => '',
				'height' => '',
				'crop'   => true,
			),
			array(
				'width' => 0,
			),
			array(
				'width' => 0,
				'crop'  => true,
			),
			array(
				'width' => null,
			),
			array(
				'width' => null,
				'crop'  => true,
			),
			array(
				'width' => '',
			),
			array(
				'width' => '',
				'crop'  => true,
			),
		);

		$resized = $gd_image_editor->multi_resize( $sizes_array );

		// If no images are generated, the returned array is empty.
		$this->assertEmpty( $resized );
	}

	/**
	 * Tests multi_resize() with multiple sizes.
	 *
	 * @ticket 26823
	 * @requires function imagejpeg
	 *
	 * @covers WP_Image_Editor_GD::multi_resize
	 */
	public function test_multi_resize() {
		$file = DIR_TESTDATA . '/images/waffles.jpg';

		$gd_image_editor = new WP_Image_Editor_GD( $file );
		$gd_image_editor->load();

		$sizes_array = array(

			/*
			 * #0 - 10x10 resize, no cropping.
			 * By aspect, should be 10x6 output.
			 */
			array(
				'width'  => 10,
				'height' => 10,
				'crop'   => false,
			),

			/*
			 * #1 - 75x50 resize, with cropping.
			 * Output dimensions should be 75x50
			 */
			array(
				'width'  => 75,
				'height' => 50,
				'crop'   => true,
			),

			/*
			 * #2 - 20 pixel max height, no cropping.
			 * By aspect, should be 30x20 output.
			 */
			array(
				'width'  => 9999, // Arbitrary high value.
				'height' => 20,
				'crop'   => false,
			),

			/*
			 * #3 - 45 pixel max height, with cropping.
			 * By aspect, should be 45x400 output.
			 */
			array(
				'width'  => 45,
				'height' => 9999, // Arbitrary high value.
				'crop'   => true,
			),

			/*
			 * #4 - 50 pixel max width, no cropping.
			 * By aspect, should be 50x33 output.
			 */
			array(
				'width' => 50,
			),

			/*
			 * #5 - 55 pixel max width, no cropping, null height
			 * By aspect, should be 55x36 output.
			 */
			array(
				'width'  => 55,
				'height' => null,
			),

			/*
			 * #6 - 55 pixel max height, no cropping, no width specified.
			 * By aspect, should be 82x55 output.
			 */
			array(
				'height' => 55,
			),

			/*
			 * #7 - 60 pixel max height, no cropping, null width.
			 * By aspect, should be 90x60 output.
			 */
			array(
				'width'  => null,
				'height' => 60,
			),

			/*
			 * #8 - 70 pixel max height, no cropping, negative width.
			 * By aspect, should be 105x70 output.
			 */
			array(
				'width'  => -9999, // Arbitrary negative value.
				'height' => 70,
			),

			/*
			 * #9 - 200 pixel max width, no cropping, negative height.
			 * By aspect, should be 200x133 output.
			 */
			array(
				'width'  => 200,
				'height' => -9999, // Arbitrary negative value.
			),
		);

		$resized = $gd_image_editor->multi_resize( $sizes_array );

		$expected_array = array(

			// #0
			array(
				'file'      => 'waffles-10x7.jpg',
				'width'     => 10,
				'height'    => 7,
				'mime-type' => 'image/jpeg',
				'filesize'  => wp_filesize( dirname( $file ) . '/waffles-10x7.jpg' ),
			),

			// #1
			array(
				'file'      => 'waffles-75x50.jpg',
				'width'     => 75,
				'height'    => 50,
				'mime-type' => 'image/jpeg',
				'filesize'  => wp_filesize( dirname( $file ) . '/waffles-75x50.jpg' ),
			),

			// #2
			array(
				'file'      => 'waffles-30x20.jpg',
				'width'     => 30,
				'height'    => 20,
				'mime-type' => 'image/jpeg',
				'filesize'  => wp_filesize( dirname( $file ) . '/waffles-30x20.jpg' ),
			),

			// #3
			array(
				'file'      => 'waffles-45x400.jpg',
				'width'     => 45,
				'height'    => 400,
				'mime-type' => 'image/jpeg',
				'filesize'  => wp_filesize( dirname( $file ) . '/waffles-45x400.jpg' ),
			),

			// #4
			array(
				'file'      => 'waffles-50x33.jpg',
				'width'     => 50,
				'height'    => 33,
				'mime-type' => 'image/jpeg',
				'filesize'  => wp_filesize( dirname( $file ) . '/waffles-50x33.jpg' ),
			),

			// #5
			array(
				'file'      => 'waffles-55x37.jpg',
				'width'     => 55,
				'height'    => 37,
				'mime-type' => 'image/jpeg',
				'filesize'  => wp_filesize( dirname( $file ) . '/waffles-55x37.jpg' ),
			),

			// #6
			array(
				'file'      => 'waffles-83x55.jpg',
				'width'     => 83,
				'height'    => 55,
				'mime-type' => 'image/jpeg',
				'filesize'  => wp_filesize( dirname( $file ) . '/waffles-83x55.jpg' ),
			),

			// #7
			array(
				'file'      => 'waffles-90x60.jpg',
				'width'     => 90,
				'height'    => 60,
				'mime-type' => 'image/jpeg',
				'filesize'  => wp_filesize( dirname( $file ) . '/waffles-90x60.jpg' ),
			),

			// #8
			array(
				'file'      => 'waffles-105x70.jpg',
				'width'     => 105,
				'height'    => 70,
				'mime-type' => 'image/jpeg',
				'filesize'  => wp_filesize( dirname( $file ) . '/waffles-105x70.jpg' ),
			),

			// #9
			array(
				'file'      => 'waffles-200x133.jpg',
				'width'     => 200,
				'height'    => 133,
				'mime-type' => 'image/jpeg',
				'filesize'  => wp_filesize( dirname( $file ) . '/waffles-200x133.jpg' ),
			),
		);

		$this->assertNotNull( $resized );
		$this->assertSame( $expected_array, $resized );

		foreach ( $resized as $key => $image_data ) {
			$image_path = DIR_TESTDATA . '/images/' . $image_data['file'];

			// Now, verify real dimensions are as expected.
			$this->assertImageDimensions(
				$image_path,
				$expected_array[ $key ]['width'],
				$expected_array[ $key ]['height']
			);
		}
	}

	/**
<<<<<<< HEAD
	 * Test resizing an image with cropping
	 *
	 * @covers WP_Image_Editor_GD::resize
=======
	 * Tests resizing an image with cropping.
>>>>>>> df17fdbd
	 */
	public function test_resize_and_crop() {
		$file = DIR_TESTDATA . '/images/waffles.jpg';

		$gd_image_editor = new WP_Image_Editor_GD( $file );
		$gd_image_editor->load();

		$gd_image_editor->resize( 100, 50, true );

		$this->assertSame(
			array(
				'width'  => 100,
				'height' => 50,
			),
			$gd_image_editor->get_size()
		);
	}

	/**
	 * Tests cropping an image.
	 *
	 * @ticket 51937
	 *
	 * @dataProvider data_crop
	 *
	 * @covers WP_Image_Editor_GD::crop
	 */
	public function test_crop( $src_x, $src_y, $src_w, $src_h, $dst_w = null, $dst_h = null, $src_abs = false ) {
		$file = DIR_TESTDATA . '/images/gradient-square.jpg';

		$gd_image_editor = new WP_Image_Editor_GD( $file );
		$gd_image_editor->load();

		$gd_image_editor->crop( $src_x, $src_y, $src_w, $src_h, $dst_w, $dst_h, $src_abs );

		$this->assertSame(
			array(
				'width'  => (int) $src_w,
				'height' => (int) $src_h,
			),
			$gd_image_editor->get_size()
		);
	}

	public function data_crop() {
		return array(
			'src height and width must be greater than 0' => array(
				'src_x' => 0,
				'src_y' => 0,
				'src_w' => 50,
				'src_h' => 50,
			),
			'src height and width can be string but must be greater than 0' => array(
				'src_x' => 10,
				'src_y' => '10',
				'src_w' => '50',
				'src_h' => '50',
			),
			'dst height and width must be greater than 0' => array(
				'src_x' => 10,
				'src_y' => '10',
				'src_w' => 150,
				'src_h' => 150,
				'dst_w' => 150,
				'dst_h' => 150,
			),
			'dst height and width can be string but must be greater than 0' => array(
				'src_x' => 10,
				'src_y' => '10',
				'src_w' => 150,
				'src_h' => 150,
				'dst_w' => '150',
				'dst_h' => '150',
			),
		);
	}

	/**
	 * Tests that crop() returns WP_Error when dimensions are not integer or are <= 0.
	 *
	 * @ticket 51937
	 *
	 * @dataProvider data_crop_invalid_dimensions
	 *
	 * @covers WP_Image_Editor_GD::crop
	 */
	public function test_crop_invalid_dimensions( $src_x, $src_y, $src_w, $src_h, $dst_w = null, $dst_h = null, $src_abs = false ) {
		$file = DIR_TESTDATA . '/images/gradient-square.jpg';

		$gd_image_editor = new WP_Image_Editor_GD( $file );
		$gd_image_editor->load();

		$actual = $gd_image_editor->crop( $src_x, $src_y, $src_w, $src_h, $dst_w, $dst_h, $src_abs );

		$this->assertInstanceOf( 'WP_Error', $actual );
		$this->assertSame( 'image_crop_error', $actual->get_error_code() );
	}

	public function data_crop_invalid_dimensions() {
		return array(
			'src height must be greater than 0' => array(
				'src_x' => 0,
				'src_y' => 0,
				'src_w' => 100,
				'src_h' => 0,
			),
			'src width must be greater than 0'  => array(
				'src_x' => 10,
				'src_y' => '10',
				'src_w' => 0,
				'src_h' => 100,
			),
			'src height must be numeric and greater than 0' => array(
				'src_x' => 10,
				'src_y' => '10',
				'src_w' => 100,
				'src_h' => 'NaN',
			),
			'dst height must be numeric and greater than 0' => array(
				'src_x' => 0,
				'src_y' => 0,
				'src_w' => 100,
				'src_h' => 50,
				'dst_w' => '100',
				'dst_h' => 'NaN',
			),
			'src and dst height and width must be greater than 0' => array(
				'src_x' => 0,
				'src_y' => 0,
				'src_w' => 0,
				'src_h' => 0,
				'dst_w' => 0,
				'dst_h' => 0,
			),
			'src and dst height and width can be string but must be greater than 0' => array(
				'src_x' => 0,
				'src_y' => 0,
				'src_w' => '0',
				'src_h' => '0',
				'dst_w' => '0',
				'dst_h' => '0',
			),
		);
	}

	/**
<<<<<<< HEAD
	 * Test rotating an image 180 deg
	 *
	 * @covers WP_Image_Editor_GD::rotate
=======
	 * Tests rotating an image 180 deg.
>>>>>>> df17fdbd
	 */
	public function test_rotate() {
		$file = DIR_TESTDATA . '/images/gradient-square.jpg';

		$gd_image_editor = new WP_Image_Editor_GD( $file );
		$gd_image_editor->load();

		$property = new ReflectionProperty( $gd_image_editor, 'image' );
		$property->setAccessible( true );

		$color_top_left = imagecolorat( $property->getValue( $gd_image_editor ), 0, 0 );

		$gd_image_editor->rotate( 180 );

		$this->assertSame( $color_top_left, imagecolorat( $property->getValue( $gd_image_editor ), 99, 99 ) );
	}

	/**
<<<<<<< HEAD
	 * Test flipping an image
	 *
	 * @covers WP_Image_Editor_GD::flip
=======
	 * Tests flipping an image.
>>>>>>> df17fdbd
	 */
	public function test_flip() {
		$file = DIR_TESTDATA . '/images/gradient-square.jpg';

		$gd_image_editor = new WP_Image_Editor_GD( $file );
		$gd_image_editor->load();

		$property = new ReflectionProperty( $gd_image_editor, 'image' );
		$property->setAccessible( true );

		$color_top_left = imagecolorat( $property->getValue( $gd_image_editor ), 0, 0 );

		$gd_image_editor->flip( true, false );

		$this->assertSame( $color_top_left, imagecolorat( $property->getValue( $gd_image_editor ), 0, 99 ) );
	}

	/**
	 * Tests that an image created with WP_Image_Editor_GD preserves alpha with no resizing.
	 *
	 * @ticket 23039
	 *
	 * @covers WP_Image_Editor_GD::resize
	 */
	public function test_image_preserves_alpha() {
		if ( ! ( imagetypes() & IMG_PNG ) ) {
			$this->fail( 'This test requires PHP to be compiled with PNG support.' );
		}

		$file = DIR_TESTDATA . '/images/transparent.png';

		$gd_image_editor = new WP_Image_Editor_GD( $file );
		$gd_image_editor->load();

		$save_to_file = tempnam( get_temp_dir(), '' ) . '.png';

		$gd_image_editor->save( $save_to_file );

		$this->assertImageAlphaAtPointGD( $save_to_file, array( 0, 0 ), 127 );

		unlink( $save_to_file );
	}

	/**
	 * Tests that an image created with WP_Image_Editor_GD preserves alpha when resizing.
	 *
	 * @ticket 23039
	 *
	 * @covers WP_Image_Editor_GD::load
	 */
	public function test_image_preserves_alpha_on_resize() {
		if ( ! ( imagetypes() & IMG_PNG ) ) {
			$this->fail( 'This test requires PHP to be compiled with PNG support.' );
		}

		$file = DIR_TESTDATA . '/images/transparent.png';

		$gd_image_editor = new WP_Image_Editor_GD( $file );
		$gd_image_editor->load();

		$gd_image_editor->resize( 5, 5 );
		$save_to_file = tempnam( get_temp_dir(), '' ) . '.png';

		$gd_image_editor->save( $save_to_file );

		$this->assertImageAlphaAtPointGD( $save_to_file, array( 0, 0 ), 127 );

		unlink( $save_to_file );
	}

	/**
	 * @ticket 30596
	 *
	 * @covers WP_Image_Editor_GD::rotate
	 */
	public function test_image_preserves_alpha_on_rotate() {
		if ( ! ( imagetypes() & IMG_PNG ) ) {
			$this->fail( 'This test requires PHP to be compiled with PNG support.' );
		}

		$file = DIR_TESTDATA . '/images/transparent.png';

		$image    = imagecreatefrompng( $file );
		$rgb      = imagecolorat( $image, 0, 0 );
		$expected = imagecolorsforindex( $image, $rgb );

		$gd_image_editor = new WP_Image_Editor_GD( $file );
		$gd_image_editor->load();

		$gd_image_editor->rotate( 180 );
		$save_to_file = tempnam( get_temp_dir(), '' ) . '.png';

		$gd_image_editor->save( $save_to_file );

		$this->assertImageAlphaAtPointGD( $save_to_file, array( 0, 0 ), $expected['alpha'] );

		unlink( $save_to_file );
	}

	/**
	 * Tests that WP_Image_Editor_GD handles extensionless images.
	 *
	 * @ticket 39195
	 *
	 * @covers WP_Image_Editor_GD::load
	 */
	public function test_image_non_existent_extension() {
		$gd_image_editor = new WP_Image_Editor_GD( DIR_TESTDATA . '/images/test-image-no-extension' );

		$loaded = $gd_image_editor->load();

		$this->assertTrue( $loaded );
	}
}<|MERGE_RESOLUTION|>--- conflicted
+++ resolved
@@ -419,13 +419,9 @@
 	}
 
 	/**
-<<<<<<< HEAD
-	 * Test resizing an image with cropping
+	 * Tests resizing an image with cropping.
 	 *
 	 * @covers WP_Image_Editor_GD::resize
-=======
-	 * Tests resizing an image with cropping.
->>>>>>> df17fdbd
 	 */
 	public function test_resize_and_crop() {
 		$file = DIR_TESTDATA . '/images/waffles.jpg';
@@ -572,13 +568,9 @@
 	}
 
 	/**
-<<<<<<< HEAD
-	 * Test rotating an image 180 deg
+	 * Tests rotating an image 180 deg.
 	 *
 	 * @covers WP_Image_Editor_GD::rotate
-=======
-	 * Tests rotating an image 180 deg.
->>>>>>> df17fdbd
 	 */
 	public function test_rotate() {
 		$file = DIR_TESTDATA . '/images/gradient-square.jpg';
@@ -597,13 +589,9 @@
 	}
 
 	/**
-<<<<<<< HEAD
-	 * Test flipping an image
+	 * Tests flipping an image.
 	 *
 	 * @covers WP_Image_Editor_GD::flip
-=======
-	 * Tests flipping an image.
->>>>>>> df17fdbd
 	 */
 	public function test_flip() {
 		$file = DIR_TESTDATA . '/images/gradient-square.jpg';
