--- conflicted
+++ resolved
@@ -28,14 +28,10 @@
 		remove_theme_mod( 'custom_logo' );
 	}
 
-<<<<<<< HEAD
 	/**
 	 * @covers WP_Site_Icon::intermediate_image_sizes
 	 */
-	function test_intermediate_image_sizes() {
-=======
 	public function test_intermediate_image_sizes() {
->>>>>>> 4dea8f59
 		$image_sizes = $this->wp_site_icon->intermediate_image_sizes( array() );
 
 		$sizes = array();
@@ -46,16 +42,11 @@
 		$this->assertSame( $sizes, $image_sizes );
 	}
 
-<<<<<<< HEAD
 	/**
 	 * @covers WP_Site_Icon::intermediate_image_sizes
 	 */
-	function test_intermediate_image_sizes_with_filter() {
+	public function test_intermediate_image_sizes_with_filter() {
 		add_filter( 'site_icon_image_sizes', array( $this, '_custom_test_sizes' ) );
-=======
-	public function test_intermediate_image_sizes_with_filter() {
-		add_filter( 'site_icon_image_sizes', array( $this, 'custom_test_sizes' ) );
->>>>>>> 4dea8f59
 		$image_sizes = $this->wp_site_icon->intermediate_image_sizes( array() );
 
 		$sizes = array();
@@ -75,14 +66,10 @@
 		remove_filter( 'site_icon_image_sizes', array( $this, 'custom_test_sizes' ) );
 	}
 
-<<<<<<< HEAD
 	/**
 	 * @covers WP_Site_Icon::additional_sizes
 	 */
-	function test_additional_sizes() {
-=======
 	public function test_additional_sizes() {
->>>>>>> 4dea8f59
 		$image_sizes = $this->wp_site_icon->additional_sizes( array() );
 
 		$sizes = array();
@@ -97,16 +84,11 @@
 		$this->assertSame( $sizes, $image_sizes );
 	}
 
-<<<<<<< HEAD
 	/**
 	 * @covers WP_Site_Icon::additional_sizes
 	 */
-	function test_additional_sizes_with_filter() {
+	public function test_additional_sizes_with_filter() {
 		add_filter( 'site_icon_image_sizes', array( $this, '_custom_test_sizes' ) );
-=======
-	public function test_additional_sizes_with_filter() {
-		add_filter( 'site_icon_image_sizes', array( $this, 'custom_test_sizes' ) );
->>>>>>> 4dea8f59
 		$image_sizes = $this->wp_site_icon->additional_sizes( array() );
 
 		$sizes = array();
@@ -128,16 +110,11 @@
 		unset( $this->wp_site_icon->site_icon_sizes[ array_search( 321, $this->wp_site_icon->site_icon_sizes, true ) ] );
 	}
 
-<<<<<<< HEAD
 	/**
 	 * @covers WP_Site_Icon::create_attachment_object
 	 */
-	function test_create_attachment_object() {
+	public function test_create_attachment_object() {
 		$attachment_id = $this->_insert_attachment();
-=======
-	public function test_create_attachment_object() {
-		$attachment_id = $this->insert_attachment();
->>>>>>> 4dea8f59
 		$parent_url    = get_post( $attachment_id )->guid;
 		$cropped       = str_replace( wp_basename( $parent_url ), 'cropped-test-image.jpg', $parent_url );
 
@@ -150,17 +127,12 @@
 		$this->assertSame( $object['guid'], $cropped );
 	}
 
-<<<<<<< HEAD
 	/**
 	 * @covers WP_Site_Icon::create_attachment_object
 	 * @covers WP_Site_Icon::insert_attachment
 	 */
-	function test_insert_cropped_attachment() {
+	public function test_insert_cropped_attachment() {
 		$attachment_id = $this->_insert_attachment();
-=======
-	public function test_insert_cropped_attachment() {
-		$attachment_id = $this->insert_attachment();
->>>>>>> 4dea8f59
 		$parent_url    = get_post( $attachment_id )->guid;
 		$cropped       = str_replace( wp_basename( $parent_url ), 'cropped-test-image.jpg', $parent_url );
 
@@ -171,16 +143,11 @@
 		$this->assertGreaterThan( 0, $cropped_id );
 	}
 
-<<<<<<< HEAD
 	/**
 	 * @covers ::wp_delete_attachment
 	 */
-	function test_delete_attachment_data() {
+	public function test_delete_attachment_data() {
 		$attachment_id = $this->_insert_attachment();
-=======
-	public function test_delete_attachment_data() {
-		$attachment_id = $this->insert_attachment();
->>>>>>> 4dea8f59
 		update_option( 'site_icon', $attachment_id );
 
 		wp_delete_attachment( $attachment_id, true );
