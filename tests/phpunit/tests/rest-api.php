--- conflicted
+++ resolved
@@ -921,13 +921,9 @@
 	}
 
 	/**
-<<<<<<< HEAD
-	 * @dataProvider jsonp_callback_provider
+	 * @dataProvider data_rest_parse_date
 	 *
 	 * @covers ::wp_check_jsonp_callback
-=======
-	 * @dataProvider data_rest_parse_date
->>>>>>> df17fdbd
 	 */
 	public function test_rest_parse_date( $date, $expected ) {
 		$this->assertEquals( $expected, rest_parse_date( $date ) );
@@ -959,13 +955,9 @@
 	}
 
 	/**
-<<<<<<< HEAD
-	 * @dataProvider rest_date_provider
+	 * @dataProvider data_rest_parse_date_force_utc
 	 *
 	 * @covers ::rest_parse_date
-=======
-	 * @dataProvider data_rest_parse_date_force_utc
->>>>>>> df17fdbd
 	 */
 	public function test_rest_parse_date_force_utc( $date, $expected ) {
 		$this->assertSame( $expected, rest_parse_date( $date, true ) );
@@ -996,25 +988,9 @@
 		);
 	}
 
-<<<<<<< HEAD
-	/**
-	 * @dataProvider rest_date_force_utc_provider
-	 *
-	 * @covers ::rest_parse_date
-	 */
-	public function test_rest_parse_date_force_utc( $string, $value ) {
-		$this->assertSame( $value, rest_parse_date( $string, true ) );
-	}
-
-	public function filter_wp_rest_server_class( $class_name ) {
-		return 'Spy_REST_Server';
-	}
-
 	/**
 	 * @covers ::register_rest_route
 	 */
-=======
->>>>>>> df17fdbd
 	public function test_register_rest_route_without_server() {
 		$GLOBALS['wp_rest_server'] = null;
 		add_filter( 'wp_rest_server_class', array( $this, 'filter_wp_rest_server_class' ) );
