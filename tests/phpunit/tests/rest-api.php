--- conflicted
+++ resolved
@@ -2520,7 +2520,25 @@
 	}
 
 	/**
-<<<<<<< HEAD
+	 * @ticket 51986
+	 */
+	public function test_route_args_is_array_of_arrays() {
+		$this->setExpectedIncorrectUsage( 'register_rest_route' );
+
+		$registered = register_rest_route(
+			'my-ns/v1',
+			'/my-route',
+			array(
+				'callback'            => '__return_true',
+				'permission_callback' => '__return_true',
+				'args'                => array( 'pattern' ),
+			)
+		);
+
+		$this->assertTrue( $registered );
+	}
+
+	/**
 	 * @ticket 56494
 	 *
 	 * @dataProvider data_rest_default_additional_properties_to_false
@@ -3060,6 +3078,42 @@
 					),
 				),
 			),
+			'oneOf local & base type'                      => array(
+				array(
+					'type'                 => array( 'boolean', 'array', 'object' ),
+					'oneOf'                => array(
+						array(
+							'type' => 'boolean',
+						),
+						array(
+							'type'  => 'array',
+							'items' => array( 'type' => 'string' ),
+						),
+						array(
+							'type'                 => 'object',
+							'properties'           => array( 'a' => array( 'type' => 'string' ) ),
+							'additionalProperties' => false,
+						),
+					),
+					'additionalProperties' => false,
+				),
+				array(
+					'type'  => array( 'boolean', 'array', 'object' ),
+					'oneOf' => array(
+						array(
+							'type' => 'boolean',
+						),
+						array(
+							'type'  => 'array',
+							'items' => array( 'type' => 'string' ),
+						),
+						array(
+							'type'       => 'object',
+							'properties' => array( 'a' => array( 'type' => 'string' ) ),
+						),
+					),
+				),
+			),
 			'oneOf base object type'                       => array(
 				array(
 					'type'                 => 'object',
@@ -3374,23 +3428,7 @@
 				),
 			),
 		);
-=======
-	 * @ticket 51986
-	 */
-	public function test_route_args_is_array_of_arrays() {
-		$this->setExpectedIncorrectUsage( 'register_rest_route' );
-
-		$registered = register_rest_route(
-			'my-ns/v1',
-			'/my-route',
-			array(
-				'callback'            => '__return_true',
-				'permission_callback' => '__return_true',
-				'args'                => array( 'pattern' ),
-			)
-		);
 
 		$this->assertTrue( $registered );
->>>>>>> d3c4fc0d
 	}
 }