--- conflicted
+++ resolved
@@ -3353,19 +3353,6 @@
 	/**
 	 * Returns 'Test_Dynamic_Customize_Setting' in 'customize_dynamic_setting_class'.
 	 *
-<<<<<<< HEAD
-	 * @param string $class_name Setting class.
-	 * @param array  $args       Setting args.
-	 * @param string $id         Setting ID.
-	 * @return string Setting class.
-	 */
-	public function return_dynamic_customize_setting_class( $class_name, $id, $args ) {
-		unset( $args );
-		if ( 0 === strpos( $id, 'dynamic' ) ) {
-			$class_name = 'Test_Dynamic_Customize_Setting';
-		}
-		return $class_name;
-=======
 	 * @param string $setting_class Setting class.
 	 * @param array  $setting_args  Setting args.
 	 * @param string $setting_id    Setting ID.
@@ -3377,7 +3364,6 @@
 			$setting_class = 'Test_Dynamic_Customize_Setting';
 		}
 		return $setting_class;
->>>>>>> 268eac28
 	}
 
 	/**
