<?php

/**
 * Test the cron scheduling functions
 *
 * @group cron
 */
class Tests_Cron extends WP_UnitTestCase {
	/**
	 * @var array Cron array for testing preflight filters.
	 */
	private $preflight_cron_array;

	/**
	 * @var int Timestamp of now() + 30 minutes;
	 */
	private $plus_thirty_minutes;

	public function set_up() {
		parent::set_up();
		// Make sure the schedule is clear.
		_set_cron_array( array() );
		$this->preflight_cron_array = array();
		$this->plus_thirty_minutes  = strtotime( '+30 minutes' );
	}

	public function tear_down() {
		// Make sure the schedule is clear.
		_set_cron_array( array() );
		parent::tear_down();
	}

<<<<<<< HEAD
	/**
	 * @covers ::wp_get_schedule
	 */
	function test_wp_get_schedule_empty() {
=======
	public function test_wp_get_schedule_empty() {
>>>>>>> 4dea8f59
		// Nothing scheduled.
		$hook = __FUNCTION__;
		$this->assertFalse( wp_get_schedule( $hook ) );
	}

<<<<<<< HEAD
	/**
	 * @covers ::wp_schedule_single_event
	 */
	function test_schedule_event_single() {
=======
	public function test_schedule_event_single() {
>>>>>>> 4dea8f59
		// Schedule an event and make sure it's returned by wp_next_scheduled().
		$hook      = __FUNCTION__;
		$timestamp = strtotime( '+1 hour' );

		$scheduled = wp_schedule_single_event( $timestamp, $hook );
		$this->assertTrue( $scheduled );
		$this->assertSame( $timestamp, wp_next_scheduled( $hook ) );

		// It's a non-recurring event.
		$this->assertFalse( wp_get_schedule( $hook ) );

	}

<<<<<<< HEAD
	/**
	 * @covers ::wp_schedule_single_event
	 */
	function test_schedule_event_single_args() {
=======
	public function test_schedule_event_single_args() {
>>>>>>> 4dea8f59
		// Schedule an event with arguments and make sure it's returned by wp_next_scheduled().
		$hook      = 'event';
		$timestamp = strtotime( '+1 hour' );
		$args      = array( 'foo' );

		$scheduled = wp_schedule_single_event( $timestamp, $hook, $args );
		$this->assertTrue( $scheduled );
		// This returns the timestamp only if we provide matching args.
		$this->assertSame( $timestamp, wp_next_scheduled( $hook, $args ) );
		// These don't match so return nothing.
		$this->assertFalse( wp_next_scheduled( $hook ) );
		$this->assertFalse( wp_next_scheduled( $hook, array( 'bar' ) ) );

		// It's a non-recurring event.
		$this->assertFalse( wp_get_schedule( $hook, $args ) );
	}

<<<<<<< HEAD
	/**
	 * @covers ::wp_schedule_event
	 */
	function test_schedule_event() {
=======
	public function test_schedule_event() {
>>>>>>> 4dea8f59
		// Schedule an event and make sure it's returned by wp_next_scheduled().
		$hook      = __FUNCTION__;
		$recur     = 'hourly';
		$timestamp = strtotime( '+1 hour' );

		$scheduled = wp_schedule_event( $timestamp, $recur, $hook );
		$this->assertTrue( $scheduled );
		// It's scheduled for the right time.
		$this->assertSame( $timestamp, wp_next_scheduled( $hook ) );
		// It's a recurring event.
		$this->assertSame( $recur, wp_get_schedule( $hook ) );
	}

<<<<<<< HEAD
	/**
	 * @covers ::wp_schedule_event
	 */
	function test_schedule_event_args() {
=======
	public function test_schedule_event_args() {
>>>>>>> 4dea8f59
		// Schedule an event and make sure it's returned by wp_next_scheduled().
		$hook      = 'event';
		$timestamp = strtotime( '+1 hour' );
		$recur     = 'hourly';
		$args      = array( 'foo' );

		$scheduled = wp_schedule_event( $timestamp, 'hourly', $hook, $args );
		$this->assertTrue( $scheduled );
		// This returns the timestamp only if we provide matching args.
		$this->assertSame( $timestamp, wp_next_scheduled( $hook, $args ) );
		// These don't match so return nothing.
		$this->assertFalse( wp_next_scheduled( $hook ) );
		$this->assertFalse( wp_next_scheduled( $hook, array( 'bar' ) ) );

		$this->assertSame( $recur, wp_get_schedule( $hook, $args ) );
	}

	/**
	 * Tests that a call to wp_schedule_event() on a site without any scheduled events
	 * does not result in a PHP deprecation warning on PHP 8.1 or higher.
	 *
	 * The warning that we should not see:
	 * `Deprecated: Automatic conversion of false to array is deprecated`.
	 *
	 * @ticket 53635
	 *
	 * @covers ::wp_schedule_event
	 */
	public function test_wp_schedule_event_without_cron_option_does_not_throw_warning() {
		delete_option( 'cron' );

		// Verify that the cause of the error is in place.
		$this->assertFalse( _get_cron_array(), '_get_cron_array() does not return false' );

		$hook      = __FUNCTION__;
		$timestamp = strtotime( '+10 minutes' );

		// Add an event.
		$this->assertTrue( wp_schedule_event( $timestamp, 'daily', $hook ) );
	}

	/**
<<<<<<< HEAD
	 * @covers ::wp_unschedule_event
	 */
	function test_unschedule_event() {
=======
	 * Tests that a call to wp_schedule_single_event() on a site without any scheduled events
	 * does not result in the value "false" being added into the cron array.
	 *
	 * @ticket 53950
	 *
	 * @covers ::wp_schedule_single_event
	 */
	public function test_wp_schedule_single_event_without_cron_option() {
		delete_option( 'cron' );

		// Verify that the cause of the error is in place.
		$this->assertFalse( _get_cron_array(), '_get_cron_array() does not return false' );

		$hook      = __FUNCTION__;
		$timestamp = strtotime( '+10 minutes' );

		// Add an event.
		$this->assertTrue( wp_schedule_single_event( $timestamp, $hook ), 'Scheduling single event failed' );

		// Verify that "false" is not a value in the final cron array.
		$this->assertNotContains( false, get_option( 'cron' ), 'Resulting cron array contains the value "false"' );
	}

	public function test_unschedule_event() {
>>>>>>> 4dea8f59
		// Schedule an event and make sure it's returned by wp_next_scheduled().
		$hook      = __FUNCTION__;
		$timestamp = strtotime( '+1 hour' );

		wp_schedule_single_event( $timestamp, $hook );
		$this->assertSame( $timestamp, wp_next_scheduled( $hook ) );

		// Now unschedule it and make sure it's gone.
		$unscheduled = wp_unschedule_event( $timestamp, $hook );
		$this->assertTrue( $unscheduled );
		$this->assertFalse( wp_next_scheduled( $hook ) );
	}

<<<<<<< HEAD
	/**
	 * @covers ::wp_clear_scheduled_hook
	 */
	function test_clear_schedule() {
=======
	public function test_clear_schedule() {
>>>>>>> 4dea8f59
		$hook = __FUNCTION__;
		$args = array( 'arg1' );

		// Schedule several events with and without arguments.
		wp_schedule_single_event( strtotime( '+1 hour' ), $hook );
		wp_schedule_single_event( strtotime( '+2 hour' ), $hook );
		wp_schedule_single_event( strtotime( '+3 hour' ), $hook, $args );
		wp_schedule_single_event( strtotime( '+4 hour' ), $hook, $args );

		// Make sure they're returned by wp_next_scheduled().
		$this->assertGreaterThan( 0, wp_next_scheduled( $hook ) );
		$this->assertGreaterThan( 0, wp_next_scheduled( $hook, $args ) );

		// Clear the schedule for the no args events and make sure it's gone.
		$hook_unscheduled = wp_clear_scheduled_hook( $hook );
		$this->assertSame( 2, $hook_unscheduled );
		$this->assertFalse( wp_next_scheduled( $hook ) );
		// The args events should still be there.
		$this->assertGreaterThan( 0, wp_next_scheduled( $hook, $args ) );

		// Clear the schedule for the args events and make sure they're gone too.
		// Note: wp_clear_scheduled_hook() expects args passed directly, rather than as an array.
		wp_clear_scheduled_hook( $hook, $args );
		$this->assertFalse( wp_next_scheduled( $hook, $args ) );
	}

<<<<<<< HEAD
	/**
	 * @covers ::wp_clear_scheduled_hook
	 */
	function test_clear_undefined_schedule() {
=======
	public function test_clear_undefined_schedule() {
>>>>>>> 4dea8f59
		$hook = __FUNCTION__;
		$args = array( 'arg1' );

		wp_schedule_single_event( strtotime( '+1 hour' ), $hook, $args );
		wp_schedule_single_event( strtotime( '+2 hour' ), $hook, $args );

		// Clear the schedule for no args events and ensure no events are cleared.
		$hook_unscheduled = wp_clear_scheduled_hook( $hook );
		$this->assertSame( 0, $hook_unscheduled );
	}

<<<<<<< HEAD
	/**
	 * @covers ::wp_clear_scheduled_hook
	 */
	function test_clear_schedule_multiple_args() {
=======
	public function test_clear_schedule_multiple_args() {
>>>>>>> 4dea8f59
		$hook = __FUNCTION__;
		$args = array( 'arg1', 'arg2' );

		// Schedule several events with and without arguments.
		wp_schedule_single_event( strtotime( '+1 hour' ), $hook );
		wp_schedule_single_event( strtotime( '+2 hour' ), $hook );
		wp_schedule_single_event( strtotime( '+3 hour' ), $hook, $args );
		wp_schedule_single_event( strtotime( '+4 hour' ), $hook, $args );

		// Make sure they're returned by wp_next_scheduled().
		$this->assertGreaterThan( 0, wp_next_scheduled( $hook ) );
		$this->assertGreaterThan( 0, wp_next_scheduled( $hook, $args ) );

		// Clear the schedule for the no args events and make sure it's gone.
		wp_clear_scheduled_hook( $hook );
		$this->assertFalse( wp_next_scheduled( $hook ) );
		// The args events should still be there.
		$this->assertGreaterThan( 0, wp_next_scheduled( $hook, $args ) );

		// Clear the schedule for the args events and make sure they're gone too.
		// Note: wp_clear_scheduled_hook() used to expect args passed directly, rather than as an array pre WP 3.0.
		wp_clear_scheduled_hook( $hook, $args );
		$this->assertFalse( wp_next_scheduled( $hook, $args ) );
	}

	/**
	 * @ticket 10468
	 *
	 * @covers ::wp_clear_scheduled_hook
	 */
	public function test_clear_schedule_new_args() {
		$hook       = __FUNCTION__;
		$args       = array( 'arg1' );
		$multi_hook = __FUNCTION__ . '_multi';
		$multi_args = array( 'arg2', 'arg3' );

		// Schedule several events with and without arguments.
		wp_schedule_single_event( strtotime( '+1 hour' ), $hook );
		wp_schedule_single_event( strtotime( '+2 hour' ), $hook );
		wp_schedule_single_event( strtotime( '+3 hour' ), $hook, $args );
		wp_schedule_single_event( strtotime( '+4 hour' ), $hook, $args );
		wp_schedule_single_event( strtotime( '+5 hour' ), $multi_hook, $multi_args );
		wp_schedule_single_event( strtotime( '+6 hour' ), $multi_hook, $multi_args );

		// Make sure they're returned by wp_next_scheduled().
		$this->assertGreaterThan( 0, wp_next_scheduled( $hook ) );
		$this->assertGreaterThan( 0, wp_next_scheduled( $hook, $args ) );

		// Clear the schedule for the no args events and make sure it's gone.
		wp_clear_scheduled_hook( $hook );
		$this->assertFalse( wp_next_scheduled( $hook ) );
		// The args events should still be there.
		$this->assertGreaterThan( 0, wp_next_scheduled( $hook, $args ) );

		// Clear the schedule for the args events and make sure they're gone too.
		// wp_clear_scheduled_hook() should take args as an array like the other functions.
		wp_clear_scheduled_hook( $hook, $args );
		$this->assertFalse( wp_next_scheduled( $hook, $args ) );

		// Clear the schedule for the args events and make sure they're gone too.
		// wp_clear_scheduled_hook() should take args as an array like the other functions and does from WP 3.0.
		wp_clear_scheduled_hook( $multi_hook, $multi_args );
		$this->assertFalse( wp_next_scheduled( $multi_hook, $multi_args ) );
	}

	/**
	 * @ticket 18997
	 *
	 * @covers ::wp_clear_scheduled_hook
	 */
	public function test_unschedule_hook() {
		$hook = __FUNCTION__;
		$args = array( rand_str() );

		// Schedule several events with and without arguments.
		wp_schedule_single_event( strtotime( '+1 hour' ), $hook );
		wp_schedule_single_event( strtotime( '+2 hour' ), $hook );
		wp_schedule_single_event( strtotime( '+3 hour' ), $hook, $args );
		wp_schedule_single_event( strtotime( '+4 hour' ), $hook, $args );

		// Make sure they're returned by wp_next_scheduled().
		$this->assertGreaterThan( 0, wp_next_scheduled( $hook ) );
		$this->assertGreaterThan( 0, wp_next_scheduled( $hook, $args ) );

		// Clear the schedule and make sure it's gone.
		$unschedule_hook = wp_unschedule_hook( $hook );
		$this->assertSame( 4, $unschedule_hook );
		$this->assertFalse( wp_next_scheduled( $hook ) );
	}

<<<<<<< HEAD
	/**
	 * @covers ::wp_clear_scheduled_hook
	 */
	function test_unschedule_undefined_hook() {
=======
	public function test_unschedule_undefined_hook() {
>>>>>>> 4dea8f59
		$hook           = __FUNCTION__;
		$unrelated_hook = __FUNCTION__ . '_two';

		// Attempt to clear schedule on non-existent hook.
		$unschedule_hook = wp_unschedule_hook( $hook );
		$this->assertSame( 0, $unschedule_hook );
		$this->assertFalse( wp_next_scheduled( $hook ) );

		// Repeat tests with populated cron array.
		wp_schedule_single_event( strtotime( '+1 hour' ), $unrelated_hook );
		wp_schedule_single_event( strtotime( '+2 hour' ), $unrelated_hook );

		$unschedule_hook = wp_unschedule_hook( $hook );
		$this->assertSame( 0, $unschedule_hook );
		$this->assertFalse( wp_next_scheduled( $hook ) );
	}

	/**
	 * @ticket 6966
	 *
	 * @covers ::wp_schedule_single_event
	 */
	public function test_duplicate_event() {
		// Duplicate events close together should be skipped.
		$hook = __FUNCTION__;
		$args = array( 'arg1' );
		$ts1  = strtotime( '+5 minutes' );
		$ts2  = strtotime( '+3 minutes' );

		// First one works.
		$this->assertTrue( wp_schedule_single_event( $ts1, $hook, $args ) );

		// Subsequent ones are ignored.
		$this->assertFalse( wp_schedule_single_event( $ts2, $hook, $args ) );
		$subsequent = wp_schedule_single_event( $ts2, $hook, $args, true );
		$this->assertWPError( $subsequent );
		$this->assertSame( 'duplicate_event', $subsequent->get_error_code() );

		// The next event should be at +5 minutes, not +3.
		$this->assertSame( $ts1, wp_next_scheduled( $hook, $args ) );
	}

	/**
	 * @ticket 6966
	 *
	 * @covers ::wp_schedule_single_event
	 */
	public function test_not_duplicate_event() {
		// Duplicate events far apart should work normally.
		$hook = __FUNCTION__;
		$args = array( 'arg1' );
		$ts1  = strtotime( '+30 minutes' );
		$ts2  = strtotime( '+3 minutes' );

		// First one works.
		$this->assertTrue( wp_schedule_single_event( $ts1, $hook, $args ) );
		// Second works too.
		$this->assertTrue( wp_schedule_single_event( $ts2, $hook, $args ) );

		// The next event should be at +3 minutes, even though that one was scheduled second.
		$this->assertSame( $ts2, wp_next_scheduled( $hook, $args ) );
		wp_unschedule_event( $ts2, $hook, $args );
		// Following event at +30 minutes should be there too.
		$this->assertSame( $ts1, wp_next_scheduled( $hook, $args ) );
	}

<<<<<<< HEAD
	/**
	 * @covers ::wp_schedule_single_event
	 */
	function test_not_duplicate_event_reversed() {
=======
	public function test_not_duplicate_event_reversed() {
>>>>>>> 4dea8f59
		// Duplicate events far apart should work normally regardless of order.
		$hook = __FUNCTION__;
		$args = array( 'arg1' );
		$ts1  = strtotime( '+3 minutes' );
		$ts2  = strtotime( '+30 minutes' );

		// First one works.
		$this->assertTrue( wp_schedule_single_event( $ts1, $hook, $args ) );
		// Second works too.
		$this->assertTrue( wp_schedule_single_event( $ts2, $hook, $args ) );

		// The next event should be at +3 minutes.
		$this->assertSame( $ts1, wp_next_scheduled( $hook, $args ) );
		wp_unschedule_event( $ts1, $hook, $args );
		// Following event should be there too.
		$this->assertSame( $ts2, wp_next_scheduled( $hook, $args ) );
	}

	/**
	 * Ensure the pre_scheduled_event filter prevents
	 * modification of the cron_array_option.
	 *
	 * @ticket 32656
	 *
	 * @covers ::wp_schedule_single_event
	 */
	public function test_pre_schedule_event_filter() {
		$hook = __FUNCTION__;
		$args = array( 'arg1' );
		$ts1  = strtotime( '+30 minutes' );
		$ts2  = strtotime( '+3 minutes' );

		$expected = _get_cron_array();

		add_filter( 'pre_schedule_event', array( $this, 'filter_pre_schedule_event_filter' ), 10, 2 );

		$this->assertTrue( wp_schedule_single_event( $ts1, $hook, $args ) );
		$this->assertTrue( wp_schedule_event( $ts2, 'hourly', $hook ) );

		// Check cron option is unchanged.
		$this->assertSame( $expected, _get_cron_array() );

		$expected_preflight[ $ts2 ][ $hook ][ md5( serialize( array() ) ) ] = array(
			'schedule' => 'hourly',
			'interval' => HOUR_IN_SECONDS,
			'args'     => array(),
		);

		$expected_preflight[ $ts1 ][ $hook ][ md5( serialize( $args ) ) ] = array(
			'schedule' => false,
			'interval' => 0,
			'args'     => $args,
		);

		$this->assertSame( $expected_preflight, $this->preflight_cron_array );
	}

	/**
	 * Filter the scheduling of events to use the preflight array.
	 */
	public function filter_pre_schedule_event_filter( $null, $event ) {
		$key = md5( serialize( $event->args ) );

		$this->preflight_cron_array[ $event->timestamp ][ $event->hook ][ $key ] = array(
			'schedule' => $event->schedule,
			'interval' => isset( $event->interval ) ? $event->interval : 0,
			'args'     => $event->args,
		);
		uksort( $this->preflight_cron_array, 'strnatcasecmp' );
		return true;
	}

	/**
	 * Ensure the pre_reschedule_event filter prevents
	 * modification of the cron_array_option.
	 *
	 * @ticket 32656
	 *
	 * @covers ::wp_schedule_event
	 */
	public function test_pre_reschedule_event_filter() {
		$hook = __FUNCTION__;
		$ts1  = strtotime( '+30 minutes' );

		// Add an event.
		$this->assertTrue( wp_schedule_event( $ts1, 'hourly', $hook ) );
		$expected = _get_cron_array();

		// Add preflight filter.
		add_filter( 'pre_reschedule_event', '__return_true' );

		// Reschedule event with preflight filter in place.
		wp_reschedule_event( $ts1, 'daily', $hook );

		// Check cron option is unchanged.
		$this->assertSame( $expected, _get_cron_array() );
	}

	/**
	 * Ensure the pre_unschedule_event filter prevents
	 * modification of the cron_array_option.
	 *
	 * @ticket 32656
	 *
	 * @covers ::wp_unschedule_event
	 */
	public function test_pre_unschedule_event_filter() {
		$hook = __FUNCTION__;
		$ts1  = strtotime( '+30 minutes' );

		// Add an event.
		$this->assertTrue( wp_schedule_event( $ts1, 'hourly', $hook ) );
		$expected = _get_cron_array();

		// Add preflight filter.
		add_filter( 'pre_unschedule_event', '__return_true' );

		// Unschedule event with preflight filter in place.
		wp_unschedule_event( $ts1, $hook );

		// Check cron option is unchanged.
		$this->assertSame( $expected, _get_cron_array() );
	}

	/**
	 * Ensure the clearing scheduled hooks filter prevents
	 * modification of the cron_array_option.
	 *
	 * @ticket 32656
	 *
	 * @covers ::wp_clear_scheduled_hook
	 */
	public function test_pre_clear_scheduled_hook_filters() {
		$hook = __FUNCTION__;
		$ts1  = strtotime( '+30 minutes' );

		// Add an event.
		$this->assertTrue( wp_schedule_event( $ts1, 'hourly', $hook ) );
		$expected = _get_cron_array();

		// Add preflight filters.
		add_filter( 'pre_clear_scheduled_hook', '__return_true' );
		add_filter( 'pre_unschedule_hook', '__return_zero' );

		// Unschedule event with preflight filter in place.
		wp_clear_scheduled_hook( $hook );

		// Check cron option is unchanged.
		$this->assertSame( $expected, _get_cron_array() );

		// Unschedule all events with preflight filter in place.
		wp_unschedule_hook( $hook );

		// Check cron option is unchanged.
		$this->assertSame( $expected, _get_cron_array() );
	}

	/**
	 * Ensure the preflight hooks for scheduled events
	 * return a filtered value as expected.
	 *
	 * @ticket 32656
	 *
	 * @covers ::wp_get_scheduled_event
	 */
	public function test_pre_scheduled_event_hooks() {
		add_filter( 'pre_get_scheduled_event', array( $this, 'filter_pre_scheduled_event_hooks' ) );

		$actual  = wp_get_scheduled_event( 'preflight_event', array(), $this->plus_thirty_minutes );
		$actual2 = wp_next_scheduled( 'preflight_event', array() );

		$expected = (object) array(
			'hook'      => 'preflight_event',
			'timestamp' => $this->plus_thirty_minutes,
			'schedule'  => false,
			'args'      => array(),
		);

		$this->assertEquals( $expected, $actual );
		$this->assertSame( $expected->timestamp, $actual2 );
	}

	public function filter_pre_scheduled_event_hooks() {
		return (object) array(
			'hook'      => 'preflight_event',
			'timestamp' => $this->plus_thirty_minutes,
			'schedule'  => false,
			'args'      => array(),
		);
	}

	/**
	 * Ensure wp_get_scheduled_event() returns the expected one off events.
	 *
	 * When no timestamp is specified, the next event should be returned.
	 * When a timestamp is specified, a particular event should be returned.
	 *
	 * @ticket 45976.
	 *
	 * @covers ::wp_get_scheduled_event
	 */
	public function test_get_scheduled_event_singles() {
		$hook    = __FUNCTION__;
		$args    = array( 'arg1' );
		$ts_late = strtotime( '+30 minutes' );
		$ts_next = strtotime( '+3 minutes' );

		$expected1 = (object) array(
			'hook'      => $hook,
			'timestamp' => $ts_late,
			'schedule'  => false,
			'args'      => $args,
		);

		$expected2 = (object) array(
			'hook'      => $hook,
			'timestamp' => $ts_next,
			'schedule'  => false,
			'args'      => $args,
		);

		// Schedule late running event.
		wp_schedule_single_event( $ts_late, $hook, $args );
		// Schedule next running event.
		wp_schedule_single_event( $ts_next, $hook, $args );

		// Late running, timestamp specified.
		$this->assertEquals( $expected1, wp_get_scheduled_event( $hook, $args, $ts_late ) );

		// Next running, timestamp specified.
		$this->assertEquals( $expected2, wp_get_scheduled_event( $hook, $args, $ts_next ) );

		// Next running, no timestamp specified.
		$this->assertEquals( $expected2, wp_get_scheduled_event( $hook, $args ) );
	}

	/**
	 * Ensure wp_get_scheduled_event() returns the expected recurring events.
	 *
	 * When no timestamp is specified, the next event should be returned.
	 * When a timestamp is specified, a particular event should be returned.
	 *
	 * @ticket 45976.
	 *
	 * @covers ::wp_get_scheduled_event
	 */
	public function test_get_scheduled_event_recurring() {
		$hook     = __FUNCTION__;
		$args     = array( 'arg1' );
		$ts_late  = strtotime( '+30 minutes' );
		$ts_next  = strtotime( '+3 minutes' );
		$schedule = 'hourly';
		$interval = HOUR_IN_SECONDS;

		$expected1 = (object) array(
			'hook'      => $hook,
			'timestamp' => $ts_late,
			'schedule'  => $schedule,
			'args'      => $args,
			'interval'  => $interval,
		);

		$expected2 = (object) array(
			'hook'      => $hook,
			'timestamp' => $ts_next,
			'schedule'  => $schedule,
			'args'      => $args,
			'interval'  => $interval,
		);

		// Schedule late running event.
		wp_schedule_event( $ts_late, $schedule, $hook, $args );
		// Schedule next running event.
		wp_schedule_event( $ts_next, $schedule, $hook, $args );

		// Late running, timestamp specified.
		$this->assertEquals( $expected1, wp_get_scheduled_event( $hook, $args, $ts_late ) );

		// Next running, timestamp specified.
		$this->assertEquals( $expected2, wp_get_scheduled_event( $hook, $args, $ts_next ) );

		// Next running, no timestamp specified.
		$this->assertEquals( $expected2, wp_get_scheduled_event( $hook, $args ) );
	}

	/**
	 * Ensure wp_get_scheduled_event() returns false when expected.
	 *
	 * @ticket 45976.
	 *
	 * @covers ::wp_get_scheduled_event
	 */
	public function test_get_scheduled_event_false() {
		$hook = __FUNCTION__;
		$args = array( 'arg1' );
		$ts   = strtotime( '+3 minutes' );

		// No scheduled events.
		// - With timestamp.
		$this->assertFalse( wp_get_scheduled_event( $hook, $args, $ts ) );
		// - Get next, none scheduled.
		$this->assertFalse( wp_get_scheduled_event( $hook, $args ) );

		// Schedule an event.
		wp_schedule_event( $ts, $hook, $args );
		// - Unregistered timestamp.
		$this->assertFalse( wp_get_scheduled_event( $hook, $args, strtotime( '+30 minutes' ) ) );
		// - Invalid timestamp.
		$this->assertFalse( wp_get_scheduled_event( $hook, $args, 'Words Fail!' ) );

	}

	/**
	 * Ensure any past event counts as a duplicate.
	 *
	 * @ticket 44818
	 *
	 * @covers ::wp_get_scheduled_event
	 */
	public function test_duplicate_past_event() {
		$hook = __FUNCTION__;
		$args = array( 'arg1' );
		$ts1  = strtotime( '-14 minutes' );
		$ts2  = strtotime( '+5 minutes' );
		$ts3  = strtotime( '-2 minutes' );

		// First event scheduled successfully.
		$this->assertTrue( wp_schedule_single_event( $ts1, $hook, $args ) );

		// Second event fails.
		$this->assertFalse( wp_schedule_single_event( $ts2, $hook, $args ) );

		// Third event fails.
		$this->assertFalse( wp_schedule_single_event( $ts3, $hook, $args ) );

		// Fourth event fails.
		$subsequent = wp_schedule_single_event( $ts3, $hook, $args, true );
		$this->assertWPError( $subsequent );
		$this->assertSame( 'duplicate_event', $subsequent->get_error_code() );
	}

	/**
	 * Ensure any near future event counts as a duplicate.
	 *
	 * @ticket 44818
	 *
	 * @covers ::wp_get_scheduled_event
	 */
	public function test_duplicate_near_future_event() {
		$hook = __FUNCTION__;
		$args = array( 'arg1' );
		$ts1  = strtotime( '+4 minutes' );
		$ts2  = strtotime( '-15 minutes' );
		$ts3  = strtotime( '+12 minutes' );

		// First event scheduled successfully.
		$this->assertTrue( wp_schedule_single_event( $ts1, $hook, $args ) );

		// Second event fails.
		$this->assertFalse( wp_schedule_single_event( $ts2, $hook, $args ) );

		// Third event fails.
		$this->assertFalse( wp_schedule_single_event( $ts3, $hook, $args ) );

		// Fourth event fails.
		$subsequent = wp_schedule_single_event( $ts3, $hook, $args, true );
		$this->assertWPError( $subsequent );
		$this->assertSame( 'duplicate_event', $subsequent->get_error_code() );

	}

	/**
	 * Duplicate future events are disallowed.
	 *
	 * @ticket 44818
	 *
	 * @covers ::wp_get_scheduled_event
	 */
	public function test_duplicate_future_event() {
		$hook = __FUNCTION__;
		$args = array( 'arg1' );
		$ts1  = strtotime( '+15 minutes' );
		$ts2  = strtotime( '-600 seconds', $ts1 );
		$ts3  = strtotime( '+600 seconds', $ts1 );

		// First event scheduled successfully.
		$this->assertTrue( wp_schedule_single_event( $ts1, $hook, $args ) );

		// Events within ten minutes should fail.
		$this->assertFalse( wp_schedule_single_event( $ts2, $hook, $args ) );
		$this->assertFalse( wp_schedule_single_event( $ts3, $hook, $args ) );

		$subsequent = wp_schedule_single_event( $ts3, $hook, $args, true );
		$this->assertWPError( $subsequent );
		$this->assertSame( 'duplicate_event', $subsequent->get_error_code() );
	}

	/**
	 * Future events are allowed.
	 *
	 * @ticket 44818
	 *
	 * @covers ::wp_get_scheduled_event
	 */
	public function test_not_duplicate_future_event() {
		$hook = __FUNCTION__;
		$args = array( 'arg1' );
		$ts1  = strtotime( '+15 minutes' );
		$ts2  = strtotime( '-601 seconds', $ts1 );
		$ts3  = strtotime( '+601 seconds', $ts1 );

		// First event scheduled successfully.
		$this->assertTrue( wp_schedule_single_event( $ts1, $hook, $args ) );

		// Events over ten minutes should work.
		$this->assertTrue( wp_schedule_single_event( $ts2, $hook, $args ) );
		$this->assertTrue( wp_schedule_single_event( $ts3, $hook, $args ) );
	}

	/**
	 * @ticket 49961
	 *
	 * @covers ::wp_schedule_single_event
	 * @covers ::wp_schedule_event
	 * @covers ::wp_reschedule_event
	 * @covers ::wp_unschedule_event
	 */
	public function test_invalid_timestamp_for_event_returns_error() {
		$single_event      = wp_schedule_single_event( -50, 'hook', array(), true );
		$event             = wp_schedule_event( -50, 'daily', 'hook', array(), true );
		$rescheduled_event = wp_reschedule_event( -50, 'daily', 'hook', array(), true );
		$unscheduled_event = wp_unschedule_event( -50, 'hook', array(), true );

		$this->assertWPError( $single_event );
		$this->assertSame( 'invalid_timestamp', $single_event->get_error_code() );

		$this->assertWPError( $event );
		$this->assertSame( 'invalid_timestamp', $event->get_error_code() );

		$this->assertWPError( $rescheduled_event );
		$this->assertSame( 'invalid_timestamp', $rescheduled_event->get_error_code() );

		$this->assertWPError( $unscheduled_event );
		$this->assertSame( 'invalid_timestamp', $unscheduled_event->get_error_code() );
	}

	/**
	 * @ticket 49961
	 *
	 * @covers ::wp_schedule_event
	 * @covers ::wp_reschedule_event
	 */
	public function test_invalid_recurrence_for_event_returns_error() {
		$event             = wp_schedule_event( time(), 'invalid', 'hook', array(), true );
		$rescheduled_event = wp_reschedule_event( time(), 'invalid', 'hook', array(), true );

		$this->assertWPError( $event );
		$this->assertSame( 'invalid_schedule', $event->get_error_code() );

		$this->assertWPError( $rescheduled_event );
		$this->assertSame( 'invalid_schedule', $rescheduled_event->get_error_code() );
	}

	/**
	 * @ticket 49961
	 *
	 * @covers ::wp_schedule_single_event
	 * @covers ::wp_schedule_event
	 * @covers ::wp_reschedule_event
	 */
	public function test_disallowed_event_returns_false_when_wp_error_is_set_to_false() {
		add_filter( 'schedule_event', '__return_false' );

		$single_event      = wp_schedule_single_event( time(), 'hook', array() );
		$event             = wp_schedule_event( time(), 'daily', 'hook', array() );
		$rescheduled_event = wp_reschedule_event( time(), 'daily', 'hook', array() );

		$this->assertFalse( $single_event );
		$this->assertFalse( $event );
		$this->assertFalse( $rescheduled_event );
	}

	/**
	 * @ticket 49961
	 *
	 * @covers ::wp_schedule_single_event
	 * @covers ::wp_schedule_event
	 * @covers ::wp_reschedule_event
	 */
	public function test_disallowed_event_returns_error_when_wp_error_is_set_to_true() {
		add_filter( 'schedule_event', '__return_false' );

		$single_event      = wp_schedule_single_event( time(), 'hook', array(), true );
		$event             = wp_schedule_event( time(), 'daily', 'hook', array(), true );
		$rescheduled_event = wp_reschedule_event( time(), 'daily', 'hook', array(), true );

		$this->assertWPError( $single_event );
		$this->assertSame( 'schedule_event_false', $single_event->get_error_code() );

		$this->assertWPError( $event );
		$this->assertSame( 'schedule_event_false', $event->get_error_code() );

		$this->assertWPError( $rescheduled_event );
		$this->assertSame( 'schedule_event_false', $rescheduled_event->get_error_code() );
	}

	/**
	 * @ticket 49961
	 *
	 * @covers ::wp_schedule_single_event
	 * @covers ::wp_schedule_event
	 * @covers ::wp_reschedule_event
	 */
	public function test_schedule_short_circuit_with_error_returns_false_when_wp_error_is_set_to_false() {
		$return_error = function( $pre, $event, $wp_error ) {
			$this->assertFalse( $wp_error );

			return new WP_Error(
				'my_error',
				'An error ocurred'
			);
		};

		// Add filters which return a WP_Error:
		add_filter( 'pre_schedule_event', $return_error, 10, 3 );
		add_filter( 'pre_reschedule_event', $return_error, 10, 3 );

		// Schedule events without the `$wp_error` parameter:
		$single_event      = wp_schedule_single_event( time(), 'hook', array() );
		$event             = wp_schedule_event( time(), 'daily', 'hook', array() );
		$rescheduled_event = wp_reschedule_event( time(), 'daily', 'hook', array() );

		// Ensure boolean false is returned:
		$this->assertFalse( $single_event );
		$this->assertFalse( $event );
		$this->assertFalse( $rescheduled_event );
	}

	/**
	 * @ticket 49961
	 *
	 * @covers ::wp_schedule_single_event
	 * @covers ::wp_schedule_event
	 * @covers ::wp_reschedule_event
	 */
	public function test_schedule_short_circuit_with_error_returns_error_when_wp_error_is_set_to_true() {
		$return_error = function( $pre, $event, $wp_error ) {
			$this->assertTrue( $wp_error );

			return new WP_Error(
				'my_error',
				'An error ocurred'
			);
		};

		// Add filters which return a WP_Error:
		add_filter( 'pre_schedule_event', $return_error, 10, 3 );
		add_filter( 'pre_reschedule_event', $return_error, 10, 3 );

		// Schedule events with the `$wp_error` parameter:
		$single_event      = wp_schedule_single_event( time(), 'hook', array(), true );
		$event             = wp_schedule_event( time(), 'daily', 'hook', array(), true );
		$rescheduled_event = wp_reschedule_event( time(), 'daily', 'hook', array(), true );

		// Ensure the error object is returned:
		$this->assertWPError( $single_event );
		$this->assertSame( 'my_error', $single_event->get_error_code() );

		$this->assertWPError( $event );
		$this->assertSame( 'my_error', $event->get_error_code() );

		$this->assertWPError( $rescheduled_event );
		$this->assertSame( 'my_error', $rescheduled_event->get_error_code() );
	}

	/**
	 * @ticket 49961
	 *
	 * @covers ::wp_schedule_single_event
	 * @covers ::wp_schedule_event
	 * @covers ::wp_reschedule_event
	 */
	public function test_schedule_short_circuit_with_false_returns_false_when_wp_error_is_set_to_false() {
		// Add filters which return false:
		add_filter( 'pre_schedule_event', '__return_false' );
		add_filter( 'pre_reschedule_event', '__return_false' );

		// Schedule events without the `$wp_error` parameter:
		$single_event      = wp_schedule_single_event( time(), 'hook', array() );
		$event             = wp_schedule_event( time(), 'daily', 'hook', array() );
		$rescheduled_event = wp_reschedule_event( time(), 'daily', 'hook', array() );

		// Ensure false is returned:
		$this->assertFalse( $single_event );
		$this->assertFalse( $event );
		$this->assertFalse( $rescheduled_event );
	}

	/**
	 * @ticket 49961
	 *
	 * @covers ::wp_schedule_single_event
	 * @covers ::wp_schedule_event
	 * @covers ::wp_reschedule_event
	 */
	public function test_schedule_short_circuit_with_false_returns_error_when_wp_error_is_set_to_true() {
		// Add filters which return false:
		add_filter( 'pre_schedule_event', '__return_false' );
		add_filter( 'pre_reschedule_event', '__return_false' );

		// Schedule events with the `$wp_error` parameter:
		$single_event      = wp_schedule_single_event( time(), 'hook', array(), true );
		$event             = wp_schedule_event( time(), 'daily', 'hook', array(), true );
		$rescheduled_event = wp_reschedule_event( time(), 'daily', 'hook', array(), true );

		// Ensure an error object is returned:
		$this->assertWPError( $single_event );
		$this->assertSame( 'pre_schedule_event_false', $single_event->get_error_code() );

		$this->assertWPError( $event );
		$this->assertSame( 'pre_schedule_event_false', $event->get_error_code() );

		$this->assertWPError( $rescheduled_event );
		$this->assertSame( 'pre_reschedule_event_false', $rescheduled_event->get_error_code() );
	}

	/**
	 * @ticket 49961
	 * @expectedDeprecated wp_clear_scheduled_hook
	 *
	 * @covers ::wp_clear_scheduled_hook
	 */
	public function test_deprecated_argument_usage_of_wp_clear_scheduled_hook() {
		$return_pre = function( $pre, $hook, $args, $wp_error ) {
			$this->assertSame( array( 1, 2, 3 ), $args );
			$this->assertFalse( $wp_error );

			return $pre;
		};

		add_filter( 'pre_clear_scheduled_hook', $return_pre, 10, 4 );

		$cleared = wp_clear_scheduled_hook( 'hook', 1, 2, 3 );

		$this->assertSame( 0, $cleared );
	}

	/**
	 * @ticket 49961
	 *
	 * @covers ::wp_clear_scheduled_hook
	 */
	public function test_clear_scheduled_hook_returns_default_pre_filter_error_when_wp_error_is_set_to_true() {
		add_filter( 'pre_unschedule_event', '__return_false' );

		wp_schedule_single_event( strtotime( '+1 hour' ), 'test_hook' );
		wp_schedule_single_event( strtotime( '+2 hours' ), 'test_hook' );

		$cleared = wp_clear_scheduled_hook( 'test_hook', array(), true );

		$this->assertWPError( $cleared );
		$this->assertSame(
			array(
				'pre_unschedule_event_false',
			),
			$cleared->get_error_codes()
		);
		$this->assertCount( 2, $cleared->get_error_messages() );
	}

	/**
	 * @ticket 49961
	 *
	 * @covers ::wp_clear_scheduled_hook
	 */
	public function test_clear_scheduled_hook_returns_custom_pre_filter_error_when_wp_error_is_set_to_true() {
		$return_error = function( $pre, $timestamp, $hook, $args, $wp_error ) {
			$this->assertTrue( $wp_error );

			return new WP_Error( 'error_code', 'error message' );
		};

		add_filter( 'pre_unschedule_event', $return_error, 10, 5 );

		wp_schedule_single_event( strtotime( '+1 hour' ), 'test_hook' );
		wp_schedule_single_event( strtotime( '+2 hours' ), 'test_hook' );

		$cleared = wp_clear_scheduled_hook( 'test_hook', array(), true );

		$this->assertWPError( $cleared );
		$this->assertSame(
			array(
				'error_code',
			),
			$cleared->get_error_codes()
		);
		$this->assertSame(
			array(
				'error message',
				'error message',
			),
			$cleared->get_error_messages()
		);
	}

	/**
	 * @ticket 49961
	 *
	 * @covers ::wp_unschedule_hook
	 */
	public function test_unschedule_short_circuit_with_error_returns_false_when_wp_error_is_set_to_false() {
		$return_error = function( $pre, $hook, $wp_error ) {
			$this->assertFalse( $wp_error );

			return new WP_Error(
				'my_error',
				'An error ocurred'
			);
		};

		// Add a filter which returns a WP_Error:
		add_filter( 'pre_unschedule_hook', $return_error, 10, 3 );

		// Unschedule a hook without the `$wp_error` parameter:
		$result = wp_unschedule_hook( 'hook' );

		// Ensure boolean false is returned:
		$this->assertFalse( $result );
	}

	/**
	 * @ticket 49961
	 *
	 * @covers ::wp_unschedule_hook
	 */
	public function test_unschedule_short_circuit_with_error_returns_error_when_wp_error_is_set_to_true() {
		$return_error = function( $pre, $hook, $wp_error ) {
			$this->assertTrue( $wp_error );

			return new WP_Error(
				'my_error',
				'An error ocurred'
			);
		};

		// Add a filter which returns a WP_Error:
		add_filter( 'pre_unschedule_hook', $return_error, 10, 3 );

		// Unschedule a hook with the `$wp_error` parameter:
		$result = wp_unschedule_hook( 'hook', true );

		// Ensure the error object is returned:
		$this->assertWPError( $result );
		$this->assertSame( 'my_error', $result->get_error_code() );
	}

	/**
	 * @ticket 49961
	 *
	 * @covers ::wp_unschedule_hook
	 */
	public function test_unschedule_short_circuit_with_false_returns_false_when_wp_error_is_set_to_false() {
		// Add a filter which returns false:
		add_filter( 'pre_unschedule_hook', '__return_false' );

		// Unschedule a hook without the `$wp_error` parameter:
		$result = wp_unschedule_hook( 'hook' );

		// Ensure false is returned:
		$this->assertFalse( $result );
	}

	/**
	 * @ticket 49961
	 *
	 * @covers ::wp_unschedule_hook
	 */
	public function test_unschedule_short_circuit_with_false_returns_error_when_wp_error_is_set_to_true() {
		// Add a filter which returns false:
		add_filter( 'pre_unschedule_hook', '__return_false' );

		// Unchedule a hook with the `$wp_error` parameter:
		$result = wp_unschedule_hook( 'hook', true );

		// Ensure an error object is returned:
		$this->assertWPError( $result );
		$this->assertSame( 'pre_unschedule_hook_false', $result->get_error_code() );
	}

	/**
	 * @ticket 49961
	 *
	 * @covers ::wp_schedule_single_event
	 */
	public function test_cron_array_error_is_returned_when_scheduling_single_event() {
		// Force update_option() to fail by setting the new value to match the existing:
		add_filter(
			'pre_update_option_cron',
			static function() {
				return get_option( 'cron' );
			}
		);

		// Attempt to schedule a valid event:
		$event = wp_schedule_single_event( time(), 'hook', array(), true );

		// Ensure an error object is returned:
		$this->assertWPError( $event );
		$this->assertSame( 'could_not_set', $event->get_error_code() );
	}

	/**
	 * @ticket 49961
	 *
	 * @covers ::wp_schedule_event
	 */
	public function test_cron_array_error_is_returned_when_scheduling_event() {
		// Force update_option() to fail by setting the new value to match the existing:
		add_filter(
			'pre_update_option_cron',
			static function() {
				return get_option( 'cron' );
			}
		);

		// Attempt to schedule a valid event:
		$event = wp_schedule_event( time(), 'daily', 'hook', array(), true );

		// Ensure an error object is returned:
		$this->assertWPError( $event );
		$this->assertSame( 'could_not_set', $event->get_error_code() );
	}

	/**
	 * @ticket 49961
	 *
	 * @covers ::wp_schedule_event
	 */
	public function test_cron_array_error_is_returned_when_unscheduling_hook() {
		// Schedule a valid event:
		$event = wp_schedule_event( strtotime( '+1 hour' ), 'daily', 'hook', array(), true );

		// Force update_option() to fail by setting the new value to match the existing:
		add_filter(
			'pre_update_option_cron',
			static function() {
				return get_option( 'cron' );
			}
		);

		// Attempt to unschedule the hook:
		$unscheduled = wp_unschedule_hook( 'hook', true );

		// Ensure an error object is returned:
		$this->assertTrue( $event );
		$this->assertWPError( $unscheduled );
		$this->assertSame( 'could_not_set', $unscheduled->get_error_code() );
	}

	/**
	 * @ticket 49961
	 *
	 * @covers ::wp_schedule_event
	 */
	public function test_cron_array_error_is_returned_when_unscheduling_event() {
		// Schedule a valid event:
		$event = wp_schedule_event( strtotime( '+1 hour' ), 'daily', 'hook', array(), true );

		// Force update_option() to fail by setting the new value to match the existing:
		add_filter(
			'pre_update_option_cron',
			static function() {
				return get_option( 'cron' );
			}
		);

		// Attempt to unschedule the event:
		$unscheduled = wp_unschedule_event( wp_next_scheduled( 'hook' ), 'hook', array(), true );

		// Ensure an error object is returned:
		$this->assertTrue( $event );
		$this->assertWPError( $unscheduled );
		$this->assertSame( 'could_not_set', $unscheduled->get_error_code() );
	}

}<|MERGE_RESOLUTION|>--- conflicted
+++ resolved
@@ -30,27 +30,19 @@
 		parent::tear_down();
 	}
 
-<<<<<<< HEAD
 	/**
 	 * @covers ::wp_get_schedule
 	 */
-	function test_wp_get_schedule_empty() {
-=======
 	public function test_wp_get_schedule_empty() {
->>>>>>> 4dea8f59
 		// Nothing scheduled.
 		$hook = __FUNCTION__;
 		$this->assertFalse( wp_get_schedule( $hook ) );
 	}
 
-<<<<<<< HEAD
-	/**
-	 * @covers ::wp_schedule_single_event
-	 */
-	function test_schedule_event_single() {
-=======
+	/**
+	 * @covers ::wp_schedule_single_event
+	 */
 	public function test_schedule_event_single() {
->>>>>>> 4dea8f59
 		// Schedule an event and make sure it's returned by wp_next_scheduled().
 		$hook      = __FUNCTION__;
 		$timestamp = strtotime( '+1 hour' );
@@ -64,14 +56,10 @@
 
 	}
 
-<<<<<<< HEAD
-	/**
-	 * @covers ::wp_schedule_single_event
-	 */
-	function test_schedule_event_single_args() {
-=======
+	/**
+	 * @covers ::wp_schedule_single_event
+	 */
 	public function test_schedule_event_single_args() {
->>>>>>> 4dea8f59
 		// Schedule an event with arguments and make sure it's returned by wp_next_scheduled().
 		$hook      = 'event';
 		$timestamp = strtotime( '+1 hour' );
@@ -89,14 +77,10 @@
 		$this->assertFalse( wp_get_schedule( $hook, $args ) );
 	}
 
-<<<<<<< HEAD
-	/**
-	 * @covers ::wp_schedule_event
-	 */
-	function test_schedule_event() {
-=======
+	/**
+	 * @covers ::wp_schedule_event
+	 */
 	public function test_schedule_event() {
->>>>>>> 4dea8f59
 		// Schedule an event and make sure it's returned by wp_next_scheduled().
 		$hook      = __FUNCTION__;
 		$recur     = 'hourly';
@@ -110,14 +94,10 @@
 		$this->assertSame( $recur, wp_get_schedule( $hook ) );
 	}
 
-<<<<<<< HEAD
-	/**
-	 * @covers ::wp_schedule_event
-	 */
-	function test_schedule_event_args() {
-=======
+	/**
+	 * @covers ::wp_schedule_event
+	 */
 	public function test_schedule_event_args() {
->>>>>>> 4dea8f59
 		// Schedule an event and make sure it's returned by wp_next_scheduled().
 		$hook      = 'event';
 		$timestamp = strtotime( '+1 hour' );
@@ -160,11 +140,6 @@
 	}
 
 	/**
-<<<<<<< HEAD
-	 * @covers ::wp_unschedule_event
-	 */
-	function test_unschedule_event() {
-=======
 	 * Tests that a call to wp_schedule_single_event() on a site without any scheduled events
 	 * does not result in the value "false" being added into the cron array.
 	 *
@@ -189,7 +164,10 @@
 	}
 
 	public function test_unschedule_event() {
->>>>>>> 4dea8f59
+	/**
+	 * @covers ::wp_unschedule_event
+	 */
+	public function test_unschedule_event() {
 		// Schedule an event and make sure it's returned by wp_next_scheduled().
 		$hook      = __FUNCTION__;
 		$timestamp = strtotime( '+1 hour' );
@@ -203,14 +181,10 @@
 		$this->assertFalse( wp_next_scheduled( $hook ) );
 	}
 
-<<<<<<< HEAD
 	/**
 	 * @covers ::wp_clear_scheduled_hook
 	 */
-	function test_clear_schedule() {
-=======
 	public function test_clear_schedule() {
->>>>>>> 4dea8f59
 		$hook = __FUNCTION__;
 		$args = array( 'arg1' );
 
@@ -237,14 +211,10 @@
 		$this->assertFalse( wp_next_scheduled( $hook, $args ) );
 	}
 
-<<<<<<< HEAD
 	/**
 	 * @covers ::wp_clear_scheduled_hook
 	 */
-	function test_clear_undefined_schedule() {
-=======
 	public function test_clear_undefined_schedule() {
->>>>>>> 4dea8f59
 		$hook = __FUNCTION__;
 		$args = array( 'arg1' );
 
@@ -256,14 +226,10 @@
 		$this->assertSame( 0, $hook_unscheduled );
 	}
 
-<<<<<<< HEAD
 	/**
 	 * @covers ::wp_clear_scheduled_hook
 	 */
-	function test_clear_schedule_multiple_args() {
-=======
 	public function test_clear_schedule_multiple_args() {
->>>>>>> 4dea8f59
 		$hook = __FUNCTION__;
 		$args = array( 'arg1', 'arg2' );
 
@@ -354,14 +320,10 @@
 		$this->assertFalse( wp_next_scheduled( $hook ) );
 	}
 
-<<<<<<< HEAD
 	/**
 	 * @covers ::wp_clear_scheduled_hook
 	 */
-	function test_unschedule_undefined_hook() {
-=======
 	public function test_unschedule_undefined_hook() {
->>>>>>> 4dea8f59
 		$hook           = __FUNCTION__;
 		$unrelated_hook = __FUNCTION__ . '_two';
 
@@ -428,14 +390,10 @@
 		$this->assertSame( $ts1, wp_next_scheduled( $hook, $args ) );
 	}
 
-<<<<<<< HEAD
-	/**
-	 * @covers ::wp_schedule_single_event
-	 */
-	function test_not_duplicate_event_reversed() {
-=======
+	/**
+	 * @covers ::wp_schedule_single_event
+	 */
 	public function test_not_duplicate_event_reversed() {
->>>>>>> 4dea8f59
 		// Duplicate events far apart should work normally regardless of order.
 		$hook = __FUNCTION__;
 		$args = array( 'arg1' );
