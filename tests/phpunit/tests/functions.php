--- conflicted
+++ resolved
@@ -159,13 +159,9 @@
 	 * Tests path_join().
 	 *
 	 * @ticket 55897
-<<<<<<< HEAD
-	 * @dataProvider path_join_data_provider
+	 * @dataProvider data_path_join
 	 *
 	 * @covers ::path_join
-=======
-	 * @dataProvider data_path_join
->>>>>>> df17fdbd
 	 */
 	public function test_path_join( $base, $path, $expected ) {
 		$this->assertSame( $expected, path_join( $base, $path ) );
@@ -1239,13 +1235,9 @@
 
 	/**
 	 * @ticket 36054
-<<<<<<< HEAD
-	 * @dataProvider datetime_provider
+	 * @dataProvider data_mysql_to_rfc3339
 	 *
 	 * @covers ::mysql_to_rfc3339
-=======
-	 * @dataProvider data_mysql_to_rfc3339
->>>>>>> df17fdbd
 	 */
 	public function test_mysql_to_rfc3339( $expected, $actual ) {
 		$date_return = mysql_to_rfc3339( $actual );
@@ -1430,13 +1422,9 @@
 
 	/**
 	 * @ticket 40017
-<<<<<<< HEAD
-	 * @dataProvider wp_get_image_mime
+	 * @dataProvider data_wp_get_image_mime
 	 *
 	 * @covers ::wp_get_image_mime
-=======
-	 * @dataProvider data_wp_get_image_mime
->>>>>>> df17fdbd
 	 */
 	public function test_wp_get_image_mime( $file, $expected ) {
 		if ( ! is_callable( 'exif_imagetype' ) && ! function_exists( 'getimagesize' ) ) {
@@ -1447,103 +1435,6 @@
 	}
 
 	/**
-<<<<<<< HEAD
-	 * @ticket 35725
-	 * @dataProvider data_wp_getimagesize
-	 *
-	 * @covers ::wp_getimagesize
-	 */
-	public function test_wp_getimagesize( $file, $expected ) {
-		if ( ! is_callable( 'exif_imagetype' ) && ! function_exists( 'getimagesize' ) ) {
-			$this->markTestSkipped( 'The exif PHP extension is not loaded.' );
-		}
-
-		$result = wp_getimagesize( $file );
-
-		// The getimagesize() function varies in its response, so
-		// let's restrict comparison to expected keys only.
-		if ( is_array( $expected ) ) {
-			foreach ( $expected as $k => $v ) {
-				$this->assertArrayHasKey( $k, $result );
-				$this->assertSame( $expected[ $k ], $result[ $k ] );
-			}
-		} else {
-			$this->assertSame( $expected, $result );
-		}
-	}
-
-	/**
-	 * @ticket 39550
-	 * @dataProvider wp_check_filetype_and_ext_data
-	 * @requires extension fileinfo
-	 *
-	 * @covers ::wp_check_filetype_and_ext
-	 */
-	public function test_wp_check_filetype_and_ext( $file, $filename, $expected ) {
-		$this->assertSame( $expected, wp_check_filetype_and_ext( $file, $filename ) );
-	}
-
-	/**
-	 * @ticket 39550
-	 * @group ms-excluded
-	 * @requires extension fileinfo
-	 *
-	 * @covers ::wp_check_filetype_and_ext
-	 */
-	public function test_wp_check_filetype_and_ext_with_filtered_svg() {
-		$file     = DIR_TESTDATA . '/uploads/video-play.svg';
-		$filename = 'video-play.svg';
-
-		$expected = array(
-			'ext'             => 'svg',
-			'type'            => 'image/svg+xml',
-			'proper_filename' => false,
-		);
-
-		add_filter( 'upload_mimes', array( $this, 'filter_mime_types_svg' ) );
-		$this->assertSame( $expected, wp_check_filetype_and_ext( $file, $filename ) );
-
-		// Cleanup.
-		remove_filter( 'upload_mimes', array( $this, 'filter_mime_types_svg' ) );
-	}
-
-	/**
-	 * @ticket 39550
-	 * @group ms-excluded
-	 * @requires extension fileinfo
-	 *
-	 * @covers ::wp_check_filetype_and_ext
-	 */
-	public function test_wp_check_filetype_and_ext_with_filtered_woff() {
-		$file     = DIR_TESTDATA . '/uploads/dashicons.woff';
-		$filename = 'dashicons.woff';
-
-		$expected = array(
-			'ext'             => 'woff',
-			'type'            => 'application/font-woff',
-			'proper_filename' => false,
-		);
-
-		add_filter( 'upload_mimes', array( $this, 'filter_mime_types_woff' ) );
-		$this->assertSame( $expected, wp_check_filetype_and_ext( $file, $filename ) );
-
-		// Cleanup.
-		remove_filter( 'upload_mimes', array( $this, 'filter_mime_types_woff' ) );
-	}
-
-	public function filter_mime_types_svg( $mimes ) {
-		$mimes['svg'] = 'image/svg+xml';
-		return $mimes;
-	}
-
-	public function filter_mime_types_woff( $mimes ) {
-		$mimes['woff'] = 'application/font-woff';
-		return $mimes;
-	}
-
-	/**
-=======
->>>>>>> df17fdbd
 	 * Data provider for test_wp_get_image_mime().
 	 */
 	public function data_wp_get_image_mime() {
@@ -2245,13 +2136,9 @@
 
 	/**
 	 * @ticket 49404
-<<<<<<< HEAD
-	 * @dataProvider data_test_wp_is_json_media_type
+	 * @dataProvider data_wp_is_json_media_type
 	 *
 	 * @covers ::wp_is_json_media_type
-=======
-	 * @dataProvider data_wp_is_json_media_type
->>>>>>> df17fdbd
 	 */
 	public function test_wp_is_json_media_type( $input, $expected ) {
 		$this->assertSame( $expected, wp_is_json_media_type( $input ) );
@@ -2289,45 +2176,6 @@
 	}
 
 	/**
-<<<<<<< HEAD
-	 * @ticket 49412
-	 *
-	 * @covers ::wp_filesize
-	 */
-	function test_wp_filesize_with_nonexistent_file() {
-		$file = 'nonexistent/file.jpg';
-		$this->assertEquals( 0, wp_filesize( $file ) );
-	}
-
-	/**
-	 * @ticket 49412
-	 * @covers ::wp_filesize
-	 */
-	function test_wp_filesize() {
-		$file = DIR_TESTDATA . '/images/test-image-upside-down.jpg';
-
-		$this->assertEquals( filesize( $file ), wp_filesize( $file ) );
-
-		$filter = function() {
-			return 999;
-		};
-
-		add_filter( 'wp_filesize', $filter );
-
-		$this->assertEquals( 999, wp_filesize( $file ) );
-
-		$pre_filter = function() {
-			return 111;
-		};
-
-		add_filter( 'pre_wp_filesize', $pre_filter );
-
-		$this->assertEquals( 111, wp_filesize( $file ) );
-	}
-
-	/**
-=======
->>>>>>> df17fdbd
 	 * @ticket 55505
 	 *
 	 * @covers ::wp_recursive_ksort
