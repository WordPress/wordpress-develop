<?php

/**
 * @group functions.php
 */
class Tests_Functions extends WP_UnitTestCase {
	public function test_wp_parse_args_object() {
		$x        = new MockClass;
		$x->_baba = 5;
		$x->yZ    = 'baba'; // phpcs:ignore WordPress.NamingConventions.ValidVariableName.UsedPropertyNotSnakeCase
		$x->a     = array( 5, 111, 'x' );
		$this->assertSame(
			array(
				'_baba' => 5,
				'yZ'    => 'baba',
				'a'     => array( 5, 111, 'x' ),
			),
			wp_parse_args( $x )
		);
		$y = new MockClass;
		$this->assertSame( array(), wp_parse_args( $y ) );
	}

	public function test_wp_parse_args_array() {
		// Arrays.
		$a = array();
		$this->assertSame( array(), wp_parse_args( $a ) );
		$b = array(
			'_baba' => 5,
			'yZ'    => 'baba',
			'a'     => array( 5, 111, 'x' ),
		);
		$this->assertSame(
			array(
				'_baba' => 5,
				'yZ'    => 'baba',
				'a'     => array( 5, 111, 'x' ),
			),
			wp_parse_args( $b )
		);
	}

	public function test_wp_parse_args_defaults() {
		$x        = new MockClass;
		$x->_baba = 5;
		$x->yZ    = 'baba'; // phpcs:ignore WordPress.NamingConventions.ValidVariableName.UsedPropertyNotSnakeCase
		$x->a     = array( 5, 111, 'x' );
		$d        = array( 'pu' => 'bu' );
		$this->assertSame(
			array(
				'pu'    => 'bu',
				'_baba' => 5,
				'yZ'    => 'baba',
				'a'     => array( 5, 111, 'x' ),
			),
			wp_parse_args( $x, $d )
		);
		$e = array( '_baba' => 6 );
		$this->assertSame(
			array(
				'_baba' => 5,
				'yZ'    => 'baba',
				'a'     => array( 5, 111, 'x' ),
			),
			wp_parse_args( $x, $e )
		);
	}

	public function test_wp_parse_args_other() {
		$b = true;
		wp_parse_str( $b, $s );
		$this->assertSame( $s, wp_parse_args( $b ) );
		$q = 'x=5&_baba=dudu&';
		wp_parse_str( $q, $ss );
		$this->assertSame( $ss, wp_parse_args( $q ) );
	}

	/**
	 * @ticket 30753
	 */
	public function test_wp_parse_args_boolean_strings() {
		$args = wp_parse_args( 'foo=false&bar=true' );
		$this->assertIsString( $args['foo'] );
		$this->assertIsString( $args['bar'] );
	}

	/**
	 * @ticket 35972
	 */
	public function test_bool_from_yn() {
		$this->assertTrue( bool_from_yn( 'Y' ) );
		$this->assertTrue( bool_from_yn( 'y' ) );
		$this->assertFalse( bool_from_yn( 'n' ) );
	}

	public function test_path_is_absolute() {
		$absolute_paths = array(
			'/',
			'/foo/',
			'/foo',
			'/FOO/bar',
			'/foo/bar/',
			'/foo/../bar/',
			'\\WINDOWS',
			'C:\\',
			'C:\\WINDOWS',
			'\\\\sambashare\\foo',
		);
		foreach ( $absolute_paths as $path ) {
			$this->assertTrue( path_is_absolute( $path ), "path_is_absolute('$path') should return true" );
		}
	}

	public function test_path_is_not_absolute() {
		$relative_paths = array(
			'',
			'.',
			'..',
			'../foo',
			'../',
			'../foo.bar',
			'foo/bar',
			'foo',
			'FOO',
			'..\\WINDOWS',
		);
		foreach ( $relative_paths as $path ) {
			$this->assertFalse( path_is_absolute( $path ), "path_is_absolute('$path') should return false" );
		}
	}

	/**
<<<<<<< HEAD
	 * Tests path_join.
	 *
=======
	 * Tests path_join().
	 *
	 * @ticket 55897
>>>>>>> ab3848ae
	 * @dataProvider path_join_data_provider
	 */
	public function test_path_join( $base, $path, $expected ) {
		$this->assertSame( $expected, path_join( $base, $path ) );
	}

	/**
<<<<<<< HEAD
	 * Data provider for test_path_join_not_absolute.
=======
	 * Data provider for test_path_join().
>>>>>>> ab3848ae
	 *
	 * @return string[][]
	 */
	public function path_join_data_provider() {
		return array(
<<<<<<< HEAD
			// absolute path
=======
			// Absolute path.
>>>>>>> ab3848ae
			'absolute path should return path' => array(
				'base'     => 'base',
				'path'     => '/path',
				'expected' => '/path',
			),
<<<<<<< HEAD
			// non-absolute paths
=======
			// Non-absolute paths.
>>>>>>> ab3848ae
			'join base and path'               => array(
				'base'     => 'base',
				'path'     => 'path',
				'expected' => 'base/path',
			),
			'strip trailing slashes in base'   => array(
				'base'     => 'base///',
				'path'     => 'path',
				'expected' => 'base/path',
			),
			'empty path'                       => array(
				'base'     => 'base',
				'path'     => '',
				'expected' => 'base/',
			),
			'empty base'                       => array(
				'base'     => '',
				'path'     => 'path',
				'expected' => '/path',
			),
			'empty path and base'              => array(
				'base'     => '',
				'path'     => '',
				'expected' => '/',
			),
		);
	}

	/**
	 * @ticket 33265
	 * @ticket 35996
	 *
	 * @dataProvider data_wp_normalize_path
	 */
	public function test_wp_normalize_path( $path, $expected ) {
		$this->assertSame( $expected, wp_normalize_path( $path ) );
	}

	public function data_wp_normalize_path() {
		return array(
			// Windows paths.
			array( 'C:\\www\\path\\', 'C:/www/path/' ),
			array( 'C:\\www\\\\path\\', 'C:/www/path/' ),
			array( 'c:/www/path', 'C:/www/path' ),
			array( 'c:\\www\\path\\', 'C:/www/path/' ), // Uppercase drive letter.
			array( 'c:\\\\www\\path\\', 'C:/www/path/' ),
			array( '\\\\Domain\\DFSRoots\\share\\path\\', '//Domain/DFSRoots/share/path/' ),
			array( '\\\\Server\\share\\path', '//Server/share/path' ),
			array( '\\\\Server\\share', '//Server/share' ),

			// Linux paths.
			array( '/www/path/', '/www/path/' ),
			array( '/www/path/////', '/www/path/' ),
			array( '/www/path', '/www/path' ),

			// PHP stream wrappers.
			array( 'php://input', 'php://input' ),
			array( 'http://example.com//path.ext', 'http://example.com/path.ext' ),
			array( 'file://c:\\www\\path\\', 'file://C:/www/path/' ),
		);
	}

	public function test_wp_unique_filename() {

		$testdir = DIR_TESTDATA . '/images/';

		// Sanity check.
		$this->assertSame( 'abcdefg.png', wp_unique_filename( $testdir, 'abcdefg.png' ), 'Test non-existing file, file name should be unchanged.' );

		// Ensure correct images exist.
		$this->assertFileExists( $testdir . 'test-image.png', 'Test image does not exist' );
		$this->assertFileDoesNotExist( $testdir . 'test-image-1.png' );

		// Check number is appended if file already exists.
		$this->assertSame( 'test-image-1.png', wp_unique_filename( $testdir, 'test-image.png' ), 'File name not unique, number not appended.' );

		// Check file with uppercase extension.
		$this->assertSame( 'test-image-1.png', wp_unique_filename( $testdir, 'test-image.PNG' ), 'File name with uppercase extension not unique, number not appended.' );

		// Check file name with already added number.
		$this->assertSame( 'test-image-2-1.gif', wp_unique_filename( $testdir, 'test-image-2.gif' ), 'File name not unique, number not appended correctly.' );

		// Check special chars.
		$this->assertSame( 'testtest-image.png', wp_unique_filename( $testdir, 'testtést-imagé.png' ), 'Filename with special chars failed' );

		// Check special chars with potential conflicting name.
		$this->assertSame( 'test-image-1.png', wp_unique_filename( $testdir, 'tést-imagé.png' ), 'Filename with special chars failed' );

		// Check with single quotes in name (somehow).
		$this->assertSame( 'abcdefgh.png', wp_unique_filename( $testdir, "abcdefg'h.png" ), 'File with quote failed' );

		// Check with double quotes in name (somehow).
		$this->assertSame( 'abcdefgh.png', wp_unique_filename( $testdir, 'abcdefg"h.png' ), 'File with quote failed' );

		// Test crazy name (useful for regression tests).
		$this->assertSame( '12af34567890@..^_qwerty-fghjkl-zx.png', wp_unique_filename( $testdir, '12%af34567890#~!@#$..%^&*()|_+qwerty  fgh`jkl zx<>?:"{}[]="\'/?.png' ), 'Failed crazy file name' );

		// Test slashes in names.
		$this->assertSame( 'abcdefg.png', wp_unique_filename( $testdir, 'abcde\fg.png' ), 'Slash not removed' );
		$this->assertSame( 'abcdefg.png', wp_unique_filename( $testdir, 'abcde\\fg.png' ), 'Double slashed not removed' );
		$this->assertSame( 'abcdefg.png', wp_unique_filename( $testdir, 'abcde\\\fg.png' ), 'Tripple slashed not removed' );
	}

	/**
	 * @ticket 42437
	 */
	public function test_unique_filename_with_dimension_like_filename() {
		$testdir = DIR_TESTDATA . '/images/';

		add_filter( 'upload_dir', array( $this, 'upload_dir_patch_basedir' ) );

		// Test collision with "dimension-like" original filename.
		$this->assertSame( 'one-blue-pixel-100x100-1.png', wp_unique_filename( $testdir, 'one-blue-pixel-100x100.png' ) );
		// Test collision with existing sub-size filename.
		// Existing files: one-blue-pixel-100x100.png, one-blue-pixel-1-100x100.png.
		$this->assertSame( 'one-blue-pixel-2.png', wp_unique_filename( $testdir, 'one-blue-pixel.png' ) );
		// Same as above with upper case extension.
		$this->assertSame( 'one-blue-pixel-2.png', wp_unique_filename( $testdir, 'one-blue-pixel.PNG' ) );

		remove_filter( 'upload_dir', array( $this, 'upload_dir_patch_basedir' ) );
	}

	// Callback to patch "basedir" when used in `wp_unique_filename()`.
	public function upload_dir_patch_basedir( $upload_dir ) {
		$upload_dir['basedir'] = DIR_TESTDATA . '/images/';
		return $upload_dir;
	}

	/**
	 * @ticket 53668
	 */
	public function test_wp_unique_filename_with_additional_image_extension() {
		$testdir = DIR_TESTDATA . '/images/';

		add_filter( 'upload_dir', array( $this, 'upload_dir_patch_basedir' ) );

		// Set conversions for uploaded images.
		add_filter( 'image_editor_output_format', array( $this, 'image_editor_output_format_handler' ) );

		// Ensure the test images exist.
		$this->assertFileExists( $testdir . 'test-image-1-100x100.jpg', 'test-image-1-100x100.jpg does not exist' );
		$this->assertFileExists( $testdir . 'test-image-2.gif', 'test-image-2.gif does not exist' );
		$this->assertFileExists( $testdir . 'test-image-3.jpg', 'test-image-3.jpg does not exist' );
		$this->assertFileExists( $testdir . 'test-image-4.png', 'test-image-4.png does not exist' );

		// Standard test: file does not exist and there are no possible intersections with other files.
		$this->assertSame(
			'abcdef.png',
			wp_unique_filename( $testdir, 'abcdef.png' ),
			'The abcdef.png, abcdef.gif, and abcdef.jpg images do not exist. The file name should not be changed.'
		);

		// Actual clash recognized.
		$this->assertSame(
			'canola-1.jpg',
			wp_unique_filename( $testdir, 'canola.jpg' ),
			'The canola.jpg image exists. The file name should be unique.'
		);

		// Same name with different extension and the image will be converted.
		$this->assertSame(
			'canola-1.png',
			wp_unique_filename( $testdir, 'canola.png' ),
			'The canola.jpg image exists. Uploading canola.png that will be converted to canola.jpg should produce unique file name.'
		);

		// Same name with different uppercase extension and the image will be converted.
		$this->assertSame(
			'canola-1.png',
			wp_unique_filename( $testdir, 'canola.PNG' ),
			'The canola.jpg image exists. Uploading canola.PNG that will be converted to canola.jpg should produce unique file name.'
		);

		// Actual clash with several images with different extensions.
		$this->assertSame(
			'test-image-5.png',
			wp_unique_filename( $testdir, 'test-image.png' ),
			'The test-image.png, test-image-1-100x100.jpg, test-image-2.gif, test-image-3.jpg, and test-image-4.png images exist.' .
			'All of them may clash when creating sub-sizes or regenerating thumbnails in the future. The filename should be unique.'
		);

		// Possible clash with regenerated thumbnails in the future.
		$this->assertSame(
			'codeispoetry-1.jpg',
			wp_unique_filename( $testdir, 'codeispoetry.jpg' ),
			'The codeispoetry.png image exists. When regenerating thumbnails for it they will be converted to JPG.' .
			'The name of the newly uploaded codeispoetry.jpg should be made unique.'
		);

		remove_filter( 'image_editor_output_format', array( $this, 'image_editor_output_format_handler' ) );
		remove_filter( 'upload_dir', array( $this, 'upload_dir_patch_basedir' ) );
	}

	/**
	 * Changes the output format when editing images. When uploading a PNG file
	 * it will be converted to JPEG, GIF to JPEG, and PICT to BMP
	 * (if the image editor in PHP supports it).
	 *
	 * @param array $formats
	 *
	 * @return array
	 */
	public function image_editor_output_format_handler( $formats ) {
		$formats['image/png'] = 'image/jpeg';
		$formats['image/gif'] = 'image/jpeg';
		$formats['image/pct'] = 'image/bmp';

		return $formats;
	}

	/**
	 * @dataProvider data_is_not_serialized
	 */
	public function test_maybe_serialize( $value ) {
		if ( is_array( $value ) || is_object( $value ) ) {
			$expected = serialize( $value );
		} else {
			$expected = $value;
		}

		$this->assertSame( $expected, maybe_serialize( $value ) );
	}

	/**
	 * @dataProvider data_is_serialized
	 */
	public function test_maybe_serialize_with_double_serialization( $value ) {
		$expected = serialize( $value );

		$this->assertSame( $expected, maybe_serialize( $value ) );
	}

	/**
	 * @dataProvider data_is_serialized
	 * @dataProvider data_is_not_serialized
	 */
	public function test_maybe_unserialize( $value, $is_serialized ) {
		if ( $is_serialized ) {
			$expected = unserialize( trim( $value ) );
		} else {
			$expected = $value;
		}

		if ( is_object( $expected ) ) {
			$this->assertEquals( $expected, maybe_unserialize( $value ) );
		} else {
			$this->assertSame( $expected, maybe_unserialize( $value ) );
		}
	}

	/**
	 * @dataProvider data_is_serialized
	 * @dataProvider data_is_not_serialized
	 */
	public function test_is_serialized( $value, $expected ) {
		$this->assertSame( $expected, is_serialized( $value ) );
	}

	/**
	 * @dataProvider data_serialize_deserialize_objects
	 */
	public function test_deserialize_request_utility_filtered_iterator_objects( $value ) {
		$serialized = maybe_serialize( $value );
		if ( get_class( $value ) === 'Requests_Utility_FilteredIterator' ) {
			$new_value = unserialize( $serialized );
			$property  = ( new ReflectionClass( 'Requests_Utility_FilteredIterator' ) )->getProperty( 'callback' );
			$property->setAccessible( true );
			$callback_value = $property->getValue( $new_value );
			$this->assertSame( null, $callback_value );
		} else {
			$this->assertSame( $value->count(), unserialize( $serialized )->count() );
		}
	}

	public function data_serialize_deserialize_objects() {
		return array(
			array( new Requests_Utility_FilteredIterator( array( 1 ), 'md5' ) ),
			array( new Requests_Utility_FilteredIterator( array( 1, 2 ), 'sha1' ) ),
			array( new ArrayIterator( array( 1, 2, 3 ) ) ),
		);
	}

	public function data_is_serialized() {
		return array(
			array( serialize( null ), true ),
			array( serialize( true ), true ),
			array( serialize( false ), true ),
			array( serialize( -25 ), true ),
			array( serialize( 25 ), true ),
			array( serialize( 1.1 ), true ),
			array( serialize( 'this string will be serialized' ), true ),
			array( serialize( "a\nb" ), true ),
			array( serialize( array() ), true ),
			array( serialize( array( 1, 1, 2, 3, 5, 8, 13 ) ), true ),
			array(
				serialize(
					(object) array(
						'test' => true,
						'3',
						4,
					)
				),
				true,
			),
			array( '   s:25:"this string is serialized";   ', true ),
		);
	}

	public function data_is_not_serialized() {
		return array(
			array( null, false ),
			array( true, false ),
			array( false, false ),
			array( -25, false ),
			array( 25, false ),
			array( 1.1, false ),
			array( 'this string will be serialized', false ),
			array( "a\nb", false ),
			array( array(), false ),
			array( array( 1, 1, 2, 3, 5, 8, 13 ), false ),
			array(
				(object) array(
					'test' => true,
					'3',
					4,
				),
				false,
			),
			array( 'a string', false ),
			array( 'garbage:a:0:garbage;', false ),
			array( 's:4:test;', false ),
		);
	}

	/**
	 * @ticket 46570
	 * @dataProvider data_is_serialized_should_return_true_for_large_floats
	 */
	public function test_is_serialized_should_return_true_for_large_floats( $value ) {
		$this->assertTrue( is_serialized( $value ) );
	}

	public function data_is_serialized_should_return_true_for_large_floats() {
		return array(
			array( serialize( 1.7976931348623157E+308 ) ),
			array( serialize( array( 1.7976931348623157E+308, 1.23e50 ) ) ),
		);
	}

	/**
	 * @ticket 17375
	 */
	public function test_no_new_serializable_types() {
		$this->assertFalse( is_serialized( 'C:16:"Serialized_Class":6:{a:0:{}}' ) );
	}

	/**
	 * @group add_query_arg
	 */
	public function test_add_query_arg() {
		$old_req_uri = $_SERVER['REQUEST_URI'];

		$urls = array(
			'/',
			'/2012/07/30/',
			'edit.php',
			admin_url( 'edit.php' ),
			admin_url( 'edit.php', 'https' ),
		);

		$frag_urls = array(
			'/#frag',
			'/2012/07/30/#frag',
			'edit.php#frag',
			admin_url( 'edit.php#frag' ),
			admin_url( 'edit.php#frag', 'https' ),
		);

		foreach ( $urls as $url ) {
			$_SERVER['REQUEST_URI'] = 'nothing';

			$this->assertSame( "$url?foo=1", add_query_arg( 'foo', '1', $url ) );
			$this->assertSame( "$url?foo=1", add_query_arg( array( 'foo' => '1' ), $url ) );
			$this->assertSame(
				"$url?foo=2",
				add_query_arg(
					array(
						'foo' => '1',
						'foo' => '2',
					),
					$url
				)
			);
			$this->assertSame(
				"$url?foo=1&bar=2",
				add_query_arg(
					array(
						'foo' => '1',
						'bar' => '2',
					),
					$url
				)
			);

			$_SERVER['REQUEST_URI'] = $url;

			$this->assertSame( "$url?foo=1", add_query_arg( 'foo', '1' ) );
			$this->assertSame( "$url?foo=1", add_query_arg( array( 'foo' => '1' ) ) );
			$this->assertSame(
				"$url?foo=2",
				add_query_arg(
					array(
						'foo' => '1',
						'foo' => '2',
					)
				)
			);
			$this->assertSame(
				"$url?foo=1&bar=2",
				add_query_arg(
					array(
						'foo' => '1',
						'bar' => '2',
					)
				)
			);
		}

		foreach ( $frag_urls as $frag_url ) {
			$_SERVER['REQUEST_URI'] = 'nothing';
			$url                    = str_replace( '#frag', '', $frag_url );

			$this->assertSame( "$url?foo=1#frag", add_query_arg( 'foo', '1', $frag_url ) );
			$this->assertSame( "$url?foo=1#frag", add_query_arg( array( 'foo' => '1' ), $frag_url ) );
			$this->assertSame(
				"$url?foo=2#frag",
				add_query_arg(
					array(
						'foo' => '1',
						'foo' => '2',
					),
					$frag_url
				)
			);
			$this->assertSame(
				"$url?foo=1&bar=2#frag",
				add_query_arg(
					array(
						'foo' => '1',
						'bar' => '2',
					),
					$frag_url
				)
			);

			$_SERVER['REQUEST_URI'] = $frag_url;

			$this->assertSame( "$url?foo=1#frag", add_query_arg( 'foo', '1' ) );
			$this->assertSame( "$url?foo=1#frag", add_query_arg( array( 'foo' => '1' ) ) );
			$this->assertSame(
				"$url?foo=2#frag",
				add_query_arg(
					array(
						'foo' => '1',
						'foo' => '2',
					)
				)
			);
			$this->assertSame(
				"$url?foo=1&bar=2#frag",
				add_query_arg(
					array(
						'foo' => '1',
						'bar' => '2',
					)
				)
			);
		}

		$qs_urls = array(
			'baz=1', // #WP4903
			'/?baz',
			'/2012/07/30/?baz',
			'edit.php?baz',
			admin_url( 'edit.php?baz' ),
			admin_url( 'edit.php?baz', 'https' ),
			admin_url( 'edit.php?baz&za=1' ),
			admin_url( 'edit.php?baz=1&za=1' ),
			admin_url( 'edit.php?baz=0&za=0' ),
		);

		foreach ( $qs_urls as $url ) {
			$_SERVER['REQUEST_URI'] = 'nothing';

			$this->assertSame( "$url&foo=1", add_query_arg( 'foo', '1', $url ) );
			$this->assertSame( "$url&foo=1", add_query_arg( array( 'foo' => '1' ), $url ) );
			$this->assertSame(
				"$url&foo=2",
				add_query_arg(
					array(
						'foo' => '1',
						'foo' => '2',
					),
					$url
				)
			);
			$this->assertSame(
				"$url&foo=1&bar=2",
				add_query_arg(
					array(
						'foo' => '1',
						'bar' => '2',
					),
					$url
				)
			);

			$_SERVER['REQUEST_URI'] = $url;

			$this->assertSame( "$url&foo=1", add_query_arg( 'foo', '1' ) );
			$this->assertSame( "$url&foo=1", add_query_arg( array( 'foo' => '1' ) ) );
			$this->assertSame(
				"$url&foo=2",
				add_query_arg(
					array(
						'foo' => '1',
						'foo' => '2',
					)
				)
			);
			$this->assertSame(
				"$url&foo=1&bar=2",
				add_query_arg(
					array(
						'foo' => '1',
						'bar' => '2',
					)
				)
			);
		}

		$_SERVER['REQUEST_URI'] = $old_req_uri;
	}

	/**
	 * @ticket 31306
	 */
	public function test_add_query_arg_numeric_keys() {
		$url = add_query_arg( array( 'foo' => 'bar' ), '1=1' );
		$this->assertSame( '1=1&foo=bar', $url );

		$url = add_query_arg(
			array(
				'foo' => 'bar',
				'1'   => '2',
			),
			'1=1'
		);
		$this->assertSame( '1=2&foo=bar', $url );

		$url = add_query_arg( array( '1' => '2' ), 'foo=bar' );
		$this->assertSame( 'foo=bar&1=2', $url );
	}

	/**
	 * Tests that add_query_arg removes the question mark when
	 * a parameter is set to false.
	 *
	 * @dataProvider data_add_query_arg_removes_question_mark
	 *
	 * @ticket 44499
	 * @group  add_query_arg
	 *
	 * @covers ::add_query_arg
	 *
	 * @param string $url      Url to test.
	 * @param string $expected Expected URL.
	 */
	public function test_add_query_arg_removes_question_mark( $url, $expected, $key = 'param', $value = false ) {
		$this->assertSame( $expected, add_query_arg( $key, $value, $url ) );
	}

	/**
	 * Data provider.
	 *
	 * @return array
	 */
	public function data_add_query_arg_removes_question_mark() {
		return array(
			'anchor'                                     => array(
				'url'      => 'http://example.org?#anchor',
				'expected' => 'http://example.org#anchor',
			),
			'/ then anchor'                              => array(
				'url'      => 'http://example.org/?#anchor',
				'expected' => 'http://example.org/#anchor',
			),
			'invalid query param and anchor'             => array(
				'url'      => 'http://example.org?param=value#anchor',
				'expected' => 'http://example.org#anchor',
			),
			'/ then invalid query param and anchor'      => array(
				'url'      => 'http://example.org/?param=value#anchor',
				'expected' => 'http://example.org/#anchor',
			),
			'?#anchor when adding valid key/value args'  => array(
				'url'      => 'http://example.org?#anchor',
				'expected' => 'http://example.org?foo=bar#anchor',
				'key'      => 'foo',
				'value'    => 'bar',
			),
			'/?#anchor when adding valid key/value args' => array(
				'url'      => 'http://example.org/?#anchor',
				'expected' => 'http://example.org/?foo=bar#anchor',
				'key'      => 'foo',
				'value'    => 'bar',
			),
		);
	}

	/**
	 * @ticket 21594
	 */
	public function test_get_allowed_mime_types() {
		$mimes = get_allowed_mime_types();

		$this->assertIsArray( $mimes );
		$this->assertNotEmpty( $mimes );

		add_filter( 'upload_mimes', '__return_empty_array' );
		$mimes = get_allowed_mime_types();
		$this->assertIsArray( $mimes );
		$this->assertEmpty( $mimes );

		remove_filter( 'upload_mimes', '__return_empty_array' );
		$mimes = get_allowed_mime_types();
		$this->assertIsArray( $mimes );
		$this->assertNotEmpty( $mimes );
	}

	/**
	 * @ticket 21594
	 */
	public function test_wp_get_mime_types() {
		$mimes = wp_get_mime_types();

		$this->assertIsArray( $mimes );
		$this->assertNotEmpty( $mimes );

		add_filter( 'mime_types', '__return_empty_array' );
		$mimes = wp_get_mime_types();
		$this->assertIsArray( $mimes );
		$this->assertEmpty( $mimes );

		remove_filter( 'mime_types', '__return_empty_array' );
		$mimes = wp_get_mime_types();
		$this->assertIsArray( $mimes );
		$this->assertNotEmpty( $mimes );

		// 'upload_mimes' should not affect wp_get_mime_types().
		add_filter( 'upload_mimes', '__return_empty_array' );
		$mimes = wp_get_mime_types();
		$this->assertIsArray( $mimes );
		$this->assertNotEmpty( $mimes );

		remove_filter( 'upload_mimes', '__return_empty_array' );
		$mimes2 = wp_get_mime_types();
		$this->assertIsArray( $mimes2 );
		$this->assertNotEmpty( $mimes2 );
		$this->assertSame( $mimes2, $mimes );
	}

	/**
	 * @ticket 23688
	 */
	public function test_canonical_charset() {
		$orig_blog_charset = get_option( 'blog_charset' );

		update_option( 'blog_charset', 'utf8' );
		$this->assertSame( 'UTF-8', get_option( 'blog_charset' ) );

		update_option( 'blog_charset', 'utf-8' );
		$this->assertSame( 'UTF-8', get_option( 'blog_charset' ) );

		update_option( 'blog_charset', 'UTF8' );
		$this->assertSame( 'UTF-8', get_option( 'blog_charset' ) );

		update_option( 'blog_charset', 'UTF-8' );
		$this->assertSame( 'UTF-8', get_option( 'blog_charset' ) );

		update_option( 'blog_charset', 'ISO-8859-1' );
		$this->assertSame( 'ISO-8859-1', get_option( 'blog_charset' ) );

		update_option( 'blog_charset', 'ISO8859-1' );
		$this->assertSame( 'ISO-8859-1', get_option( 'blog_charset' ) );

		update_option( 'blog_charset', 'iso8859-1' );
		$this->assertSame( 'ISO-8859-1', get_option( 'blog_charset' ) );

		update_option( 'blog_charset', 'iso-8859-1' );
		$this->assertSame( 'ISO-8859-1', get_option( 'blog_charset' ) );

		// Arbitrary strings are passed through.
		update_option( 'blog_charset', 'foobarbaz' );
		$this->assertSame( 'foobarbaz', get_option( 'blog_charset' ) );

		update_option( 'blog_charset', $orig_blog_charset );
	}

	/**
	 * @ticket 43977
	 * @dataProvider data_wp_parse_list
	 */
	public function test_wp_parse_list( $expected, $actual ) {
		$this->assertSame( $expected, array_values( wp_parse_list( $actual ) ) );
	}

	public function data_wp_parse_list() {
		return array(
			array( array( '1', '2', '3', '4' ), '1,2,3,4' ),
			array( array( 'apple', 'banana', 'carrot', 'dog' ), 'apple,banana,carrot,dog' ),
			array( array( '1', '2', 'apple', 'banana' ), '1,2,apple,banana' ),
			array( array( '1', '2', 'apple', 'banana' ), '1, 2,apple,banana' ),
			array( array( '1', '2', 'apple', 'banana' ), '1,2,apple,,banana' ),
			array( array( '1', '2', 'apple', 'banana' ), ',1,2,apple,banana' ),
			array( array( '1', '2', 'apple', 'banana' ), '1,2,apple,banana,' ),
			array( array( '1', '2', 'apple', 'banana' ), '1,2 ,apple,banana' ),
			array( array(), '' ),
			array( array(), ',' ),
			array( array(), ',,' ),
		);
	}

	/**
	 * @dataProvider data_wp_parse_id_list
	 */
	public function test_wp_parse_id_list( $expected, $actual ) {
		$this->assertSame( $expected, array_values( wp_parse_id_list( $actual ) ) );
	}

	public function data_wp_parse_id_list() {
		return array(
			array( array( 1, 2, 3, 4 ), '1,2,3,4' ),
			array( array( 1, 2, 3, 4 ), '1, 2,,3,4' ),
			array( array( 1, 2, 3, 4 ), '1,2,2,3,4' ),
			array( array( 1, 2, 3, 4 ), array( '1', '2', '3', '4', '3' ) ),
			array( array( 1, 2, 3, 4 ), array( 1, '2', 3, '4' ) ),
			array( array( 1, 2, 3, 4 ), '-1,2,-3,4' ),
			array( array( 1, 2, 3, 4 ), array( -1, 2, '-3', '4' ) ),
		);
	}

	/**
	 * @dataProvider data_wp_parse_slug_list
	 */
	public function test_wp_parse_slug_list( $expected, $actual ) {
		$this->assertSame( $expected, array_values( wp_parse_slug_list( $actual ) ) );
	}

	public function data_wp_parse_slug_list() {
		return array(
			array( array( 'apple', 'banana', 'carrot', 'dog' ), 'apple,banana,carrot,dog' ),
			array( array( 'apple', 'banana', 'carrot', 'dog' ), 'apple, banana,,carrot,dog' ),
			array( array( 'apple', 'banana', 'carrot', 'dog' ), 'apple banana carrot dog' ),
			array( array( 'apple', 'banana-carrot', 'd-o-g' ), array( 'apple ', 'banana carrot', 'd o g' ) ),
		);
	}

	/**
	 * @dataProvider data_device_can_upload
	 */
	public function test_device_can_upload( $user_agent, $expected ) {
		$_SERVER['HTTP_USER_AGENT'] = $user_agent;
		$actual                     = _device_can_upload();
		unset( $_SERVER['HTTP_USER_AGENT'] );
		$this->assertSame( $expected, $actual );
	}

	public function data_device_can_upload() {
		return array(
			// iPhone iOS 5.0.1, Safari 5.1.
			array(
				'Mozilla/5.0 (iPhone; CPU iPhone OS 5_0_1 like Mac OS X) AppleWebKit/534.46 (KHTML, like Gecko) Mobile/9A406)',
				false,
			),
			// iPad iOS 3.2, Safari 4.0.4.
			array(
				'Mozilla/5.0 (iPad; U; CPU OS 3_2 like Mac OS X; en-us) AppleWebKit/531.21.10 (KHTML, like Gecko) Version/4.0.4 Mobile/7B334b Safari/531.21.10',
				false,
			),
			// iPod iOS 4.3.3, Safari 5.0.2.
			array(
				'Mozilla/5.0 (iPod; U; CPU iPhone OS 4_3_3 like Mac OS X; ja-jp) AppleWebKit/533.17.9 (KHTML, like Gecko) Version/5.0.2 Mobile/8J2 Safari/6533.18.5',
				false,
			),
			// iPhone iOS 6.0.0, Safari 6.0.
			array(
				'Mozilla/5.0 (iPhone; CPU iPhone OS 6_0 like Mac OS X) AppleWebKit/536.26 (KHTML, like Gecko) Version/6.0 Mobile/10A5376e Safari/8536.25',
				true,
			),
			// iPad iOS 6.0.0, Safari 6.0.
			array(
				'Mozilla/5.0 (iPad; CPU OS 6_0 like Mac OS X) AppleWebKit/536.26 (KHTML, like Gecko) Version/6.0 Mobile/10A5376e Safari/8536.25',
				true,
			),
			// Android 2.2, Android Webkit Browser.
			array(
				'Mozilla/5.0 (Android 2.2; Windows; U; Windows NT 6.1; en-US) AppleWebKit/533.19.4 (KHTML, like Gecko) Version/5.0.3 Safari/533.19.4',
				true,
			),
			// BlackBerry 9900, BlackBerry browser.
			array(
				'Mozilla/5.0 (BlackBerry; U; BlackBerry 9900; en) AppleWebKit/534.11+ (KHTML, like Gecko) Version/7.1.0.346 Mobile Safari/534.11+',
				true,
			),
			// Windows Phone 8.0, Internet Explorer 10.0.
			array(
				'Mozilla/5.0 (compatible; MSIE 10.0; Windows Phone 8.0; Trident/6.0; IEMobile/10.0; ARM; Touch; NOKIA; Lumia 920)',
				true,
			),
			// Ubuntu desktop, Firefox 41.0.
			array(
				'Mozilla/5.0 (X11; Ubuntu; Linux x86_64; rv:41.0) Gecko/20100101 Firefox/41.0',
				true,
			),
		);
	}

	/**
	 * @ticket 9064
	 */
	public function test_wp_extract_urls() {
		$original_urls = array(
			'http://woo.com/1,2,3,4,5,6/-1-2-3-4-/woo.html',
			'http://this.com',
			'http://127.0.0.1',
			'http://www111.urwyeoweytwutreyytqytwetowteuiiu.com/?346236346326&2134362574863.437',
			'http://wordpress-core/1,2,3,4,5,6/-1-2-3-4-/woo.html',
			'http://wordpress-core.com:8080/',
			'http://www.website.com:5000',
			'http://wordpress-core/?346236346326&2134362574863.437',
			'http://افغانستا.icom.museum',
			'http://الجزائر.icom.museum',
			'http://österreich.icom.museum',
			'http://বাংলাদেশ.icom.museum',
			'http://беларусь.icom.museum',
			'http://belgië.icom.museum',
			'http://българия.icom.museum',
			'http://تشادر.icom.museum',
			'http://中国.icom.museum',
			// 'http://القمر.icom.museum',         // Comoros http://القمر.icom.museum
			// 'http://κυπρος.icom.museum',        // Cyprus  http://κυπρος.icom.museum
			'http://českárepublika.icom.museum',
			// 'http://مصر.icom.museum',           // Egypt   http://مصر.icom.museum
			'http://ελλάδα.icom.museum',
			'http://magyarország.icom.museum',
			'http://ísland.icom.museum',
			'http://भारत.icom.museum',
			'http://ايران.icom.museum',
			'http://éire.icom.museum',
			'http://איקו״ם.ישראל.museum',
			'http://日本.icom.museum',
			'http://الأردن.icom.museum',
			'http://қазақстан.icom.museum',
			'http://한국.icom.museum',
			'http://кыргызстан.icom.museum',
			'http://ລາວ.icom.museum',
			'http://لبنان.icom.museum',
			'http://македонија.icom.museum',
			// 'http://موريتانيا.icom.museum',     // Mauritania http://موريتانيا.icom.museum
			'http://méxico.icom.museum',
			'http://монголулс.icom.museum',
			// 'http://المغرب.icom.museum',        // Morocco    http://المغرب.icom.museum
			'http://नेपाल.icom.museum',
			// 'http://عمان.icom.museum',          // Oman       http://عمان.icom.museum
			'http://قطر.icom.museum',
			'http://românia.icom.museum',
			'http://россия.иком.museum',
			'http://србијаицрнагора.иком.museum',
			'http://இலங்கை.icom.museum',
			'http://españa.icom.museum',
			'http://ไทย.icom.museum',
			'http://تونس.icom.museum',
			'http://türkiye.icom.museum',
			'http://украина.icom.museum',
			'http://việtnam.icom.museum',
			'ftp://127.0.0.1/',
			'http://www.woo.com/video?v=exvUH2qKLTU',
			'http://taco.com?burrito=enchilada#guac',
			'http://example.org/?post_type=post&p=4',
			'http://example.org/?post_type=post&p=5',
			'http://example.org/?post_type=post&p=6',
			'http://typo-in-query.org/?foo=bar&ampbaz=missing_semicolon',
		);

		$blob = '
			http://woo.com/1,2,3,4,5,6/-1-2-3-4-/woo.html

			http://this.com

			http://127.0.0.1

			http://www111.urwyeoweytwutreyytqytwetowteuiiu.com/?346236346326&amp;2134362574863.437

			http://wordpress-core/1,2,3,4,5,6/-1-2-3-4-/woo.html

			http://wordpress-core.com:8080/

			http://www.website.com:5000

			http://wordpress-core/?346236346326&amp;2134362574863.437

			http://افغانستا.icom.museum
			http://الجزائر.icom.museum
			http://österreich.icom.museum
			http://বাংলাদেশ.icom.museum
			http://беларусь.icom.museum
			http://belgië.icom.museum
			http://българия.icom.museum
			http://تشادر.icom.museum
			http://中国.icom.museum
			http://českárepublika.icom.museum
			http://ελλάδα.icom.museum
			http://magyarország.icom.museum
			http://ísland.icom.museum
			http://भारत.icom.museum
			http://ايران.icom.museum
			http://éire.icom.museum
			http://איקו״ם.ישראל.museum
			http://日本.icom.museum
			http://الأردن.icom.museum
			http://қазақстан.icom.museum
			http://한국.icom.museum
			http://кыргызстан.icom.museum
			http://ລາວ.icom.museum
			http://لبنان.icom.museum
			http://македонија.icom.museum
			http://méxico.icom.museum
			http://монголулс.icom.museum
			http://नेपाल.icom.museum
			http://قطر.icom.museum
			http://românia.icom.museum
			http://россия.иком.museum
			http://србијаицрнагора.иком.museum
			http://இலங்கை.icom.museum
			http://españa.icom.museum
			http://ไทย.icom.museum
			http://تونس.icom.museum
			http://türkiye.icom.museum
			http://украина.icom.museum
			http://việtnam.icom.museum
			ftp://127.0.0.1/
			http://www.woo.com/video?v=exvUH2qKLTU

			http://taco.com?burrito=enchilada#guac

			http://example.org/?post_type=post&amp;p=4
			http://example.org/?post_type=post&#038;p=5
			http://example.org/?post_type=post&p=6

			http://typo-in-query.org/?foo=bar&ampbaz=missing_semicolon
		';

		$urls = wp_extract_urls( $blob );
		$this->assertNotEmpty( $urls );
		$this->assertIsArray( $urls );
		$this->assertCount( count( $original_urls ), $urls );
		$this->assertSame( $original_urls, $urls );

		$exploded = array_values( array_filter( array_map( 'trim', explode( "\n", $blob ) ) ) );
		// wp_extract_urls() calls html_entity_decode().
		$decoded = array_map( 'html_entity_decode', $exploded );

		$this->assertSame( $decoded, $urls );
		$this->assertSame( $original_urls, $decoded );

		$blob = 'Lorem ipsum dolor sit amet, consectetur adipisicing elit, sed do eiusmod tempor
			incididunt ut labore http://woo.com/1,2,3,4,5,6/-1-2-3-4-/woo.html et dolore magna aliqua.
			Ut http://this.com enim ad minim veniam, quis nostrud exercitation 16.06. to 18.06.2014 ullamco http://127.0.0.1
			laboris nisi ut aliquip ex http://www111.urwyeoweytwutreyytqytwetowteuiiu.com/?346236346326&amp;2134362574863.437 ea
			commodo consequat. http://wordpress-core/1,2,3,4,5,6/-1-2-3-4-/woo.html Duis aute irure dolor in reprehenderit in voluptate
			velit esse http://wordpress-core.com:8080/ cillum dolore eu fugiat nulla <A href="http://www.website.com:5000">http://www.website.com:5000</B> pariatur. Excepteur sint occaecat cupidatat non proident,
			sunt in culpa qui officia deserunt mollit http://wordpress-core/?346236346326&amp;2134362574863.437 anim id est laborum.';

		$urls = wp_extract_urls( $blob );
		$this->assertNotEmpty( $urls );
		$this->assertIsArray( $urls );
		$this->assertCount( 8, $urls );
		$this->assertSame( array_slice( $original_urls, 0, 8 ), $urls );

		$blob = 'Lorem ipsum dolor sit amet, consectetur adipisicing elit, sed do eiusmod tempor
			incididunt ut labore <a href="http://woo.com/1,2,3,4,5,6/-1-2-3-4-/woo.html">343462^</a> et dolore magna aliqua.
			Ut <a href="http://this.com">&amp;3640i6p1yi499</a> enim ad minim veniam, quis nostrud exercitation 16.06. to 18.06.2014 ullamco <a href="http://127.0.0.1">localhost</a>
			laboris nisi ut aliquip ex <a href="http://www111.urwyeoweytwutreyytqytwetowteuiiu.com/?346236346326&amp;2134362574863.437">343462^</a> ea
			commodo consequat. <a href="http://wordpress-core/1,2,3,4,5,6/-1-2-3-4-/woo.html">343462^</a> Duis aute irure dolor in reprehenderit in voluptate
			velit esse <a href="http://wordpress-core.com:8080/">-3-4--321-64-4@#!$^$!@^@^</a> cillum dolore eu <A href="http://www.website.com:5000">http://www.website.com:5000</B> fugiat nulla pariatur. Excepteur sint occaecat cupidatat non proident,
			sunt in culpa qui officia deserunt mollit <a href="http://wordpress-core/?346236346326&amp;2134362574863.437">)(*&^%$</a> anim id est laborum.';

		$urls = wp_extract_urls( $blob );
		$this->assertNotEmpty( $urls );
		$this->assertIsArray( $urls );
		$this->assertCount( 8, $urls );
		$this->assertSame( array_slice( $original_urls, 0, 8 ), $urls );
	}

	/**
	 * Tests for backward compatibility of `wp_extract_urls` to remove unused semicolons.
	 *
	 * @ticket 30580
	 *
	 * @covers ::wp_extract_urls
	 */
	public function test_wp_extract_urls_remove_semicolon() {
		$expected = array(
			'http://typo.com',
			'http://example.org/?post_type=post&p=8',
		);
		$actual   = wp_extract_urls(
			'
				http://typo.com;
				http://example.org/?post_type=;p;o;s;t;&amp;p=8;
			'
		);

		$this->assertSame( $expected, $actual );
	}

	/**
	 * @ticket 28786
	 */
	public function test_wp_json_encode() {
		$this->assertSame( wp_json_encode( 'a' ), '"a"' );
	}

	/**
	 * @ticket 28786
	 */
	public function test_wp_json_encode_utf8() {
		$this->assertSame( wp_json_encode( '这' ), '"\u8fd9"' );
	}

	/**
	 * @ticket 28786
	 * @requires function mb_detect_order
	 */
	public function test_wp_json_encode_non_utf8() {
		$charsets     = mb_detect_order();
		$old_charsets = $charsets;
		if ( ! in_array( 'EUC-JP', $charsets, true ) ) {
			$charsets[] = 'EUC-JP';
			mb_detect_order( $charsets );
		}

		$eucjp = mb_convert_encoding( 'aあb', 'EUC-JP', 'UTF-8' );
		$utf8  = mb_convert_encoding( $eucjp, 'UTF-8', 'EUC-JP' );

		$this->assertSame( 'aあb', $utf8 );

		$this->assertSame( '"a\u3042b"', wp_json_encode( $eucjp ) );

		mb_detect_order( $old_charsets );
	}

	/**
	 * @ticket 28786
	 * @requires function mb_detect_order
	 */
	public function test_wp_json_encode_non_utf8_in_array() {
		$charsets     = mb_detect_order();
		$old_charsets = $charsets;
		if ( ! in_array( 'EUC-JP', $charsets, true ) ) {
			$charsets[] = 'EUC-JP';
			mb_detect_order( $charsets );
		}

		$eucjp = mb_convert_encoding( 'aあb', 'EUC-JP', 'UTF-8' );
		$utf8  = mb_convert_encoding( $eucjp, 'UTF-8', 'EUC-JP' );

		$this->assertSame( 'aあb', $utf8 );

		$this->assertSame( '["c","a\u3042b"]', wp_json_encode( array( 'c', $eucjp ) ) );

		mb_detect_order( $old_charsets );
	}

	/**
	 * @ticket 28786
	 */
	public function test_wp_json_encode_array() {
		$this->assertSame( wp_json_encode( array( 'a' ) ), '["a"]' );
	}

	/**
	 * @ticket 28786
	 */
	public function test_wp_json_encode_object() {
		$object    = new stdClass;
		$object->a = 'b';
		$this->assertSame( wp_json_encode( $object ), '{"a":"b"}' );
	}

	/**
	 * @ticket 28786
	 */
	public function test_wp_json_encode_depth() {
		$data = array( array( array( 1, 2, 3 ) ) );
		$json = wp_json_encode( $data, 0, 1 );
		$this->assertFalse( $json );

		$data = array( 'あ', array( array( 1, 2, 3 ) ) );
		$json = wp_json_encode( $data, 0, 1 );
		$this->assertFalse( $json );
	}

	/**
	 * @ticket 53238
	 */
	public function test_wp_json_file_decode() {
		$result = wp_json_file_decode(
			DIR_TESTDATA . '/blocks/notice/block.json'
		);

		$this->assertIsObject( $result );
		$this->assertSame( 'tests/notice', $result->name );
	}

	/**
	 * @ticket 53238
	 */
	public function test_wp_json_file_decode_associative_array() {
		$result = wp_json_file_decode(
			DIR_TESTDATA . '/blocks/notice/block.json',
			array( 'associative' => true )
		);

		$this->assertIsArray( $result );
		$this->assertSame( 'tests/notice', $result['name'] );
	}

	/**
	 * @ticket 36054
	 * @dataProvider datetime_provider
	 */
	public function test_mysql_to_rfc3339( $expected, $actual ) {
		$date_return = mysql_to_rfc3339( $actual );

		$this->assertIsString( $date_return, 'The date return must be a string' );
		$this->assertNotEmpty( $date_return, 'The date return could not be an empty string' );
		$this->assertSame( $expected, $date_return, 'The date does not match' );
		$this->assertEquals( new DateTime( $expected ), new DateTime( $date_return ), 'The date is not the same after the call method' );
	}

	public function datetime_provider() {
		return array(
			array( '2016-03-15T18:54:46', '15-03-2016 18:54:46' ),
			array( '2016-03-02T19:13:25', '2016-03-02 19:13:25' ),
			array( '2016-03-02T19:13:00', '2016-03-02 19:13' ),
			array( '2016-03-02T19:13:00', '16-03-02 19:13' ),
			array( '2016-03-02T19:13:00', '16-03-02 19:13' ),
		);
	}

	/**
	 * @ticket 35987
	 */
	public function test_wp_get_ext_types() {
		$extensions = wp_get_ext_types();

		$this->assertIsArray( $extensions );
		$this->assertNotEmpty( $extensions );

		add_filter( 'ext2type', '__return_empty_array' );
		$extensions = wp_get_ext_types();
		$this->assertSame( array(), $extensions );

		remove_filter( 'ext2type', '__return_empty_array' );
		$extensions = wp_get_ext_types();
		$this->assertIsArray( $extensions );
		$this->assertNotEmpty( $extensions );
	}

	/**
	 * @ticket 35987
	 */
	public function test_wp_ext2type() {
		$extensions = wp_get_ext_types();

		foreach ( $extensions as $type => $extension_list ) {
			foreach ( $extension_list as $extension ) {
				$this->assertSame( $type, wp_ext2type( $extension ) );
				$this->assertSame( $type, wp_ext2type( strtoupper( $extension ) ) );
			}
		}

		$this->assertNull( wp_ext2type( 'unknown_format' ) );
	}

	/**
	 * Tests raising the memory limit.
	 *
	 * Unfortunately as the default for 'WP_MAX_MEMORY_LIMIT' in the
	 * test suite is -1, we can not test the memory limit negotiations.
	 *
	 * @ticket 32075
	 */
	public function test_wp_raise_memory_limit() {
		if ( -1 !== WP_MAX_MEMORY_LIMIT ) {
			$this->markTestSkipped( 'WP_MAX_MEMORY_LIMIT should be set to -1.' );
		}

		$ini_limit_before = ini_get( 'memory_limit' );
		$raised_limit     = wp_raise_memory_limit();
		$ini_limit_after  = ini_get( 'memory_limit' );

		$this->assertSame( $ini_limit_before, $ini_limit_after );
		$this->assertFalse( $raised_limit );
		$this->assertEquals( WP_MAX_MEMORY_LIMIT, $ini_limit_after );
	}

	/**
	 * Tests wp_generate_uuid4().
	 *
	 * @covers ::wp_generate_uuid4
	 * @ticket 38164
	 */
	public function test_wp_generate_uuid4() {
		$uuids = array();
		for ( $i = 0; $i < 20; $i += 1 ) {
			$uuid = wp_generate_uuid4();
			$this->assertTrue( wp_is_uuid( $uuid, 4 ) );
			$uuids[] = $uuid;
		}

		$unique_uuids = array_unique( $uuids );
		$this->assertSame( $uuids, $unique_uuids );
	}

	/**
	 * Tests wp_is_uuid().
	 *
	 * @covers ::wp_is_uuid
	 * @ticket 39778
	 */
	public function test_wp_is_valid_uuid() {
		$uuids_v4 = array(
			'27fe2421-780c-44c5-b39b-fff753092b55',
			'b7c7713a-4ee9-45a1-87ed-944a90390fc7',
			'fbedbe35-7bf5-49cc-a5ac-0343bd94360a',
			'4c58e67e-123b-4290-a41c-5eeb6970fa3e',
			'f54f5b78-e414-4637-84a9-a6cdc94a1beb',
			'd1c533ac-abcf-44b6-9b0e-6477d2c91b09',
			'7fcd683f-e5fd-454a-a8b9-ed15068830da',
			'7962c750-e58c-470a-af0d-ec1eae453ff2',
			'a59878ce-9a67-4493-8ca0-a756b52804b3',
			'6faa519d-1e13-4415-bd6f-905ae3689d1d',
		);

		foreach ( $uuids_v4 as $uuid ) {
			$this->assertTrue( wp_is_uuid( $uuid, 4 ) );
		}

		$uuids = array(
			'00000000-0000-0000-0000-000000000000', // Nil.
			'9e3a0460-d72d-11e4-a631-c8e0eb141dab', // Version 1.
			'2c1d43b8-e6d7-376e-af7f-d4bde997cc3f', // Version 3.
			'39888f87-fb62-5988-a425-b2ea63f5b81e', // Version 5.
		);

		foreach ( $uuids as $uuid ) {
			$this->assertTrue( wp_is_uuid( $uuid ) );
			$this->assertFalse( wp_is_uuid( $uuid, 4 ) );
		}

		$invalid_uuids = array(
			'a19d5192-ea41-41e6-b006',
			'this-is-not-valid',
			1234,
			true,
			array(),
		);

		foreach ( $invalid_uuids as $invalid_uuid ) {
			$this->assertFalse( wp_is_uuid( $invalid_uuid, 4 ) );
			$this->assertFalse( wp_is_uuid( $invalid_uuid ) );
		}
	}

	/**
	 * Tests wp_unique_id().
	 *
	 * @covers ::wp_unique_id
	 * @ticket 44883
	 */
	public function test_wp_unique_id() {

		// Test without prefix.
		$ids = array();
		for ( $i = 0; $i < 20; $i += 1 ) {
			$id = wp_unique_id();
			$this->assertIsString( $id );
			$this->assertIsNumeric( $id );
			$ids[] = $id;
		}
		$this->assertSame( $ids, array_unique( $ids ) );

		// Test with prefix.
		$ids = array();
		for ( $i = 0; $i < 20; $i += 1 ) {
			$id = wp_unique_id( 'foo-' );
			$this->assertMatchesRegularExpression( '/^foo-\d+$/', $id );
			$ids[] = $id;
		}
		$this->assertSame( $ids, array_unique( $ids ) );
	}

	/**
	 * @ticket 40017
	 * @dataProvider wp_get_image_mime
	 */
	public function test_wp_get_image_mime( $file, $expected ) {
		if ( ! is_callable( 'exif_imagetype' ) && ! function_exists( 'getimagesize' ) ) {
			$this->markTestSkipped( 'The exif PHP extension is not loaded.' );
		}

		$this->assertSame( $expected, wp_get_image_mime( $file ) );
	}

	/**
	 * @ticket 35725
	 * @dataProvider data_wp_getimagesize
	 */
	public function test_wp_getimagesize( $file, $expected ) {
		if ( ! is_callable( 'exif_imagetype' ) && ! function_exists( 'getimagesize' ) ) {
			$this->markTestSkipped( 'The exif PHP extension is not loaded.' );
		}

		$result = wp_getimagesize( $file );

		// The getimagesize() function varies in its response, so
		// let's restrict comparison to expected keys only.
		if ( is_array( $expected ) ) {
			foreach ( $expected as $k => $v ) {
				$this->assertArrayHasKey( $k, $result );
				$this->assertSame( $expected[ $k ], $result[ $k ] );
			}
		} else {
			$this->assertSame( $expected, $result );
		}
	}

	/**
	 * @ticket 39550
	 * @dataProvider wp_check_filetype_and_ext_data
	 * @requires extension fileinfo
	 */
	public function test_wp_check_filetype_and_ext( $file, $filename, $expected ) {
		$this->assertSame( $expected, wp_check_filetype_and_ext( $file, $filename ) );
	}

	/**
	 * @ticket 39550
	 * @group ms-excluded
	 * @requires extension fileinfo
	 */
	public function test_wp_check_filetype_and_ext_with_filtered_svg() {
		$file     = DIR_TESTDATA . '/uploads/video-play.svg';
		$filename = 'video-play.svg';

		$expected = array(
			'ext'             => 'svg',
			'type'            => 'image/svg+xml',
			'proper_filename' => false,
		);

		add_filter( 'upload_mimes', array( $this, 'filter_mime_types_svg' ) );
		$this->assertSame( $expected, wp_check_filetype_and_ext( $file, $filename ) );

		// Cleanup.
		remove_filter( 'upload_mimes', array( $this, 'filter_mime_types_svg' ) );
	}

	/**
	 * @ticket 39550
	 * @group ms-excluded
	 * @requires extension fileinfo
	 */
	public function test_wp_check_filetype_and_ext_with_filtered_woff() {
		$file     = DIR_TESTDATA . '/uploads/dashicons.woff';
		$filename = 'dashicons.woff';

		$expected = array(
			'ext'             => 'woff',
			'type'            => 'application/font-woff',
			'proper_filename' => false,
		);

		add_filter( 'upload_mimes', array( $this, 'filter_mime_types_woff' ) );
		$this->assertSame( $expected, wp_check_filetype_and_ext( $file, $filename ) );

		// Cleanup.
		remove_filter( 'upload_mimes', array( $this, 'filter_mime_types_woff' ) );
	}

	public function filter_mime_types_svg( $mimes ) {
		$mimes['svg'] = 'image/svg+xml';
		return $mimes;
	}

	public function filter_mime_types_woff( $mimes ) {
		$mimes['woff'] = 'application/font-woff';
		return $mimes;
	}

	/**
	 * Data provider for test_wp_get_image_mime().
	 */
	public function wp_get_image_mime() {
		$data = array(
			// Standard JPEG.
			array(
				DIR_TESTDATA . '/images/test-image.jpg',
				'image/jpeg',
			),
			// Standard GIF.
			array(
				DIR_TESTDATA . '/images/test-image.gif',
				'image/gif',
			),
			// Standard PNG.
			array(
				DIR_TESTDATA . '/images/test-image.png',
				'image/png',
			),
			// Image with wrong extension.
			array(
				DIR_TESTDATA . '/images/test-image-mime-jpg.png',
				'image/jpeg',
			),
			// Animated WebP.
			array(
				DIR_TESTDATA . '/images/webp-animated.webp',
				'image/webp',
			),
			// Lossless WebP.
			array(
				DIR_TESTDATA . '/images/webp-lossless.webp',
				'image/webp',
			),
			// Lossy WebP.
			array(
				DIR_TESTDATA . '/images/webp-lossy.webp',
				'image/webp',
			),
			// Transparent WebP.
			array(
				DIR_TESTDATA . '/images/webp-transparent.webp',
				'image/webp',
			),
			// Not an image.
			array(
				DIR_TESTDATA . '/uploads/dashicons.woff',
				false,
			),
		);

		return $data;
	}

	/**
	 * Data profider for test_wp_getimagesize().
	 */
	public function data_wp_getimagesize() {
		$data = array(
			// Standard JPEG.
			array(
				DIR_TESTDATA . '/images/test-image.jpg',
				array(
					50,
					50,
					IMAGETYPE_JPEG,
					'width="50" height="50"',
					'mime' => 'image/jpeg',
				),
			),
			// Standard GIF.
			array(
				DIR_TESTDATA . '/images/test-image.gif',
				array(
					50,
					50,
					IMAGETYPE_GIF,
					'width="50" height="50"',
					'mime' => 'image/gif',
				),
			),
			// Standard PNG.
			array(
				DIR_TESTDATA . '/images/test-image.png',
				array(
					50,
					50,
					IMAGETYPE_PNG,
					'width="50" height="50"',
					'mime' => 'image/png',
				),
			),
			// Image with wrong extension.
			array(
				DIR_TESTDATA . '/images/test-image-mime-jpg.png',
				array(
					50,
					50,
					IMAGETYPE_JPEG,
					'width="50" height="50"',
					'mime' => 'image/jpeg',
				),
			),
			// Animated WebP.
			array(
				DIR_TESTDATA . '/images/webp-animated.webp',
				array(
					100,
					100,
					IMAGETYPE_WEBP,
					'width="100" height="100"',
					'mime' => 'image/webp',
				),
			),
			// Lossless WebP.
			array(
				DIR_TESTDATA . '/images/webp-lossless.webp',
				array(
					1200,
					675,
					IMAGETYPE_WEBP,
					'width="1200" height="675"',
					'mime' => 'image/webp',
				),
			),
			// Lossy WebP.
			array(
				DIR_TESTDATA . '/images/webp-lossy.webp',
				array(
					1200,
					675,
					IMAGETYPE_WEBP,
					'width="1200" height="675"',
					'mime' => 'image/webp',
				),
			),
			// Transparent WebP.
			array(
				DIR_TESTDATA . '/images/webp-transparent.webp',
				array(
					1200,
					675,
					IMAGETYPE_WEBP,
					'width="1200" height="675"',
					'mime' => 'image/webp',
				),
			),
			// Not an image.
			array(
				DIR_TESTDATA . '/uploads/dashicons.woff',
				false,
			),
		);

		return $data;
	}

	public function wp_check_filetype_and_ext_data() {
		$data = array(
			// Standard image.
			array(
				DIR_TESTDATA . '/images/canola.jpg',
				'canola.jpg',
				array(
					'ext'             => 'jpg',
					'type'            => 'image/jpeg',
					'proper_filename' => false,
				),
			),
			// Image with wrong extension.
			array(
				DIR_TESTDATA . '/images/test-image-mime-jpg.png',
				'test-image-mime-jpg.png',
				array(
					'ext'             => 'jpg',
					'type'            => 'image/jpeg',
					'proper_filename' => 'test-image-mime-jpg.jpg',
				),
			),
			// Image without extension.
			array(
				DIR_TESTDATA . '/images/test-image-no-extension',
				'test-image-no-extension',
				array(
					'ext'             => false,
					'type'            => false,
					'proper_filename' => false,
				),
			),
			// Valid non-image file with an image extension.
			array(
				DIR_TESTDATA . '/formatting/big5.txt',
				'big5.jpg',
				array(
					'ext'             => false,
					'type'            => false,
					'proper_filename' => false,
				),
			),
			// Non-image file not allowed.
			array(
				DIR_TESTDATA . '/export/crazy-cdata.xml',
				'crazy-cdata.xml',
				array(
					'ext'             => false,
					'type'            => false,
					'proper_filename' => false,
				),
			),
			// Non-image file not allowed even if it's named like one.
			array(
				DIR_TESTDATA . '/export/crazy-cdata.xml',
				'crazy-cdata.jpg',
				array(
					'ext'             => false,
					'type'            => false,
					'proper_filename' => false,
				),
			),
			// Non-image file not allowed if it's named like something else.
			array(
				DIR_TESTDATA . '/export/crazy-cdata.xml',
				'crazy-cdata.doc',
				array(
					'ext'             => false,
					'type'            => false,
					'proper_filename' => false,
				),
			),
			// Non-image file not allowed even if it's named like one.
			array(
				DIR_TESTDATA . '/export/crazy-cdata.xml',
				'crazy-cdata.jpg',
				array(
					'ext'             => false,
					'type'            => false,
					'proper_filename' => false,
				),
			),
			// Non-image file not allowed if it's named like something else.
			array(
				DIR_TESTDATA . '/export/crazy-cdata.xml',
				'crazy-cdata.doc',
				array(
					'ext'             => false,
					'type'            => false,
					'proper_filename' => false,
				),
			),
		);

		// Test a few additional file types on single sites.
		if ( ! is_multisite() ) {
			$data = array_merge(
				$data,
				array(
					// Standard non-image file.
					array(
						DIR_TESTDATA . '/formatting/big5.txt',
						'big5.txt',
						array(
							'ext'             => 'txt',
							'type'            => 'text/plain',
							'proper_filename' => false,
						),
					),
					// Non-image file with wrong sub-type.
					array(
						DIR_TESTDATA . '/uploads/pages-to-word.docx',
						'pages-to-word.docx',
						array(
							'ext'             => 'docx',
							'type'            => 'application/vnd.openxmlformats-officedocument.wordprocessingml.document',
							'proper_filename' => false,
						),
					),
					// FLAC file.
					array(
						DIR_TESTDATA . '/uploads/small-audio.flac',
						'small-audio.flac',
						array(
							'ext'             => 'flac',
							'type'            => 'audio/flac',
							'proper_filename' => false,
						),
					),
					// Assorted text/* sample files
					array(
						DIR_TESTDATA . '/uploads/test.vtt',
						'test.vtt',
						array(
							'ext'             => 'vtt',
							'type'            => 'text/vtt',
							'proper_filename' => false,
						),
					),
					array(
						DIR_TESTDATA . '/uploads/test.csv',
						'test.csv',
						array(
							'ext'             => 'csv',
							'type'            => 'text/csv',
							'proper_filename' => false,
						),
					),
					// RTF files.
					array(
						DIR_TESTDATA . '/uploads/test.rtf',
						'test.rtf',
						array(
							'ext'             => 'rtf',
							'type'            => 'application/rtf',
							'proper_filename' => false,
						),
					),
				)
			);
		}

		return $data;
	}

	/**
	 * Test file path validation
	 *
	 * @ticket 42016
	 * @dataProvider data_test_validate_file()
	 *
	 * @param string $file          File path.
	 * @param array  $allowed_files List of allowed files.
	 * @param int    $expected      Expected result.
	 */
	public function test_validate_file( $file, $allowed_files, $expected ) {
		$this->assertSame( $expected, validate_file( $file, $allowed_files ) );
	}

	/**
	 * Data provider for file validation.
	 *
	 * @return array {
	 *     @type array $0... {
	 *         @type string $0 File path.
	 *         @type array  $1 List of allowed files.
	 *         @type int    $2 Expected result.
	 *     }
	 * }
	 */
	public function data_test_validate_file() {
		return array(

			// Allowed files:
			array(
				null,
				array(),
				0,
			),
			array(
				'',
				array(),
				0,
			),
			array(
				' ',
				array(),
				0,
			),
			array(
				'.',
				array(),
				0,
			),
			array(
				'..',
				array(),
				0,
			),
			array(
				'./',
				array(),
				0,
			),
			array(
				'foo.ext',
				array( 'foo.ext' ),
				0,
			),
			array(
				'dir/foo.ext',
				array(),
				0,
			),
			array(
				'foo..ext',
				array(),
				0,
			),
			array(
				'dir/dir/../',
				array(),
				0,
			),

			// Directory traversal:
			array(
				'../',
				array(),
				1,
			),
			array(
				'../../',
				array(),
				1,
			),
			array(
				'../file.ext',
				array(),
				1,
			),
			array(
				'../dir/../',
				array(),
				1,
			),
			array(
				'/dir/dir/../../',
				array(),
				1,
			),
			array(
				'/dir/dir/../../',
				array( '/dir/dir/../../' ),
				1,
			),

			// Windows drives:
			array(
				'c:',
				array(),
				2,
			),
			array(
				'C:/WINDOWS/system32',
				array( 'C:/WINDOWS/system32' ),
				2,
			),

			// Disallowed files:
			array(
				'foo.ext',
				array( 'bar.ext' ),
				3,
			),
			array(
				'foo.ext',
				array( '.ext' ),
				3,
			),
			array(
				'path/foo.ext',
				array( 'foo.ext' ),
				3,
			),

		);
	}

	/**
	 * Test stream URL validation.
	 *
	 * @dataProvider data_test_wp_is_stream
	 *
	 * @param string $path     The resource path or URL.
	 * @param bool   $expected Expected result.
	 */
	public function test_wp_is_stream( $path, $expected ) {
		if ( ! extension_loaded( 'openssl' ) && false !== strpos( $path, 'https://' ) ) {
			$this->markTestSkipped( 'The openssl PHP extension is not loaded.' );
		}

		$this->assertSame( $expected, wp_is_stream( $path ) );
	}

	/**
	 * Data provider for stream URL validation.
	 *
	 * @return array {
	 *     @type array $0... {
	 *         @type string $0 The resource path or URL.
	 *         @type bool   $1 Expected result.
	 *     }
	 * }
	 */
	public function data_test_wp_is_stream() {
		return array(
			// Legitimate stream examples.
			array( 'http://example.com', true ),
			array( 'https://example.com', true ),
			array( 'ftp://example.com', true ),
			array( 'file:///path/to/some/file', true ),
			array( 'php://some/php/file.php', true ),

			// Non-stream examples.
			array( 'fakestream://foo/bar/baz', false ),
			array( '../../some/relative/path', false ),
			array( 'some/other/relative/path', false ),
			array( '/leading/relative/path', false ),
		);
	}

	/**
	 * Test human_readable_duration().
	 *
	 * @ticket 39667
	 * @dataProvider data_test_human_readable_duration
	 *
	 * @param string $input    Duration.
	 * @param string $expected Expected human readable duration.
	 */
	public function test_human_readable_duration( $input, $expected ) {
		$this->assertSame( $expected, human_readable_duration( $input ) );
	}

	/**
	 * Dataprovider for test_duration_format().
	 *
	 * @return array {
	 *     @type array {
	 *         @type string $input  Duration.
	 *         @type string $expect Expected human readable duration.
	 *     }
	 * }
	 */
	public function data_test_human_readable_duration() {
		return array(
			// Valid ii:ss cases.
			array( '0:0', '0 minutes, 0 seconds' ),
			array( '00:00', '0 minutes, 0 seconds' ),
			array( '0:5', '0 minutes, 5 seconds' ),
			array( '0:05', '0 minutes, 5 seconds' ),
			array( '01:01', '1 minute, 1 second' ),
			array( '30:00', '30 minutes, 0 seconds' ),
			array( ' 30:00 ', '30 minutes, 0 seconds' ),
			// Valid HH:ii:ss cases.
			array( '0:0:0', '0 hours, 0 minutes, 0 seconds' ),
			array( '00:00:00', '0 hours, 0 minutes, 0 seconds' ),
			array( '00:30:34', '0 hours, 30 minutes, 34 seconds' ),
			array( '01:01:01', '1 hour, 1 minute, 1 second' ),
			array( '1:02:00', '1 hour, 2 minutes, 0 seconds' ),
			array( '10:30:34', '10 hours, 30 minutes, 34 seconds' ),
			array( '1234567890:59:59', '1234567890 hours, 59 minutes, 59 seconds' ),
			// Valid ii:ss cases with negative sign.
			array( '-00:00', '0 minutes, 0 seconds' ),
			array( '-3:00', '3 minutes, 0 seconds' ),
			array( '-03:00', '3 minutes, 0 seconds' ),
			array( '-30:00', '30 minutes, 0 seconds' ),
			// Valid HH:ii:ss cases with negative sign.
			array( '-00:00:00', '0 hours, 0 minutes, 0 seconds' ),
			array( '-1:02:00', '1 hour, 2 minutes, 0 seconds' ),
			// Invalid cases.
			array( null, false ),
			array( '', false ),
			array( ':', false ),
			array( '::', false ),
			array( array(), false ),
			array( 'Batman Begins !', false ),
			array( '', false ),
			array( '-1', false ),
			array( -1, false ),
			array( 0, false ),
			array( 1, false ),
			array( '00', false ),
			array( '30:-10', false ),
			array( ':30:00', false ),   // Missing HH.
			array( 'MM:30:00', false ), // Invalid HH.
			array( '30:MM:00', false ), // Invalid ii.
			array( '30:30:MM', false ), // Invalid ss.
			array( '30:MM', false ),    // Invalid ss.
			array( 'MM:00', false ),    // Invalid ii.
			array( 'MM:MM', false ),    // Invalid ii and ss.
			array( '10 :30', false ),   // Containing a space.
			array( '59:61', false ),    // Out of bound.
			array( '61:59', false ),    // Out of bound.
			array( '3:59:61', false ),  // Out of bound.
			array( '03:61:59', false ), // Out of bound.
		);
	}

	/**
	 * @ticket 49404
	 * @dataProvider data_test_wp_is_json_media_type
	 */
	public function test_wp_is_json_media_type( $input, $expected ) {
		$this->assertSame( $expected, wp_is_json_media_type( $input ) );
	}


	public function data_test_wp_is_json_media_type() {
		return array(
			array( 'application/ld+json', true ),
			array( 'application/ld+json; profile="https://www.w3.org/ns/activitystreams"', true ),
			array( 'application/activity+json', true ),
			array( 'application/json+oembed', true ),
			array( 'application/json', true ),
			array( 'application/nojson', false ),
			array( 'application/no.json', false ),
			array( 'text/html, application/xhtml+xml, application/xml;q=0.9, image/webp, */*;q=0.8', false ),
			array( 'application/activity+json, application/nojson', true ),
		);
	}

	/**
	 * @ticket 53668
	 */
	public function test_wp_get_default_extension_for_mime_type() {
		$this->assertEquals( 'jpg', wp_get_default_extension_for_mime_type( 'image/jpeg' ), 'jpg not returned as default extension for "image/jpeg"' );
		$this->assertNotEquals( 'jpeg', wp_get_default_extension_for_mime_type( 'image/jpeg' ), 'jpeg should not be returned as default extension for "image/jpeg"' );
		$this->assertEquals( 'png', wp_get_default_extension_for_mime_type( 'image/png' ), 'png not returned as default extension for "image/png"' );
		$this->assertFalse( wp_get_default_extension_for_mime_type( 'wibble/wobble' ), 'false not returned for unrecognized mime type' );
		$this->assertFalse( wp_get_default_extension_for_mime_type( '' ), 'false not returned when empty string as mime type supplied' );
		$this->assertFalse( wp_get_default_extension_for_mime_type( '   ' ), 'false not returned when empty string as mime type supplied' );
		$this->assertFalse( wp_get_default_extension_for_mime_type( 123 ), 'false not returned when int as mime type supplied' );
		$this->assertFalse( wp_get_default_extension_for_mime_type( null ), 'false not returned when null as mime type supplied' );
	}

	/**
	 * @ticket 49412
	 * @covers ::wp_filesize
	 */
	function test_wp_filesize_with_nonexistent_file() {
		$file = 'nonexistent/file.jpg';
		$this->assertEquals( 0, wp_filesize( $file ) );
	}

	/**
	 * @ticket 49412
	 * @covers ::wp_filesize
	 */
	function test_wp_filesize() {
		$file = DIR_TESTDATA . '/images/test-image-upside-down.jpg';

		$this->assertEquals( filesize( $file ), wp_filesize( $file ) );

		$filter = function() {
			return 999;
		};

		add_filter( 'wp_filesize', $filter );

		$this->assertEquals( 999, wp_filesize( $file ) );

		$pre_filter = function() {
			return 111;
		};

		add_filter( 'pre_wp_filesize', $pre_filter );

		$this->assertEquals( 111, wp_filesize( $file ) );
	}

	/**
	 * @ticket 55505
	 * @covers ::wp_recursive_ksort
	 */
	function test_wp_recursive_ksort() {
		// Create an array to test.
		$theme_json = array(
			'version'  => 1,
			'settings' => array(
				'typography' => array(
					'fontFamilies' => array(
						'fontFamily' => 'DM Sans, sans-serif',
						'slug'       => 'dm-sans',
						'name'       => 'DM Sans',
					),
				),
				'color'      => array(
					'palette' => array(
						array(
							'slug'  => 'foreground',
							'color' => '#242321',
							'name'  => 'Foreground',
						),
						array(
							'slug'  => 'background',
							'color' => '#FCFBF8',
							'name'  => 'Background',
						),
						array(
							'slug'  => 'primary',
							'color' => '#71706E',
							'name'  => 'Primary',
						),
						array(
							'slug'  => 'tertiary',
							'color' => '#CFCFCF',
							'name'  => 'Tertiary',
						),
					),
				),
			),
		);

		// Sort the array.
		wp_recursive_ksort( $theme_json );

		// Expected result.
		$expected_theme_json = array(
			'settings' => array(
				'color'      => array(
					'palette' => array(
						array(
							'color' => '#242321',
							'name'  => 'Foreground',
							'slug'  => 'foreground',
						),
						array(
							'color' => '#FCFBF8',
							'name'  => 'Background',
							'slug'  => 'background',
						),
						array(
							'color' => '#71706E',
							'name'  => 'Primary',
							'slug'  => 'primary',
						),
						array(
							'color' => '#CFCFCF',
							'name'  => 'Tertiary',
							'slug'  => 'tertiary',
						),
					),
				),
				'typography' => array(
					'fontFamilies' => array(
						'fontFamily' => 'DM Sans, sans-serif',
						'name'       => 'DM Sans',
						'slug'       => 'dm-sans',
					),
				),
			),
			'version'  => 1,
		);
		$this->assertEquals( $theme_json, $expected_theme_json );
	}

}<|MERGE_RESOLUTION|>--- conflicted
+++ resolved
@@ -130,14 +130,9 @@
 	}
 
 	/**
-<<<<<<< HEAD
-	 * Tests path_join.
-	 *
-=======
 	 * Tests path_join().
 	 *
 	 * @ticket 55897
->>>>>>> ab3848ae
 	 * @dataProvider path_join_data_provider
 	 */
 	public function test_path_join( $base, $path, $expected ) {
@@ -145,31 +140,19 @@
 	}
 
 	/**
-<<<<<<< HEAD
-	 * Data provider for test_path_join_not_absolute.
-=======
 	 * Data provider for test_path_join().
->>>>>>> ab3848ae
 	 *
 	 * @return string[][]
 	 */
 	public function path_join_data_provider() {
 		return array(
-<<<<<<< HEAD
-			// absolute path
-=======
 			// Absolute path.
->>>>>>> ab3848ae
 			'absolute path should return path' => array(
 				'base'     => 'base',
 				'path'     => '/path',
 				'expected' => '/path',
 			),
-<<<<<<< HEAD
-			// non-absolute paths
-=======
 			// Non-absolute paths.
->>>>>>> ab3848ae
 			'join base and path'               => array(
 				'base'     => 'base',
 				'path'     => 'path',
