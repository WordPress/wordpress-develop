<?php

require_once ABSPATH . 'wp-admin/includes/admin.php';
require_once ABSPATH . WPINC . '/class-IXR.php';
require_once ABSPATH . WPINC . '/class-wp-xmlrpc-server.php';

/**
 * @group xmlrpc
 */
class Tests_XMLRPC_Basic extends WP_XMLRPC_UnitTestCase {
<<<<<<< HEAD

	/**
	 * @covers wp_xmlrpc_server::wp_getOptions
	 */
	function test_enabled() {
=======
	public function test_enabled() {
>>>>>>> 4dea8f59
		$result = $this->myxmlrpcserver->wp_getOptions( array( 1, 'username', 'password' ) );

		$this->assertIXRError( $result );
		// If disabled, 405 would result.
		$this->assertSame( 403, $result->code );
	}

<<<<<<< HEAD

	/**
	 * @covers wp_xmlrpc_server::login_pass_ok
	 * @covers wp_xmlrpc_server::login
	 */
	function test_login_pass_ok() {
=======
	public function test_login_pass_ok() {
>>>>>>> 4dea8f59
		$this->make_user_by_role( 'subscriber' );

		$this->assertTrue( $this->myxmlrpcserver->login_pass_ok( 'subscriber', 'subscriber' ) );
		$this->assertInstanceOf( 'WP_User', $this->myxmlrpcserver->login( 'subscriber', 'subscriber' ) );
	}

<<<<<<< HEAD

	/**
	 * @covers wp_xmlrpc_server::login_pass_ok
	 * @covers wp_xmlrpc_server::login
	 */
	function test_login_pass_bad() {
=======
	public function test_login_pass_bad() {
>>>>>>> 4dea8f59
		$this->make_user_by_role( 'subscriber' );

		$this->assertFalse( $this->myxmlrpcserver->login_pass_ok( 'username', 'password' ) );
		$this->assertFalse( $this->myxmlrpcserver->login( 'username', 'password' ) );

		// The auth will still fail due to authentication blocking after the first failed attempt.
		$this->assertFalse( $this->myxmlrpcserver->login_pass_ok( 'subscriber', 'subscriber' ) );
	}

	/**
	 * @ticket 34336
	 *
	 * @covers wp_xmlrpc_server::multiCall
	 */
	public function test_multicall_invalidates_all_calls_after_invalid_call() {
		$editor_id = $this->make_user_by_role( 'editor' );
		$post_id   = self::factory()->post->create(
			array(
				'post_author' => $editor_id,
			)
		);

		$method_calls = array(
			// Valid login.
			array(
				'methodName' => 'wp.editPost',
				'params'     => array(
					0,
					'editor',
					'editor',
					$post_id,
					array(
						'title' => 'Title 1',
					),
				),
			),
			// *Invalid* login.
			array(
				'methodName' => 'wp.editPost',
				'params'     => array(
					0,
					'editor',
					'password',
					$post_id,
					array(
						'title' => 'Title 2',
					),
				),
			),
			// Valid login.
			array(
				'methodName' => 'wp.editPost',
				'params'     => array(
					0,
					'editor',
					'editor',
					$post_id,
					array(
						'title' => 'Title 3',
					),
				),
			),
		);

		$this->myxmlrpcserver->callbacks = $this->myxmlrpcserver->methods;

		$result = $this->myxmlrpcserver->multiCall( $method_calls );

		$this->assertArrayNotHasKey( 'faultCode', $result[0] );
		$this->assertArrayHasKey( 'faultCode', $result[1] );
		$this->assertArrayHasKey( 'faultCode', $result[2] );

	}

	/**
	 * @ticket 36586
	 *
	 * @covers IXR_Value::__construct
	 */
	public function test_isStruct_on_non_numerically_indexed_array() {
		$value = new IXR_Value( array( '0.0' => 100 ) );

		$return  = "<struct>\n";
		$return .= "  <member><name>0.0</name><value><int>100</int></value></member>\n";
		$return .= '</struct>';

		$this->assertXmlStringEqualsXmlString( $return, $value->getXML() );
	}

<<<<<<< HEAD
	/**
	 * @covers  wp_xmlrpc_server::__construct
	 */
	function test_disabled() {
=======
	public function test_disabled() {
>>>>>>> 4dea8f59
		add_filter( 'xmlrpc_enabled', '__return_false' );
		$testcase_xmlrpc_server = new wp_xmlrpc_server();
		$result                 = $testcase_xmlrpc_server->wp_getOptions( array( 1, 'username', 'password' ) );

		$this->assertIXRError( $result );
		$this->assertSame( 405, $result->code );
	}
}<|MERGE_RESOLUTION|>--- conflicted
+++ resolved
@@ -8,15 +8,11 @@
  * @group xmlrpc
  */
 class Tests_XMLRPC_Basic extends WP_XMLRPC_UnitTestCase {
-<<<<<<< HEAD
 
 	/**
 	 * @covers wp_xmlrpc_server::wp_getOptions
 	 */
-	function test_enabled() {
-=======
 	public function test_enabled() {
->>>>>>> 4dea8f59
 		$result = $this->myxmlrpcserver->wp_getOptions( array( 1, 'username', 'password' ) );
 
 		$this->assertIXRError( $result );
@@ -24,32 +20,24 @@
 		$this->assertSame( 403, $result->code );
 	}
 
-<<<<<<< HEAD
 
 	/**
 	 * @covers wp_xmlrpc_server::login_pass_ok
 	 * @covers wp_xmlrpc_server::login
 	 */
-	function test_login_pass_ok() {
-=======
 	public function test_login_pass_ok() {
->>>>>>> 4dea8f59
 		$this->make_user_by_role( 'subscriber' );
 
 		$this->assertTrue( $this->myxmlrpcserver->login_pass_ok( 'subscriber', 'subscriber' ) );
 		$this->assertInstanceOf( 'WP_User', $this->myxmlrpcserver->login( 'subscriber', 'subscriber' ) );
 	}
 
-<<<<<<< HEAD
 
 	/**
 	 * @covers wp_xmlrpc_server::login_pass_ok
 	 * @covers wp_xmlrpc_server::login
 	 */
-	function test_login_pass_bad() {
-=======
 	public function test_login_pass_bad() {
->>>>>>> 4dea8f59
 		$this->make_user_by_role( 'subscriber' );
 
 		$this->assertFalse( $this->myxmlrpcserver->login_pass_ok( 'username', 'password' ) );
@@ -139,14 +127,10 @@
 		$this->assertXmlStringEqualsXmlString( $return, $value->getXML() );
 	}
 
-<<<<<<< HEAD
 	/**
 	 * @covers  wp_xmlrpc_server::__construct
 	 */
-	function test_disabled() {
-=======
 	public function test_disabled() {
->>>>>>> 4dea8f59
 		add_filter( 'xmlrpc_enabled', '__return_false' );
 		$testcase_xmlrpc_server = new wp_xmlrpc_server();
 		$result                 = $testcase_xmlrpc_server->wp_getOptions( array( 1, 'username', 'password' ) );
