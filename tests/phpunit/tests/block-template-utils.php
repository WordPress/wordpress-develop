<?php
/**
 * Tests for the Block Templates abstraction layer.
 *
 * @package WordPress
 *
 * @group block-templates
 */
class Tests_Block_Template_Utils extends WP_UnitTestCase {

	const TEST_THEME = 'block-theme';

	private static $template_post;
	private static $template_part_post;

	public static function wpSetUpBeforeClass( WP_UnitTest_Factory $factory ) {
		/*
		 * Set up a template post corresponding to a different theme.
		 * We do this to ensure resolution and slug creation works as expected,
		 * even with another post of that same name present for another theme.
		 */
		self::$template_post = $factory->post->create_and_get(
			array(
				'post_type'    => 'wp_template',
				'post_name'    => 'my_template',
				'post_title'   => 'My Template',
				'post_content' => 'Content',
				'post_excerpt' => 'Description of my template',
				'tax_input'    => array(
					'wp_theme' => array(
						'this-theme-should-not-resolve',
					),
				),
			)
		);

		wp_set_post_terms( self::$template_post->ID, 'this-theme-should-not-resolve', 'wp_theme' );

		// Set up template post.
		self::$template_post = $factory->post->create_and_get(
			array(
				'post_type'    => 'wp_template',
				'post_name'    => 'my_template',
				'post_title'   => 'My Template',
				'post_content' => 'Content',
				'post_excerpt' => 'Description of my template',
				'tax_input'    => array(
					'wp_theme' => array(
						self::TEST_THEME,
					),
				),
			)
		);

		wp_set_post_terms( self::$template_post->ID, self::TEST_THEME, 'wp_theme' );

		// Set up template part post.
		self::$template_part_post = $factory->post->create_and_get(
			array(
				'post_type'    => 'wp_template_part',
				'post_name'    => 'my_template_part',
				'post_title'   => 'My Template Part',
				'post_content' => 'Content',
				'post_excerpt' => 'Description of my template part',
				'tax_input'    => array(
					'wp_theme'              => array(
						self::TEST_THEME,
					),
					'wp_template_part_area' => array(
						WP_TEMPLATE_PART_AREA_HEADER,
					),
				),
			)
		);

		wp_set_post_terms( self::$template_part_post->ID, WP_TEMPLATE_PART_AREA_HEADER, 'wp_template_part_area' );
		wp_set_post_terms( self::$template_part_post->ID, self::TEST_THEME, 'wp_theme' );
	}

	public static function wpTearDownAfterClass() {
		wp_delete_post( self::$template_post->ID );
	}

	public function set_up() {
		parent::set_up();
		switch_theme( self::TEST_THEME );
	}

	public function test_build_block_template_result_from_post() {
		$template = _build_block_template_result_from_post(
			self::$template_post,
			'wp_template'
		);

		$this->assertNotWPError( $template );
		$this->assertSame( get_stylesheet() . '//my_template', $template->id );
		$this->assertSame( get_stylesheet(), $template->theme );
		$this->assertSame( 'my_template', $template->slug );
		$this->assertSame( 'publish', $template->status );
		$this->assertSame( 'custom', $template->source );
		$this->assertSame( 'My Template', $template->title );
		$this->assertSame( 'Description of my template', $template->description );
		$this->assertSame( 'wp_template', $template->type );
		$this->assertSame( self::$template_post->post_modified, $template->modified, 'Template result properties match' );

		// Test template parts.
		$template_part = _build_block_template_result_from_post(
			self::$template_part_post,
			'wp_template_part'
		);
		$this->assertNotWPError( $template_part );
		$this->assertSame( get_stylesheet() . '//my_template_part', $template_part->id );
		$this->assertSame( get_stylesheet(), $template_part->theme );
		$this->assertSame( 'my_template_part', $template_part->slug );
		$this->assertSame( 'publish', $template_part->status );
		$this->assertSame( 'custom', $template_part->source );
		$this->assertSame( 'My Template Part', $template_part->title );
		$this->assertSame( 'Description of my template part', $template_part->description );
		$this->assertSame( 'wp_template_part', $template_part->type );
		$this->assertSame( WP_TEMPLATE_PART_AREA_HEADER, $template_part->area );
		$this->assertSame( self::$template_part_post->post_modified, $template_part->modified, 'Template part result properties match' );
	}

	public function test_build_block_template_result_from_file() {
		$template = _build_block_template_result_from_file(
			array(
				'slug' => 'single',
				'path' => __DIR__ . '/../data/templates/template.html',
			),
			'wp_template'
		);

		$this->assertSame( get_stylesheet() . '//single', $template->id );
		$this->assertSame( get_stylesheet(), $template->theme );
		$this->assertSame( 'single', $template->slug );
		$this->assertSame( 'publish', $template->status );
		$this->assertSame( 'theme', $template->source );
<<<<<<< HEAD
		$this->assertSame( 'Single', (string) $template->title );
		$this->assertSame(
			'Displays single posts on your website unless a custom template has been applied to that post or a dedicated template exists.',
			(string) $template->description
		);
=======
		$this->assertSame( 'Single Posts', $template->title );
		$this->assertSame( 'Displays single posts on your website unless a custom template has been applied to that post or a dedicated template exists.', $template->description );
>>>>>>> a84270a1
		$this->assertSame( 'wp_template', $template->type );
		$this->assertEmpty( $template->modified );

		// Test template parts.
		$template_part = _build_block_template_result_from_file(
			array(
				'slug' => 'header',
				'path' => __DIR__ . '/../data/templates/template.html',
				'area' => WP_TEMPLATE_PART_AREA_HEADER,
			),
			'wp_template_part'
		);
		$this->assertSame( get_stylesheet() . '//header', $template_part->id );
		$this->assertSame( get_stylesheet(), $template_part->theme );
		$this->assertSame( 'header', $template_part->slug );
		$this->assertSame( 'publish', $template_part->status );
		$this->assertSame( 'theme', $template_part->source );
		$this->assertSame( 'header', $template_part->title );
		$this->assertSame( '', $template_part->description );
		$this->assertSame( 'wp_template_part', $template_part->type );
		$this->assertSame( WP_TEMPLATE_PART_AREA_HEADER, $template_part->area );
		$this->assertEmpty( $template_part->modified );
	}

	public function test_inject_theme_attribute_in_block_template_content() {
		$theme                           = get_stylesheet();
		$content_without_theme_attribute = '<!-- wp:template-part {"slug":"header","align":"full", "tagName":"header","className":"site-header"} /-->';
		$template_content                = _inject_theme_attribute_in_block_template_content(
			$content_without_theme_attribute,
			$theme
		);
		$expected                        = sprintf(
			'<!-- wp:template-part {"slug":"header","align":"full","tagName":"header","className":"site-header","theme":"%s"} /-->',
			get_stylesheet()
		);
		$this->assertSame( $expected, $template_content );

		$content_without_theme_attribute_nested = '<!-- wp:group --><!-- wp:template-part {"slug":"header","align":"full", "tagName":"header","className":"site-header"} /--><!-- /wp:group -->';
		$template_content                       = _inject_theme_attribute_in_block_template_content(
			$content_without_theme_attribute_nested,
			$theme
		);
		$expected                               = sprintf(
			'<!-- wp:group --><!-- wp:template-part {"slug":"header","align":"full","tagName":"header","className":"site-header","theme":"%s"} /--><!-- /wp:group -->',
			get_stylesheet()
		);
		$this->assertSame( $expected, $template_content );

		// Does not inject theme when there is an existing theme attribute.
		$content_with_existing_theme_attribute = '<!-- wp:template-part {"slug":"header","theme":"fake-theme","align":"full", "tagName":"header","className":"site-header"} /-->';
		$template_content                      = _inject_theme_attribute_in_block_template_content(
			$content_with_existing_theme_attribute,
			$theme
		);
		$this->assertSame( $content_with_existing_theme_attribute, $template_content );

		// Does not inject theme when there is no template part.
		$content_with_no_template_part = '<!-- wp:post-content /-->';
		$template_content              = _inject_theme_attribute_in_block_template_content(
			$content_with_no_template_part,
			$theme
		);
		$this->assertSame( $content_with_no_template_part, $template_content );
	}

	/**
	 * @ticket 54448
	 *
	 * @dataProvider data_remove_theme_attribute_in_block_template_content
	 */
	public function test_remove_theme_attribute_in_block_template_content( $template_content, $expected ) {
		$this->assertSame( $expected, _remove_theme_attribute_in_block_template_content( $template_content ) );
	}

	public function data_remove_theme_attribute_in_block_template_content() {
		return array(
			array(
				'<!-- wp:template-part {"slug":"header","theme":"tt1-blocks","align":"full","tagName":"header","className":"site-header"} /-->',
				'<!-- wp:template-part {"slug":"header","align":"full","tagName":"header","className":"site-header"} /-->',
			),
			array(
				'<!-- wp:group --><!-- wp:template-part {"slug":"header","theme":"tt1-blocks","align":"full","tagName":"header","className":"site-header"} /--><!-- /wp:group -->',
				'<!-- wp:group --><!-- wp:template-part {"slug":"header","align":"full","tagName":"header","className":"site-header"} /--><!-- /wp:group -->',
			),
			// Does not modify content when there is no existing theme attribute.
			array(
				'<!-- wp:template-part {"slug":"header","align":"full","tagName":"header","className":"site-header"} /-->',
				'<!-- wp:template-part {"slug":"header","align":"full","tagName":"header","className":"site-header"} /-->',
			),
			// Does not remove theme when there is no template part.
			array(
				'<!-- wp:post-content /-->',
				'<!-- wp:post-content /-->',
			),
		);
	}

	/**
	 * Should retrieve the template from the theme files.
	 */
	public function test_get_block_template_from_file() {
		$id       = get_stylesheet() . '//' . 'index';
		$template = get_block_template( $id, 'wp_template' );
		$this->assertSame( $id, $template->id );
		$this->assertSame( get_stylesheet(), $template->theme );
		$this->assertSame( 'index', $template->slug );
		$this->assertSame( 'publish', $template->status );
		$this->assertSame( 'theme', $template->source );
		$this->assertSame( 'wp_template', $template->type );

		// Test template parts.
		$id       = get_stylesheet() . '//' . 'small-header';
		$template = get_block_template( $id, 'wp_template_part' );
		$this->assertSame( $id, $template->id );
		$this->assertSame( get_stylesheet(), $template->theme );
		$this->assertSame( 'small-header', $template->slug );
		$this->assertSame( 'publish', $template->status );
		$this->assertSame( 'theme', $template->source );
		$this->assertSame( 'wp_template_part', $template->type );
		$this->assertSame( WP_TEMPLATE_PART_AREA_HEADER, $template->area );
	}

	/**
	 * Should retrieve the template from the CPT.
	 */
	public function test_get_block_template_from_post() {
		$id       = get_stylesheet() . '//' . 'my_template';
		$template = get_block_template( $id, 'wp_template' );
		$this->assertSame( $id, $template->id );
		$this->assertSame( get_stylesheet(), $template->theme );
		$this->assertSame( 'my_template', $template->slug );
		$this->assertSame( 'publish', $template->status );
		$this->assertSame( 'custom', $template->source );
		$this->assertSame( 'wp_template', $template->type );

		// Test template parts.
		$id       = get_stylesheet() . '//' . 'my_template_part';
		$template = get_block_template( $id, 'wp_template_part' );
		$this->assertSame( $id, $template->id );
		$this->assertSame( get_stylesheet(), $template->theme );
		$this->assertSame( 'my_template_part', $template->slug );
		$this->assertSame( 'publish', $template->status );
		$this->assertSame( 'custom', $template->source );
		$this->assertSame( 'wp_template_part', $template->type );
		$this->assertSame( WP_TEMPLATE_PART_AREA_HEADER, $template->area );
	}

	/**
	 * Should flatten nested blocks
	 */
	public function test_flatten_blocks() {
		$content_template_part_inside_group = '<!-- wp:group --><!-- wp:template-part {"slug":"header"} /--><!-- /wp:group -->';
		$blocks                             = parse_blocks( $content_template_part_inside_group );
		$actual                             = _flatten_blocks( $blocks );
		$expected                           = array( $blocks[0], $blocks[0]['innerBlocks'][0] );
		$this->assertSame( $expected, $actual );

		$content_template_part_inside_group_inside_group = '<!-- wp:group --><!-- wp:group --><!-- wp:template-part {"slug":"header"} /--><!-- /wp:group --><!-- /wp:group -->';
		$blocks   = parse_blocks( $content_template_part_inside_group_inside_group );
		$actual   = _flatten_blocks( $blocks );
		$expected = array( $blocks[0], $blocks[0]['innerBlocks'][0], $blocks[0]['innerBlocks'][0]['innerBlocks'][0] );
		$this->assertSame( $expected, $actual );

		$content_without_inner_blocks = '<!-- wp:group /-->';
		$blocks                       = parse_blocks( $content_without_inner_blocks );
		$actual                       = _flatten_blocks( $blocks );
		$expected                     = array( $blocks[0] );
		$this->assertSame( $expected, $actual );
	}

	/**
	 * Should generate block templates export file.
	 *
	 * @ticket 54448
	 * @requires extension zip
	 */
	public function test_wp_generate_block_templates_export_file() {
		$filename = wp_generate_block_templates_export_file();
		$this->assertFileExists( $filename, 'zip file is created at the specified path' );
		$this->assertTrue( filesize( $filename ) > 0, 'zip file is larger than 0 bytes' );

		// Open ZIP file and make sure the directories exist.
		$zip = new ZipArchive();
		$zip->open( $filename );
		$has_theme_json               = $zip->locateName( 'theme.json' ) !== false;
		$has_block_templates_dir      = $zip->locateName( 'templates/' ) !== false;
		$has_block_template_parts_dir = $zip->locateName( 'parts/' ) !== false;
		$this->assertTrue( $has_theme_json, 'theme.json exists' );
		$this->assertTrue( $has_block_templates_dir, 'theme/templates directory exists' );
		$this->assertTrue( $has_block_template_parts_dir, 'theme/parts directory exists' );

		// ZIP file contains at least one HTML file.
		$has_html_files = false;
		$num_files      = $zip->numFiles;
		for ( $i = 0; $i < $num_files; $i++ ) {
			$filename = $zip->getNameIndex( $i );
			if ( '.html' === substr( $filename, -5 ) ) {
				$has_html_files = true;
				break;
			}
		}
		$this->assertTrue( $has_html_files, 'contains at least one html file' );
	}
}<|MERGE_RESOLUTION|>--- conflicted
+++ resolved
@@ -135,16 +135,8 @@
 		$this->assertSame( 'single', $template->slug );
 		$this->assertSame( 'publish', $template->status );
 		$this->assertSame( 'theme', $template->source );
-<<<<<<< HEAD
-		$this->assertSame( 'Single', (string) $template->title );
-		$this->assertSame(
-			'Displays single posts on your website unless a custom template has been applied to that post or a dedicated template exists.',
-			(string) $template->description
-		);
-=======
-		$this->assertSame( 'Single Posts', $template->title );
-		$this->assertSame( 'Displays single posts on your website unless a custom template has been applied to that post or a dedicated template exists.', $template->description );
->>>>>>> a84270a1
+		$this->assertSame( 'Single Posts', (string) $template->title );
+		$this->assertSame( 'Displays single posts on your website unless a custom template has been applied to that post or a dedicated template exists.', (string) $template->description );
 		$this->assertSame( 'wp_template', $template->type );
 		$this->assertEmpty( $template->modified );
 
