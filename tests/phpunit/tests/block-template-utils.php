--- conflicted
+++ resolved
@@ -124,14 +124,11 @@
 		$this->assertSame( self::$template_part_post->post_modified, $template_part->modified, 'Template part result properties match' );
 	}
 
-<<<<<<< HEAD
+
 	/**
 	 * @covers ::_build_block_template_result_from_file
 	 */
 	function test_build_block_template_result_from_file() {
-=======
-	public function test_build_block_template_result_from_file() {
->>>>>>> df17fdbd
 		$template = _build_block_template_result_from_file(
 			array(
 				'slug' => 'single',
@@ -270,11 +267,6 @@
 	}
 
 	/**
-<<<<<<< HEAD
-	 * @covers ::_inject_theme_attribute_in_block_template_content
-	 */
-	function test_inject_theme_attribute_in_block_template_content() {
-=======
 	 * @ticket 59338
 	 *
 	 * @covers ::_inject_theme_attribute_in_template_part_block
@@ -334,7 +326,6 @@
 	 * @expectedDeprecated _inject_theme_attribute_in_block_template_content
 	 */
 	public function test_inject_theme_attribute_in_block_template_content() {
->>>>>>> df17fdbd
 		$theme                           = get_stylesheet();
 		$content_without_theme_attribute = '<!-- wp:template-part {"slug":"header","align":"full", "tagName":"header","className":"site-header"} /-->';
 		$template_content                = _inject_theme_attribute_in_block_template_content(
@@ -380,8 +371,7 @@
 	 * @ticket 59460
 	 *
 	 * @dataProvider data_remove_theme_attribute_in_block_template_content
-	 *
-	 * @expectedDeprecated _remove_theme_attribute_in_block_template_content
+	 * @covers ::_remove_theme_attribute_in_block_template_content
 	 */
 	public function test_remove_theme_attribute_in_block_template_content( $template_content, $expected ) {
 		$this->assertSame( $expected, _remove_theme_attribute_in_block_template_content( $template_content ) );
@@ -395,12 +385,8 @@
 	 *
 	 * @dataProvider data_remove_theme_attribute_in_block_template_content
 	 *
-<<<<<<< HEAD
-	 * @covers ::_remove_theme_attribute_in_block_template_content
-=======
 	 * @param string $template_content The template markup.
 	 * @param string $expected         The expected markup after removing the theme attribute from Template Part blocks.
->>>>>>> df17fdbd
 	 */
 	public function test_remove_theme_attribute_from_template_part_block( $template_content, $expected ) {
 		$template_content_parsed_blocks = parse_blocks( $template_content );
