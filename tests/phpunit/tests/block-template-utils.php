--- conflicted
+++ resolved
@@ -86,91 +86,6 @@
 		switch_theme( self::TEST_THEME );
 	}
 
-<<<<<<< HEAD
-	/**
-	 * @covers ::_build_block_template_result_from_post
-	 */
-	public function test_build_block_template_result_from_post() {
-		$template = _build_block_template_result_from_post(
-			self::$template_post,
-			'wp_template'
-		);
-
-		$this->assertNotWPError( $template );
-		$this->assertSame( get_stylesheet() . '//my_template', $template->id );
-		$this->assertSame( get_stylesheet(), $template->theme );
-		$this->assertSame( 'my_template', $template->slug );
-		$this->assertSame( 'publish', $template->status );
-		$this->assertSame( 'custom', $template->source );
-		$this->assertSame( 'My Template', $template->title );
-		$this->assertSame( 'Description of my template', $template->description );
-		$this->assertSame( 'wp_template', $template->type );
-		$this->assertSame( self::$template_post->post_modified, $template->modified, 'Template result properties match' );
-
-		// Test template parts.
-		$template_part = _build_block_template_result_from_post(
-			self::$template_part_post,
-			'wp_template_part'
-		);
-		$this->assertNotWPError( $template_part );
-		$this->assertSame( get_stylesheet() . '//my_template_part', $template_part->id );
-		$this->assertSame( get_stylesheet(), $template_part->theme );
-		$this->assertSame( 'my_template_part', $template_part->slug );
-		$this->assertSame( 'publish', $template_part->status );
-		$this->assertSame( 'custom', $template_part->source );
-		$this->assertSame( 'My Template Part', $template_part->title );
-		$this->assertSame( 'Description of my template part', $template_part->description );
-		$this->assertSame( 'wp_template_part', $template_part->type );
-		$this->assertSame( WP_TEMPLATE_PART_AREA_HEADER, $template_part->area );
-		$this->assertSame( self::$template_part_post->post_modified, $template_part->modified, 'Template part result properties match' );
-	}
-
-
-	/**
-	 * @covers ::_build_block_template_result_from_file
-	 */
-	public function test_build_block_template_result_from_file() {
-		$template = _build_block_template_result_from_file(
-			array(
-				'slug' => 'single',
-				'path' => __DIR__ . '/../data/templates/template.html',
-			),
-			'wp_template'
-		);
-
-		$this->assertSame( get_stylesheet() . '//single', $template->id );
-		$this->assertSame( get_stylesheet(), $template->theme );
-		$this->assertSame( 'single', $template->slug );
-		$this->assertSame( 'publish', $template->status );
-		$this->assertSame( 'theme', $template->source );
-		$this->assertSame( 'Single Posts', $template->title );
-		$this->assertSame( 'Displays single posts on your website unless a custom template has been applied to that post or a dedicated template exists.', $template->description );
-		$this->assertSame( 'wp_template', $template->type );
-		$this->assertEmpty( $template->modified );
-
-		// Test template parts.
-		$template_part = _build_block_template_result_from_file(
-			array(
-				'slug' => 'header',
-				'path' => __DIR__ . '/../data/templates/template.html',
-				'area' => WP_TEMPLATE_PART_AREA_HEADER,
-			),
-			'wp_template_part'
-		);
-		$this->assertSame( get_stylesheet() . '//header', $template_part->id );
-		$this->assertSame( get_stylesheet(), $template_part->theme );
-		$this->assertSame( 'header', $template_part->slug );
-		$this->assertSame( 'publish', $template_part->status );
-		$this->assertSame( 'theme', $template_part->source );
-		$this->assertSame( 'header', $template_part->title );
-		$this->assertSame( '', $template_part->description );
-		$this->assertSame( 'wp_template_part', $template_part->type );
-		$this->assertSame( WP_TEMPLATE_PART_AREA_HEADER, $template_part->area );
-		$this->assertEmpty( $template_part->modified );
-	}
-
-=======
->>>>>>> 33069c3c
 	/**
 	 * @ticket 59338
 	 *
@@ -315,8 +230,6 @@
 	 * @ticket 54448
 	 * @ticket 59460
 	 *
-	 * @covers ::_remove_theme_attribute_in_block_template_content
-	 *
 	 * @dataProvider data_remove_theme_attribute_in_block_template_content
 	 *
 	 * @expectedDeprecated _remove_theme_attribute_in_block_template_content
@@ -373,8 +286,6 @@
 
 	/**
 	 * Should retrieve the template from the theme files.
-	 *
-	 * @covers ::get_block_template
 	 */
 	public function test_get_block_template_from_file() {
 		$id       = get_stylesheet() . '//' . 'index';
@@ -400,8 +311,6 @@
 
 	/**
 	 * Should retrieve the template from the CPT.
-	 *
-	 * @covers ::get_block_template
 	 */
 	public function test_get_block_template_from_post() {
 		$id       = get_stylesheet() . '//' . 'my_template';
@@ -427,8 +336,6 @@
 
 	/**
 	 * Should flatten nested blocks
-	 *
-	 * @covers ::_flatten_blocks
 	 */
 	public function test_flatten_blocks() {
 		$content_template_part_inside_group = '<!-- wp:group --><!-- wp:template-part {"slug":"header"} /--><!-- /wp:group -->';
@@ -455,8 +362,6 @@
 	 *
 	 * @ticket 54448
 	 * @requires extension zip
-	 *
-	 * @covers ::wp_generate_block_templates_export_file
 	 */
 	public function test_wp_generate_block_templates_export_file() {
 		$filename = wp_generate_block_templates_export_file();
