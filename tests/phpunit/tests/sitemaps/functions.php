--- conflicted
+++ resolved
@@ -67,13 +67,9 @@
 	/**
 	 * Test get_sitemap_url() with plain permalinks.
 	 *
-<<<<<<< HEAD
-	 * @dataProvider ugly_permalinks_provider
+	 * @dataProvider plain_permalinks_provider
 	 *
 	 * @covers ::get_sitemap_url
-=======
-	 * @dataProvider plain_permalinks_provider
->>>>>>> de822e8f
 	 */
 	public function test_get_sitemap_url_plain_permalinks( $name, $subtype_name, $page, $expected ) {
 		$actual = get_sitemap_url( $name, $subtype_name, $page );
