--- conflicted
+++ resolved
@@ -67,13 +67,9 @@
 	/**
 	 * Test get_sitemap_url() with plain permalinks.
 	 *
-<<<<<<< HEAD
-	 * @dataProvider plain_permalinks_provider
+	 * @dataProvider data_get_sitemap_url_plain_permalinks
 	 *
 	 * @covers ::get_sitemap_url
-=======
-	 * @dataProvider data_get_sitemap_url_plain_permalinks
->>>>>>> df17fdbd
 	 */
 	public function test_get_sitemap_url_plain_permalinks( $name, $subtype_name, $page, $expected ) {
 		$actual = get_sitemap_url( $name, $subtype_name, $page );
@@ -84,13 +80,9 @@
 	/**
 	 * Test get_sitemap_url() with pretty permalinks.
 	 *
-<<<<<<< HEAD
-	 * @dataProvider pretty_permalinks_provider
+	 * @dataProvider data_get_sitemap_url_pretty_permalinks
 	 *
 	 * @covers ::get_sitemap_url
-=======
-	 * @dataProvider data_get_sitemap_url_pretty_permalinks
->>>>>>> df17fdbd
 	 */
 	public function test_get_sitemap_url_pretty_permalinks( $name, $subtype_name, $page, $expected ) {
 		$this->set_permalink_structure( '/%postname%/' );
