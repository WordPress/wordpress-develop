--- conflicted
+++ resolved
@@ -31,13 +31,9 @@
 	}
 
 	/**
-<<<<<<< HEAD
-	 * Test ability to filter object subtypes.
+	 * Tests ability to filter object subtypes.
 	 *
 	 * @covers WP_Sitemaps_Posts::get_object_subtypes
-=======
-	 * Tests ability to filter object subtypes.
->>>>>>> db1b341d
 	 */
 	public function test_filter_sitemaps_post_types() {
 		$posts_provider = new WP_Sitemaps_Posts();
@@ -50,13 +46,9 @@
 	}
 
 	/**
-<<<<<<< HEAD
-	 * Test `wp_sitemaps_posts_show_on_front_entry` filter.
+	 * Tests `wp_sitemaps_posts_show_on_front_entry` filter.
 	 *
 	 * @covers WP_Sitemaps_Posts::get_url_list
-=======
-	 * Tests `wp_sitemaps_posts_show_on_front_entry` filter.
->>>>>>> db1b341d
 	 */
 	public function test_posts_show_on_front_entry() {
 		$posts_provider = new WP_Sitemaps_Posts();
