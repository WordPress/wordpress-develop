<?php

/**
 * @group taxonomy
<<<<<<< HEAD
 *
=======
>>>>>>> 4dea8f59
 * @covers ::get_term_link
 */
class Tests_Term_GetTermLink extends WP_UnitTestCase {

	public static $terms;

	public static function wpSetUpBeforeClass( WP_UnitTest_Factory $factory ) {
		self::register_custom_taxonomy();

		$taxonomies = array( 'category', 'post_tag', 'wptests_tax' );
		foreach ( $taxonomies as $taxonomy ) {
			self::$terms[ $taxonomy ] = $factory->term->create_and_get( array( 'taxonomy' => $taxonomy ) );
		}
	}

	public function set_up() {
		parent::set_up();
		self::register_custom_taxonomy();
	}

	public function test_integer_should_be_interpreted_as_term_id() {
		$t1 = self::factory()->term->create(
			array(
				'taxonomy' => 'wptests_tax',
				'name'     => 'foo',
			)
		);
		$t2 = self::factory()->term->create(
			array(
				'taxonomy' => 'wptests_tax',
				'slug'     => $t1,
			)
		);

		$term = (int) $t1;

		$actual = get_term_link( $term, 'wptests_tax' );
		$this->assertStringContainsString( 'wptests_tax=foo', $actual );
	}

	public function test_numeric_string_should_be_interpreted_as_term_slug() {
		$t1 = self::factory()->term->create(
			array(
				'taxonomy' => 'wptests_tax',
				'name'     => 'foo',
			)
		);
		$t2 = self::factory()->term->create(
			array(
				'taxonomy' => 'wptests_tax',
				'slug'     => $t1,
			)
		);

		$term = (string) $t1;

		$actual = get_term_link( $term, 'wptests_tax' );
		$this->assertStringContainsString( 'wptests_tax=' . $term, $actual );
	}

	public function test_invalid_term_should_return_wp_error() {
		$actual = get_term_link( 'foo', 'wptests_tax' );
		$this->assertWPError( $actual );
	}

	public function test_category_should_use_cat_query_var_with_term_id() {
		$c = self::factory()->category->create();

		$actual = get_term_link( $c, 'category' );
		$this->assertStringContainsString( 'cat=' . $c, $actual );
	}

	public function test_taxonomy_with_query_var_should_use_that_query_var_with_term_slug() {
		register_taxonomy(
			'wptests_tax2',
			'post',
			array(
				'query_var' => 'foo',
			)
		);

		$t = self::factory()->term->create(
			array(
				'taxonomy' => 'wptests_tax2',
				'slug'     => 'bar',
			)
		);

		$actual = get_term_link( $t, 'wptests_tax2' );
		$this->assertStringContainsString( 'foo=bar', $actual );
	}

	public function test_taxonomy_without_query_var_should_use_taxonomy_query_var_and_term_query_var_with_term_slug() {
		register_taxonomy(
			'wptests_tax2',
			'post',
			array(
				'query_var' => false,
			)
		);

		$t = self::factory()->term->create(
			array(
				'taxonomy' => 'wptests_tax2',
				'slug'     => 'bar',
			)
		);

		$actual = get_term_link( $t, 'wptests_tax2' );
		$this->assertStringContainsString( 'taxonomy=wptests_tax2', $actual );
		$this->assertStringContainsString( 'term=bar', $actual );
	}

	/**
	 * @ticket 52882
	 */
	public function test_taxonomy_with_rewrite_false_and_custom_permalink_structure() {
		$this->set_permalink_structure( '/%year%/%monthnum%/%day%/%postname%/' );

		register_taxonomy(
			'wptests_tax2',
			'post',
			array(
				'rewrite' => false,
			)
		);

		add_permastruct( 'wptests_tax2', 'foo/%wptests_tax2%' );

		$t = self::factory()->term->create(
			array(
				'taxonomy' => 'wptests_tax2',
				'slug'     => 'bar',
			)
		);

		$actual = get_term_link( $t, 'wptests_tax2' );

		remove_permastruct( 'wptests_tax2' );

		$this->assertStringContainsString( '/foo/bar/', $actual );
	}

	public function test_taxonomy_permastruct_with_hierarchical_rewrite_should_put_term_ancestors_in_link() {
		$this->set_permalink_structure( '/%year%/%monthnum%/%day%/%postname%/' );

		register_taxonomy(
			'wptests_tax2',
			'post',
			array(
				'hierarchical' => true,
				'rewrite'      => array(
					'slug'         => 'foo',
					'hierarchical' => true,
				),
			)
		);

		flush_rewrite_rules();

		$t1 = self::factory()->term->create(
			array(
				'taxonomy' => 'wptests_tax2',
				'slug'     => 'term1',
			)
		);

		$t2 = self::factory()->term->create(
			array(
				'taxonomy' => 'wptests_tax2',
				'slug'     => 'term2',
				'parent'   => $t1,
			)
		);

		$actual = get_term_link( $t2, 'wptests_tax2' );

		$this->assertStringContainsString( '/foo/term1/term2/', $actual );
	}

	public function test_taxonomy_permastruct_with_nonhierarchical_rewrite_should_not_put_term_ancestors_in_link() {
		$this->set_permalink_structure( '/%year%/%monthnum%/%day%/%postname%/' );

		register_taxonomy(
			'wptests_tax2',
			'post',
			array(
				'hierarchical' => true,
				'rewrite'      => array(
					'slug'         => 'foo',
					'hierarchical' => false,
				),
			)
		);

		flush_rewrite_rules();

		$t1 = self::factory()->term->create(
			array(
				'taxonomy' => 'wptests_tax2',
				'slug'     => 'term1',
			)
		);

		$t2 = self::factory()->term->create(
			array(
				'taxonomy' => 'wptests_tax2',
				'slug'     => 'term2',
				'parent'   => $t1,
			)
		);

		$actual = get_term_link( $t2, 'wptests_tax2' );

		$this->assertStringContainsString( '/foo/term2/', $actual );
	}

	/**
	 * @dataProvider data_get_term_link
	 *
	 * @ticket 50225
	 *
	 * @param string $taxonomy Taxonomy been tested (used for index of term keys).
	 * @param bool   $use_id   When true, pass term ID. Else, pass term object.
	 */
	public function test_get_term_link_filter_is_object_by_term_id( $taxonomy, $use_id ) {
		$term = $this->get_term( $taxonomy, $use_id );

		add_filter(
			'term_link',
			function( $location, $term ) {
				$this->assertInstanceOf( 'WP_Term', $term );
			},
			10,
			2
		);

		get_term_link( $term, $taxonomy );
	}

	/**
	 * @dataProvider data_get_term_link
	 *
	 * @ticket 50225
	 *
	 * @param string $taxonomy Taxonomy been tested (used for index of term keys).
	 * @param bool   $use_id   When true, pass term ID. Else, pass term object.
	 */
	public function test_get_term_link_filter_is_object_by_term_object( $taxonomy, $use_id ) {
		$term = $this->get_term( $taxonomy, $use_id );

		add_filter(
			'term_link',
			function( $location, $term ) {
				$this->assertInstanceOf( 'WP_Term', $term );
			},
			10,
			2
		);

		get_term_link( get_term( $term, $taxonomy ), $taxonomy );
	}

	/**
	 * Data provider.
	 *
	 * @return array
	 */
	public function data_get_term_link() {
		return array(
			'category passing term_id'          => array(
				'taxonomy' => 'category',
				'use_id'   => false,
			),
			'category passing term object'      => array(
				'taxonomy' => 'category',
				'use_id'   => true,
			),
			'post_tag passing term_id'          => array(
				'taxonomy' => 'post_tag',
				'use_id'   => false,
			),
			'post_tag passing term object'      => array(
				'taxonomy' => 'post_tag',
				'use_id'   => true,
			),
			'a custom taxonomy passing term_id' => array(
				'taxonomy' => 'wptests_tax',
				'use_id'   => false,
			),
			'a custom taxonomy passing term_id' => array(
				'taxonomy' => 'wptests_tax',
				'use_id'   => true,
				'expected' => 'term.php?taxonomy=custom_taxonomy&tag_ID=%ID%&post_type=post',
			),
		);
	}

	/**
	 * Helper to register a custom taxonomy for use in tests.
	 *
	 * @since 5.9.0
	 */
	private static function register_custom_taxonomy() {
		register_taxonomy( 'wptests_tax', 'post' );
	}

	/**
	 * Helper to get the term for the given taxonomy.
	 *
	 * @since 5.9.0
	 *
	 * @param string $taxonomy Taxonomy been tested (used for index of term keys).
	 * @param bool   $use_id   When true, pass term ID. Else, pass term object.
	 * @return WP_Term|int If $use_id is true, term ID is returned; else instance of WP_Term.
	 */
	private function get_term( $taxonomy, $use_id ) {
		$term = self::$terms[ $taxonomy ];
		if ( $use_id ) {
			$term = $term->term_id;
		}

		return $term;
	}
}<|MERGE_RESOLUTION|>--- conflicted
+++ resolved
@@ -2,10 +2,7 @@
 
 /**
  * @group taxonomy
-<<<<<<< HEAD
  *
-=======
->>>>>>> 4dea8f59
  * @covers ::get_term_link
  */
 class Tests_Term_GetTermLink extends WP_UnitTestCase {
