--- conflicted
+++ resolved
@@ -6,7 +6,6 @@
  */
 class Tests_Term_GetTermLink extends WP_UnitTestCase {
 
-<<<<<<< HEAD
 	public static $term_ids;
 
 	public static function wpSetUpBeforeClass( WP_UnitTest_Factory $factory ) {
@@ -18,14 +17,10 @@
 		}
 	}
 
-	public function setUp() {
-		parent::setUp();
-		self::_register_taxonomy();
-	}
-=======
 	public function set_up() {
 		parent::set_up();
->>>>>>> d088e31c
+		self::_register_taxonomy();
+	}
 
 	/**
 	 * Register a custom taxonomy for use in tests.
@@ -280,5 +275,4 @@
 			array( 'wptests_tax' ),
 		);
 	}
-
 }