<?php

/**
 * @group taxonomy
 */
class Tests_Term_getTerms extends WP_UnitTestCase {

	protected static $taxonomy = 'wptests_tax_3';

	public function set_up() {
		parent::set_up();

		register_taxonomy( self::$taxonomy, 'post', array( 'hierarchical' => true ) );

		_clean_term_filters();
		wp_cache_delete( 'last_changed', 'terms' );
	}

	public static function wpSetUpBeforeClass( WP_UnitTest_Factory $factory ) {
		register_taxonomy( self::$taxonomy, 'page', array( 'hierarchical' => true ) );
		$term_id1 = $factory->term->create(
			array(
				'name'     => 'Foo',
				'slug'     => 'Foo',
				'taxonomy' => self::$taxonomy,
			)
		);
		$term_id2 = $factory->term->create(
			array(
				'name'     => 'Bar',
				'slug'     => 'bar',
				'taxonomy' => self::$taxonomy,
			)
		);
		$posts    = $factory->post->create_many( 3, array( 'post_type' => 'page' ) );
		foreach ( $posts as $i => $post ) {
			wp_set_object_terms( $post, array( $term_id1, $term_id2 ), self::$taxonomy );
		}
	}

	/**
	 * @ticket 37568
	 */
	public function test_meta_query_args_only() {
		register_taxonomy( 'wptests_tax', 'post', array( 'hierarchical' => true ) );

		$term1 = self::factory()->term->create( array( 'taxonomy' => 'wptests_tax' ) );
		$term2 = self::factory()->term->create( array( 'taxonomy' => 'wptests_tax' ) );

		$post = self::factory()->post->create( array( 'post_type' => 'post' ) );

		update_term_meta( $term1, 'somekey', 'thevalue' );

		wp_set_post_terms( $post, array( $term1, $term2 ), 'wptests_tax' );

		$found = get_terms(
			array(
				'meta_key'   => 'somekey',
				'meta_value' => 'thevalue',
			)
		);

		$this->assertSameSets( array( $term1 ), wp_list_pluck( $found, 'term_id' ) );
	}

	/**
	 * @ticket 35495
	 */
	public function test_should_accept_an_args_array_containing_taxonomy_for_first_parameter() {
		register_taxonomy( 'wptests_tax', 'post' );
		$term = self::factory()->term->create( array( 'taxonomy' => 'wptests_tax' ) );

		$found = get_terms(
			array(
				'taxonomy'               => 'wptests_tax',
				'hide_empty'             => false,
				'fields'                 => 'ids',
				'update_term_meta_cache' => false,
			)
		);

		$this->assertSameSets( array( $term ), $found );
	}

	/**
	 * @ticket 35495
	 * @ticket 35381
	 */
	public function test_legacy_params_as_query_string_should_be_properly_parsed() {
		register_taxonomy( 'wptests_tax', 'post' );
		$term = self::factory()->term->create( array( 'taxonomy' => 'wptests_tax' ) );

		$found = get_terms( 'wptests_tax', 'hide_empty=0&fields=ids&update_term_meta_cache=0' );

		$this->assertSameSets( array( $term ), $found );
	}

	/**
	 * @ticket 35495
	 * @ticket 35381
	 */
	public function test_new_params_as_query_string_should_be_properly_parsed() {
		register_taxonomy( 'wptests_tax', 'post' );
		$term = self::factory()->term->create( array( 'taxonomy' => 'wptests_tax' ) );

		$found = get_terms( 'taxonomy=wptests_tax&hide_empty=0&fields=ids&update_term_meta_cache=0' );

		$this->assertSameSets( array( $term ), $found );
	}

	/**
	 * @ticket 35495
	 */
	public function test_excluding_taxonomy_arg_should_return_terms_from_all_taxonomies() {
		register_taxonomy( 'wptests_tax1', 'post' );
		register_taxonomy( 'wptests_tax2', 'post' );
		$t1 = self::factory()->term->create( array( 'taxonomy' => 'wptests_tax1' ) );
		$t2 = self::factory()->term->create( array( 'taxonomy' => 'wptests_tax2' ) );

		$found = get_terms(
			array(
				'hide_empty'             => false,
				'fields'                 => 'ids',
				'update_term_meta_cache' => false,
			)
		);

		// There may be other terms lying around, so don't do an exact match.
		$this->assertContains( $t1, $found );
		$this->assertContains( $t2, $found );
	}

	/**
	 * @ticket 23326
	 */
	public function test_get_terms_cache() {
		global $wpdb;

		$this->set_up_three_posts_and_tags();

		$num_queries = $wpdb->num_queries;

		// last_changed and num_queries should bump.
		$terms = get_terms( 'post_tag', array( 'update_term_meta_cache' => false ) );
		$this->assertCount( 3, $terms );
		$time1 = wp_cache_get( 'last_changed', 'terms' );
		$this->assertNotEmpty( $time1 );
		$this->assertSame( $num_queries + 2, $wpdb->num_queries );

		$num_queries = $wpdb->num_queries;

		// Again. last_changed and num_queries should remain the same.
		$terms = get_terms( 'post_tag', array( 'update_term_meta_cache' => false ) );
		$this->assertCount( 3, $terms );
		$this->assertSame( $time1, wp_cache_get( 'last_changed', 'terms' ) );
		$this->assertSame( $num_queries, $wpdb->num_queries );
	}

	/**
	 * @ticket 23326
	 */
	public function test_get_terms_cache_should_be_missed_when_passing_number() {
		global $wpdb;

		$this->set_up_three_posts_and_tags();

		// Prime cache.
		$terms       = get_terms( 'post_tag' );
		$time1       = wp_cache_get( 'last_changed', 'terms' );
		$num_queries = $wpdb->num_queries;

		// num_queries should bump, last_changed should remain the same.
		$terms = get_terms( 'post_tag', array( 'number' => 2 ) );
		$this->assertCount( 2, $terms );
		$this->assertSame( $time1, wp_cache_get( 'last_changed', 'terms' ) );
		$this->assertSame( $num_queries + 1, $wpdb->num_queries );

		$num_queries = $wpdb->num_queries;

		// Again. last_changed and num_queries should remain the same.
		$terms = get_terms( 'post_tag', array( 'number' => 2 ) );
		$this->assertCount( 2, $terms );
		$this->assertSame( $time1, wp_cache_get( 'last_changed', 'terms' ) );
		$this->assertSame( $num_queries, $wpdb->num_queries );
	}

	/**
	 * @ticket 23326
	 */
	public function test_wp_delete_term_should_invalidate_cache() {
		global $wpdb;

		$this->set_up_three_posts_and_tags();

		// Prime cache.
		$terms       = get_terms( 'post_tag' );
		$time1       = wp_cache_get( 'last_changed', 'terms' );
		$num_queries = $wpdb->num_queries;

		// Force last_changed to bump.
		wp_delete_term( $terms[0]->term_id, 'post_tag' );

		$num_queries = $wpdb->num_queries;
		$time2       = wp_cache_get( 'last_changed', 'terms' );
		$this->assertNotEquals( $time1, $time2 );

		// last_changed and num_queries should bump after a term is deleted.
		$terms = get_terms( 'post_tag' );
		$this->assertCount( 2, $terms );
		$this->assertSame( $time2, wp_cache_get( 'last_changed', 'terms' ) );
		$this->assertSame( $num_queries + 1, $wpdb->num_queries );

		$num_queries = $wpdb->num_queries;

		// Again. last_changed and num_queries should remain the same.
		$terms = get_terms( 'post_tag' );
		$this->assertCount( 2, $terms );
		$this->assertSame( $time2, wp_cache_get( 'last_changed', 'terms' ) );
		$this->assertSame( $num_queries, $wpdb->num_queries );

		// @todo Repeat with term insert and update.
	}

	/**
	 * @ticket 23506
	 */
	public function test_get_terms_should_allow_arbitrary_indexed_taxonomies_array() {
		$term_id = self::factory()->tag->create();
		$terms   = get_terms( array( '111' => 'post_tag' ), array( 'hide_empty' => false ) );
		$this->assertSame( $term_id, reset( $terms )->term_id );
	}

	/**
	 * @ticket 13661
	 */
	public function test_get_terms_fields() {
		$term_id1 = self::factory()->tag->create(
			array(
				'slug' => 'woo',
				'name' => 'WOO!',
			)
		);
		$term_id2 = self::factory()->tag->create(
			array(
				'slug'   => 'hoo',
				'name'   => 'HOO!',
				'parent' => $term_id1,
			)
		);

		$terms_id_parent = get_terms(
			'post_tag',
			array(
				'hide_empty' => false,
				'fields'     => 'id=>parent',
			)
		);
		$this->assertEquals(
			array(
				$term_id1 => 0,
				$term_id2 => $term_id1,
			),
			$terms_id_parent
		);

		$terms_ids = get_terms(
			'post_tag',
			array(
				'hide_empty' => false,
				'fields'     => 'ids',
			)
		);
		$this->assertSameSets( array( $term_id1, $term_id2 ), $terms_ids );

		$terms_name = get_terms(
			'post_tag',
			array(
				'hide_empty' => false,
				'fields'     => 'names',
			)
		);
		$this->assertSameSets( array( 'WOO!', 'HOO!' ), $terms_name );

		$terms_id_name = get_terms(
			'post_tag',
			array(
				'hide_empty' => false,
				'fields'     => 'id=>name',
			)
		);
		$this->assertEquals(
			array(
				$term_id1 => 'WOO!',
				$term_id2 => 'HOO!',
			),
			$terms_id_name
		);

		$terms_id_slug = get_terms(
			'post_tag',
			array(
				'hide_empty' => false,
				'fields'     => 'id=>slug',
			)
		);
		$this->assertEquals(
			array(
				$term_id1 => 'woo',
				$term_id2 => 'hoo',
			),
			$terms_id_slug
		);
	}

	/**
	 * @ticket 11823
	 */
	public function test_get_terms_include_exclude() {
		global $wpdb;

		$term_id1  = self::factory()->tag->create();
		$term_id2  = self::factory()->tag->create();
		$inc_terms = get_terms(
			'post_tag',
			array(
				'include'    => array( $term_id1, $term_id2 ),
				'hide_empty' => false,
			)
		);
		$this->assertSame( array( $term_id1, $term_id2 ), wp_list_pluck( $inc_terms, 'term_id' ) );

		$exc_terms = get_terms(
			'post_tag',
			array(
				'exclude'    => array( $term_id1, $term_id2 ),
				'hide_empty' => false,
			)
		);
		$this->assertSame( array(), wp_list_pluck( $exc_terms, 'term_id' ) );

		// These should not generate query errors.
		get_terms(
			'post_tag',
			array(
				'exclude'    => array( 0 ),
				'hide_empty' => false,
			)
		);
		$this->assertEmpty( $wpdb->last_error );

		get_terms(
			'post_tag',
			array(
				'exclude'    => array( 'unexpected-string' ),
				'hide_empty' => false,
			)
		);
		$this->assertEmpty( $wpdb->last_error );

		get_terms(
			'post_tag',
			array(
				'include'    => array( 'unexpected-string' ),
				'hide_empty' => false,
			)
		);
		$this->assertEmpty( $wpdb->last_error );
	}

	/**
	 * @ticket 30275
	 */
	public function test_exclude_with_hierarchical_true_for_non_hierarchical_taxonomy() {
		register_taxonomy( 'wptests_tax', 'post' );

		$terms = self::factory()->term->create_many(
			2,
			array(
				'taxonomy' => 'wptests_tax',
			)
		);

		$found = get_terms(
			'wptests_tax',
			array(
				'taxonomy'     => 'wptests_tax',
				'hide_empty'   => false,
				'exclude_tree' => array( $terms[0] ),
				'hierarchical' => true,
			)
		);

		$this->assertSame( array( $terms[1] ), wp_list_pluck( $found, 'term_id' ) );

		_unregister_taxonomy( 'wptests_tax' );
	}

	/**
	 * @ticket 25710
	 */
	public function test_get_terms_exclude_tree() {

		$term_id_uncategorized = get_option( 'default_category' );

		$term_id1  = self::factory()->category->create();
		$term_id11 = self::factory()->category->create( array( 'parent' => $term_id1 ) );
		$term_id2  = self::factory()->category->create();
		$term_id22 = self::factory()->category->create( array( 'parent' => $term_id2 ) );

		$terms = get_terms(
			'category',
			array(
				'exclude'    => $term_id_uncategorized,
				'fields'     => 'ids',
				'hide_empty' => false,
			)
		);
		$this->assertSame( array( $term_id1, $term_id11, $term_id2, $term_id22 ), $terms );

		$terms = get_terms(
			'category',
			array(
				'fields'       => 'ids',
				'exclude_tree' => "$term_id1,$term_id_uncategorized",
				'hide_empty'   => false,
			)
		);

		$this->assertSame( array( $term_id2, $term_id22 ), $terms );

	}

	/**
	 * @ticket 13992
	 */
	public function test_get_terms_search() {
		$term_id1 = self::factory()->tag->create( array( 'slug' => 'burrito' ) );
		$term_id2 = self::factory()->tag->create( array( 'name' => 'Wilbur' ) );
		$term_id3 = self::factory()->tag->create( array( 'name' => 'Foo' ) );

		$terms = get_terms(
			'post_tag',
			array(
				'hide_empty' => false,
				'search'     => 'bur',
				'fields'     => 'ids',
			)
		);
		$this->assertSameSets( array( $term_id1, $term_id2 ), $terms );
	}

	/**
	 * @ticket 8214
	 */
	public function test_get_terms_like() {
		$term_id1 = self::factory()->tag->create(
			array(
				'name'        => 'burrito',
				'description' => 'This is a burrito.',
			)
		);
		$term_id2 = self::factory()->tag->create(
			array(
				'name'        => 'taco',
				'description' => 'Burning man.',
			)
		);

		$terms = get_terms(
			'post_tag',
			array(
				'hide_empty' => false,
				'name__like' => 'bur',
				'fields'     => 'ids',
			)
		);
		$this->assertSameSets( array( $term_id1 ), $terms );

		$terms2 = get_terms(
			'post_tag',
			array(
				'hide_empty'        => false,
				'description__like' => 'bur',
				'fields'            => 'ids',
			)
		);
		$this->assertSameSets( array( $term_id1, $term_id2 ), $terms2 );

		$terms3 = get_terms(
			'post_tag',
			array(
				'hide_empty' => false,
				'name__like' => 'Bur',
				'fields'     => 'ids',
			)
		);
		$this->assertSameSets( array( $term_id1 ), $terms3 );

		$terms4 = get_terms(
			'post_tag',
			array(
				'hide_empty'        => false,
				'description__like' => 'Bur',
				'fields'            => 'ids',
			)
		);
		$this->assertSameSets( array( $term_id1, $term_id2 ), $terms4 );

		$terms5 = get_terms(
			'post_tag',
			array(
				'hide_empty' => false,
				'name__like' => 'ENCHILADA',
				'fields'     => 'ids',
			)
		);
		$this->assertEmpty( $terms5 );

		$terms6 = get_terms(
			'post_tag',
			array(
				'hide_empty'        => false,
				'description__like' => 'ENCHILADA',
				'fields'            => 'ids',
			)
		);
		$this->assertEmpty( $terms6 );

		$terms7 = get_terms(
			'post_tag',
			array(
				'hide_empty' => false,
				'name__like' => 'o',
				'fields'     => 'ids',
			)
		);
		$this->assertSameSets( array( $term_id1, $term_id2 ), $terms7 );

		$terms8 = get_terms(
			'post_tag',
			array(
				'hide_empty'        => false,
				'description__like' => '.',
				'fields'            => 'ids',
			)
		);
		$this->assertSameSets( array( $term_id1, $term_id2 ), $terms8 );
	}

	/**
	 * @ticket 26903
	 */
	public function test_get_terms_parent_zero() {
		$tax = 'food';
		register_taxonomy( $tax, 'post', array( 'hierarchical' => true ) );

		$cheese = self::factory()->term->create(
			array(
				'name'     => 'Cheese',
				'taxonomy' => $tax,
			)
		);

		$cheddar = self::factory()->term->create(
			array(
				'name'     => 'Cheddar',
				'parent'   => $cheese,
				'taxonomy' => $tax,
			)
		);

		$post_ids = self::factory()->post->create_many( 2 );
		foreach ( $post_ids as $id ) {
			wp_set_post_terms( $id, $cheddar, $tax );
		}
		$term = get_term( $cheddar, $tax );
		$this->assertSame( 2, $term->count );

		$brie    = self::factory()->term->create(
			array(
				'name'     => 'Brie',
				'parent'   => $cheese,
				'taxonomy' => $tax,
			)
		);
		$post_id = self::factory()->post->create();
		wp_set_post_terms( $post_id, $brie, $tax );
		$term = get_term( $brie, $tax );
		$this->assertSame( 1, $term->count );

		$crackers = self::factory()->term->create(
			array(
				'name'     => 'Crackers',
				'taxonomy' => $tax,
			)
		);

		$butter   = self::factory()->term->create(
			array(
				'name'     => 'Butter',
				'parent'   => $crackers,
				'taxonomy' => $tax,
			)
		);
		$post_ids = self::factory()->post->create_many( 1 );
		foreach ( $post_ids as $id ) {
			wp_set_post_terms( $id, $butter, $tax );
		}
		$term = get_term( $butter, $tax );
		$this->assertSame( 1, $term->count );

		$multigrain = self::factory()->term->create(
			array(
				'name'     => 'Multigrain',
				'parent'   => $crackers,
				'taxonomy' => $tax,
			)
		);
		$post_ids   = self::factory()->post->create_many( 1 );
		foreach ( $post_ids as $id ) {
			wp_set_post_terms( $id, $multigrain, $tax );
		}
		$term = get_term( $multigrain, $tax );
		$this->assertSame( 1, $term->count );

		$fruit       = self::factory()->term->create(
			array(
				'name'     => 'Fruit',
				'taxonomy' => $tax,
			)
		);
		$cranberries = self::factory()->term->create(
			array(
				'name'     => 'Cranberries',
				'parent'   => $fruit,
				'taxonomy' => $tax,
			)
		);

		$terms = get_terms(
			$tax,
			array(
				'parent'       => 0,
				'cache_domain' => $tax,
			)
		);
		$this->assertCount( 2, $terms );
		$this->assertSame( wp_list_pluck( $terms, 'name' ), array( 'Cheese', 'Crackers' ) );
	}

	/**
	 * @ticket 26903
	 */
	public function test_get_terms_grandparent_zero() {
		$tax = 'food';
		register_taxonomy( $tax, 'post', array( 'hierarchical' => true ) );

		$cheese  = self::factory()->term->create(
			array(
				'name'     => 'Cheese',
				'taxonomy' => $tax,
			)
		);
		$cheddar = self::factory()->term->create(
			array(
				'name'     => 'Cheddar',
				'parent'   => $cheese,
				'taxonomy' => $tax,
			)
		);
		$spread  = self::factory()->term->create(
			array(
				'name'     => 'Spread',
				'parent'   => $cheddar,
				'taxonomy' => $tax,
			)
		);
		$post_id = self::factory()->post->create();
		wp_set_post_terms( $post_id, $spread, $tax );
		$term = get_term( $spread, $tax );
		$this->assertSame( 1, $term->count );

		$terms = get_terms(
			$tax,
			array(
				'parent'       => 0,
				'cache_domain' => $tax,
			)
		);
		$this->assertCount( 1, $terms );
		$this->assertSame( array( 'Cheese' ), wp_list_pluck( $terms, 'name' ) );

		_unregister_taxonomy( $tax );
	}

	/**
	 * @ticket 26903
	 */
	public function test_get_terms_seven_levels_deep() {
		$tax = 'deep';
		register_taxonomy( $tax, 'post', array( 'hierarchical' => true ) );
		$parent = 0;
		$t      = array();
		foreach ( range( 1, 7 ) as $depth ) {
			$t[ $depth ] = self::factory()->term->create(
				array(
					'name'     => 'term' . $depth,
					'taxonomy' => $tax,
					'parent'   => $parent,
				)
			);
			$parent      = $t[ $depth ];
		}
		$post_id = self::factory()->post->create();
		wp_set_post_terms( $post_id, $t[7], $tax );
		$term = get_term( $t[7], $tax );
		$this->assertSame( 1, $term->count );

		$terms = get_terms(
			$tax,
			array(
				'parent'       => 0,
				'cache_domain' => $tax,
			)
		);
		$this->assertCount( 1, $terms );
		$this->assertSame( array( 'term1' ), wp_list_pluck( $terms, 'name' ) );

		_unregister_taxonomy( $tax );
	}

	/**
	 * @ticket 27123
	 */
	public function test_get_terms_child_of() {
		$parent = self::factory()->category->create();
		$child  = self::factory()->category->create( array( 'parent' => $parent ) );

		$terms = get_terms(
			'category',
			array(
				'child_of'   => $parent,
				'hide_empty' => false,
			)
		);
		$this->assertCount( 1, $terms );
	}

	/**
	 * @ticket 55837
	 * @covers ::get_terms
	 */
	public function test_get_terms_child_of_cache() {
		$parent = self::factory()->category->create();
		self::factory()->category->create( array( 'parent' => $parent ) );

		$args  = array(
			'fields'     => 'ids',
			'child_of'   => $parent,
			'hide_empty' => false,
		);
		$terms = get_terms( 'category', $args );
		$this->assertCount( 1, $terms, 'The first call to get_terms() did not return 1 term' );

		$terms2 = get_terms( 'category', $args );
<<<<<<< HEAD
		$this->assertCount( 1, $terms2, 'Check count on cached response' );
		$this->assertSameSets( $terms, $terms2, 'Results are the same after caching' );
=======
		$this->assertCount( 1, $terms2, 'The second call to get_terms() did not return 1 term' );
		$this->assertSame( $terms, $terms2, 'Results are not the same after caching' );
>>>>>>> c7639d51
	}

	/**
	 * @ticket 46768
	 */
	public function test_get_terms_child_of_fields_id_name() {
		$parent = self::factory()->category->create();
		$child  = self::factory()->category->create(
			array(
				'parent' => $parent,
				'slug'   => 'test-1',
				'name'   => 'Test 1',
			)
		);
		$child2 = self::factory()->category->create(
			array(
				'parent' => $parent,
				'slug'   => 'test-2',
				'name'   => 'Test 2',
			)
		);

		$terms = get_terms(
			'category',
			array(
				'child_of'   => $parent,
				'hide_empty' => false,
				'fields'     => 'id=>name',
			)
		);

		$this->assertSame(
			array(
				$child  => 'Test 1',
				$child2 => 'Test 2',
			),
			$terms
		);

	}

	/**
	 * @ticket 46768
	 */
	public function test_get_terms_child_of_fields_id_slug() {
		$parent = self::factory()->category->create();
		$child  = self::factory()->category->create(
			array(
				'parent' => $parent,
				'slug'   => 'test-1',
				'name'   => 'Test 1',
			)
		);
		$child2 = self::factory()->category->create(
			array(
				'parent' => $parent,
				'slug'   => 'test-2',
				'name'   => 'Test 2',
			)
		);

		$terms = get_terms(
			'category',
			array(
				'child_of'   => $parent,
				'hide_empty' => false,
				'fields'     => 'id=>slug',
			)
		);

		$this->assertSame(
			array(
				$child  => 'test-1',
				$child2 => 'test-2',
			),
			$terms
		);
	}

	/**
	 * @ticket 31118
	 */
	public function test_child_of_should_skip_query_when_specified_parent_is_not_found_in_hierarchy_cache() {
		global $wpdb;

		register_taxonomy( 'wptests_tax', 'post', array( 'hierarchical' => true ) );

		$terms = self::factory()->term->create_many( 3, array( 'taxonomy' => 'wptests_tax' ) );

		$num_queries = $wpdb->num_queries;

		$found = get_terms(
			'wptests_tax',
			array(
				'hide_empty' => false,
				'child_of'   => $terms[0],
			)
		);

		$this->assertEmpty( $found );
		$this->assertSame( $num_queries, $wpdb->num_queries );
	}

	/**
	 * @ticket 31118
	 */
	public function test_child_of_should_respect_multiple_taxonomies() {
		register_taxonomy( 'wptests_tax1', 'post', array( 'hierarchical' => true ) );
		register_taxonomy( 'wptests_tax2', 'post', array( 'hierarchical' => true ) );

		$t1 = self::factory()->term->create( array( 'taxonomy' => 'wptests_tax1' ) );
		$t2 = self::factory()->term->create( array( 'taxonomy' => 'wptests_tax2' ) );
		$t3 = self::factory()->term->create(
			array(
				'taxonomy' => 'wptests_tax2',
				'parent'   => $t2,
			)
		);

		$found = get_terms(
			array( 'wptests_tax1', 'wptests_tax2' ),
			array(
				'fields'     => 'ids',
				'hide_empty' => false,
				'child_of'   => $t2,
			)
		);

		$this->assertSameSets( array( $t3 ), $found );
	}

	/**
	 * @ticket 27123
	 */
	public function test_get_term_children_recursion() {
		// Assume there is a way to insert a term with the parent pointing to itself.
		// See: https://core.trac.wordpress.org/changeset/15806
		remove_filter( 'wp_update_term_parent', 'wp_check_term_hierarchy_for_loops', 10 );

		$term = wp_insert_term( 'Test', 'category' );
		$term = wp_update_term( $term['term_id'], 'category', array( 'parent' => $term['term_id'] ) );
		$term = get_term( $term['term_id'], 'category' );

		$this->assertSame( $term->term_id, $term->parent );
		$this->assertIsArray( get_term_children( $term->term_id, 'category' ) );

		add_filter( 'wp_update_term_parent', 'wp_check_term_hierarchy_for_loops', 10, 3 );
	}

	/**
	 * @covers ::_get_term_children
	 * @ticket 24461
	 */
	public function test__get_term_children_handles_cycles() {
		remove_filter( 'wp_update_term_parent', 'wp_check_term_hierarchy_for_loops', 10 );

		$c1 = self::factory()->category->create();
		$c2 = self::factory()->category->create( array( 'parent' => $c1 ) );
		$c3 = self::factory()->category->create( array( 'parent' => $c2 ) );
		wp_update_term( $c1, 'category', array( 'parent' => $c3 ) );

		add_filter( 'wp_update_term_parent', 'wp_check_term_hierarchy_for_loops', 10, 3 );

		$result = _get_term_children( $c1, array( $c1, $c2, $c3 ), 'category' );

		$this->assertSameSets( array( $c2, $c3 ), $result );
	}

	/**
	 * @covers ::_get_term_children
	 * @ticket 24461
	 */
	public function test__get_term_children_handles_cycles_when_terms_argument_contains_objects() {
		remove_filter( 'wp_update_term_parent', 'wp_check_term_hierarchy_for_loops', 10 );

		$c1 = self::factory()->category->create_and_get();
		$c2 = self::factory()->category->create_and_get( array( 'parent' => $c1->term_id ) );
		$c3 = self::factory()->category->create_and_get( array( 'parent' => $c2->term_id ) );
		wp_update_term( $c1->term_id, 'category', array( 'parent' => $c3->term_id ) );

		add_filter( 'wp_update_term_parent', 'wp_check_term_hierarchy_for_loops', 10, 3 );

		$result = _get_term_children( $c1->term_id, array( $c1, $c2, $c3 ), 'category' );

		$this->assertSameSets( array( $c2, $c3 ), $result );
	}

	public function test_get_terms_by_slug() {
		$t1 = self::factory()->tag->create( array( 'slug' => 'foo' ) );
		$t2 = self::factory()->tag->create( array( 'slug' => 'bar' ) );

		$found = get_terms(
			'post_tag',
			array(
				'hide_empty' => false,
				'fields'     => 'ids',
				'slug'       => 'foo',
			)
		);

		$this->assertSame( array( $t1 ), $found );
	}

	/**
	 * @ticket 23636
	 */
	public function test_get_terms_by_multiple_slugs() {
		$t1 = self::factory()->tag->create( array( 'slug' => 'foo' ) );
		$t2 = self::factory()->tag->create( array( 'slug' => 'bar' ) );
		$t3 = self::factory()->tag->create( array( 'slug' => 'barry' ) );

		$found = get_terms(
			'post_tag',
			array(
				'hide_empty' => false,
				'fields'     => 'ids',
				'slug'       => array( 'foo', 'barry' ),
			)
		);

		$this->assertSame( array( $t1, $t3 ), $found );
	}

	/**
	 * @ticket 30611
	 */
	public function test_get_terms_by_name() {
		$t1 = self::factory()->tag->create( array( 'name' => 'Foo' ) );
		$t2 = self::factory()->tag->create( array( 'name' => 'Bar' ) );

		$found = get_terms(
			'post_tag',
			array(
				'hide_empty' => false,
				'fields'     => 'ids',
				'name'       => 'Foo',
			)
		);

		$this->assertSame( array( $t1 ), $found );
	}

	/**
	 * @ticket 30611
	 */
	public function test_get_terms_by_multiple_names() {
		$t1 = self::factory()->tag->create( array( 'name' => 'Foo' ) );
		$t2 = self::factory()->tag->create( array( 'name' => 'Bar' ) );
		$t3 = self::factory()->tag->create( array( 'name' => 'Barry' ) );

		$found = get_terms(
			'post_tag',
			array(
				'hide_empty' => false,
				'fields'     => 'ids',
				'name'       => array( 'Foo', 'Barry' ),
			)
		);

		$this->assertSameSets( array( $t3, $t1 ), $found );
	}

	/**
	 * @ticket 32248
	 */
	public function test_name_should_match_encoded_html_entities() {
		register_taxonomy( 'wptests_tax', 'post' );

		$t = self::factory()->term->create(
			array(
				'taxonomy' => 'wptests_tax',
				'name'     => 'Foo & Bar',
				'slug'     => 'foo-and-bar',
			)
		);

		$found = get_terms(
			'wptests_tax',
			array(
				'hide_empty' => false,
				'fields'     => 'ids',
				'name'       => 'Foo & Bar',
			)
		);
		$this->assertSameSets( array( $t ), $found );

		// Array format.
		$found = get_terms(
			'wptests_tax',
			array(
				'hide_empty' => false,
				'fields'     => 'ids',
				'name'       => array( 'Foo & Bar' ),
			)
		);
		$this->assertSameSets( array( $t ), $found );
	}

	/**
	 * @ticket 35493
	 */
	public function test_name_should_not_double_escape_apostrophes() {
		register_taxonomy( 'wptests_tax', 'post' );

		$name = "Foo'Bar";

		$t = self::factory()->term->create(
			array(
				'taxonomy' => 'wptests_tax',
				'name'     => $name,
			)
		);

		$term = get_term( $t, 'wptests_tax' );

		$this->assertSame( $name, $term->name );

		$found = get_terms(
			'wptests_tax',
			array(
				'hide_empty' => false,
				'fields'     => 'ids',
				'name'       => $name,
			)
		);

		$this->assertSameSets( array( $t ), $found );
	}

	/**
	 * @ticket 29839
	 */
	public function test_childless_should_return_all_terms_for_flat_hierarchy() {
		// If run on a flat hierarchy it should return everything.
		$flat_tax = 'countries';
		register_taxonomy( $flat_tax, 'post', array( 'hierarchical' => false ) );
		$australia = self::factory()->term->create(
			array(
				'name'     => 'Australia',
				'taxonomy' => $flat_tax,
			)
		);
		$china     = self::factory()->term->create(
			array(
				'name'     => 'China',
				'taxonomy' => $flat_tax,
			)
		);
		$tanzania  = self::factory()->term->create(
			array(
				'name'     => 'Tanzania',
				'taxonomy' => $flat_tax,
			)
		);

		$terms = get_terms(
			$flat_tax,
			array(
				'childless'  => true,
				'hide_empty' => false,
				'fields'     => 'ids',
			)
		);

		$expected = array( $australia, $china, $tanzania );
		$this->assertSameSets( $expected, $terms );
	}


	/**
	 * @ticket 29839
	 */
	public function test_childless_hierarchical_taxonomy() {
		$tax = 'location';
		register_taxonomy( $tax, 'post', array( 'hierarchical' => true ) );
		/*
		Canada
			Ontario
				Ottawa
					Nepean
				Toronto
			Quebec
				Montreal
			PEI
		*/
		// Level 1.
		$canada = self::factory()->term->create(
			array(
				'name'     => 'Canada',
				'taxonomy' => $tax,
			)
		);

		// Level 2.
		$ontario = self::factory()->term->create(
			array(
				'name'     => 'Ontario',
				'parent'   => $canada,
				'taxonomy' => $tax,
			)
		);
		$quebec  = self::factory()->term->create(
			array(
				'name'     => 'Quebec',
				'parent'   => $canada,
				'taxonomy' => $tax,
			)
		);
		$pei     = self::factory()->term->create(
			array(
				'name'     => 'PEI',
				'parent'   => $canada,
				'taxonomy' => $tax,
			)
		);

		// Level 3.
		$toronto  = self::factory()->term->create(
			array(
				'name'     => 'Toronto',
				'parent'   => $ontario,
				'taxonomy' => $tax,
			)
		);
		$ottawa   = self::factory()->term->create(
			array(
				'name'     => 'Ottawa',
				'parent'   => $ontario,
				'taxonomy' => $tax,
			)
		);
		$montreal = self::factory()->term->create(
			array(
				'name'     => 'Montreal',
				'parent'   => $quebec,
				'taxonomy' => $tax,
			)
		);

		// Level 4.
		$nepean = self::factory()->term->create(
			array(
				'name'     => 'Nepean',
				'parent'   => $ottawa,
				'taxonomy' => $tax,
			)
		);

		$terms = get_terms(
			$tax,
			array(
				'childless'  => true,
				'hide_empty' => false,
				'fields'     => 'ids',
			)
		);

		$this->assertSameSets( array( $montreal, $nepean, $toronto, $pei ), $terms );
	}

	/**
	 * @ticket 29839
	 */
	public function test_childless_hierarchical_taxonomy_used_with_child_of() {
		$tax = 'location';
		register_taxonomy( $tax, 'post', array( 'hierarchical' => true ) );

		// Level 1.
		$canada = self::factory()->term->create(
			array(
				'name'     => 'Canada',
				'taxonomy' => $tax,
			)
		);

		// Level 2.
		$ontario = self::factory()->term->create(
			array(
				'name'     => 'Ontario',
				'parent'   => $canada,
				'taxonomy' => $tax,
			)
		);
		$quebec  = self::factory()->term->create(
			array(
				'name'     => 'Quebec',
				'parent'   => $canada,
				'taxonomy' => $tax,
			)
		);

		// Level 3.
		$laval    = self::factory()->term->create(
			array(
				'name'     => 'Laval',
				'parent'   => $quebec,
				'taxonomy' => $tax,
			)
		);
		$montreal = self::factory()->term->create(
			array(
				'name'     => 'Montreal',
				'parent'   => $quebec,
				'taxonomy' => $tax,
			)
		);

		// Level 4.
		$dorval = self::factory()->term->create(
			array(
				'name'     => 'Dorval',
				'parent'   => $montreal,
				'taxonomy' => $tax,
			)
		);

		$terms = get_terms(
			$tax,
			array(
				'childless'  => true,
				'child_of'   => $quebec,
				'hide_empty' => false,
				'fields'     => 'ids',
			)
		);

		$this->assertSameSets( array( $laval ), $terms );
	}

	/**
	 * @ticket 29839
	 */
	public function test_childless_should_enforce_childless_status_for_all_queried_taxonomies() {
		register_taxonomy( 'wptests_tax1', 'post', array( 'hierarchical' => true ) );
		register_taxonomy( 'wptests_tax2', 'post', array( 'hierarchical' => true ) );

		$t1 = self::factory()->term->create( array( 'taxonomy' => 'wptests_tax1' ) );
		$t2 = self::factory()->term->create(
			array(
				'taxonomy' => 'wptests_tax1',
				'parent'   => $t1,
			)
		);
		$t3 = self::factory()->term->create( array( 'taxonomy' => 'wptests_tax2' ) );
		$t4 = self::factory()->term->create(
			array(
				'taxonomy' => 'wptests_tax2',
				'parent'   => $t3,
			)
		);

		$found = get_terms(
			array( 'wptests_tax1', 'wptests_tax2' ),
			array(
				'fields'     => 'ids',
				'hide_empty' => false,
				'childless'  => true,
			)
		);

		$this->assertSameSets( array( $t2, $t4 ), $found );
	}

	public function test_get_terms_hierarchical_tax_hide_empty_false_fields_ids() {
		// Set up a clean taxonomy.
		$tax = 'hierarchical_fields';
		register_taxonomy( $tax, 'post', array( 'hierarchical' => true ) );

		$terms = $this->create_hierarchical_terms_and_posts();

		$found = get_terms(
			$tax,
			array(
				'hide_empty' => false,
				'fields'     => 'ids',
			)
		);

		$expected = array(
			$terms['parent1'],
			$terms['parent2'],
			$terms['child1'],
			$terms['child2'],
			$terms['grandchild1'],
		);

		_unregister_taxonomy( 'hierarchical_fields' );

		$this->assertSameSets( $expected, $found );
	}

	public function test_get_terms_hierarchical_tax_hide_empty_true_fields_ids() {
		// Set up a clean taxonomy.
		$tax = 'hierarchical_fields';
		register_taxonomy( $tax, 'post', array( 'hierarchical' => true ) );

		$terms = $this->create_hierarchical_terms_and_posts();

		$found = get_terms(
			$tax,
			array(
				'hide_empty' => true,
				'fields'     => 'ids',
			)
		);

		$expected = array(
			$terms['parent1'],
			$terms['parent2'],
			$terms['child1'],
		);

		_unregister_taxonomy( 'hierarchical_fields' );

		$this->assertSameSets( $expected, $found );
	}

	public function test_get_terms_hierarchical_tax_hide_empty_true_fields_ids_hierarchical_false() {
		// Set up a clean taxonomy.
		$tax = 'hierarchical_fields';
		register_taxonomy( $tax, 'post', array( 'hierarchical' => true ) );

		$terms = $this->create_hierarchical_terms_and_posts();

		$found = get_terms(
			$tax,
			array(
				'hide_empty'   => true,
				'fields'       => 'ids',
				'hierarchical' => false,
			)
		);

		$expected = array(
			$terms['parent2'],
			$terms['child1'],
		);

		_unregister_taxonomy( 'hierarchical_fields' );

		$this->assertSameSets( $expected, $found );
	}

	public function test_get_terms_hierarchical_tax_hide_empty_false_fields_names() {
		// Set up a clean taxonomy.
		$tax = 'hierarchical_fields';
		register_taxonomy( $tax, 'post', array( 'hierarchical' => true ) );

		$terms = $this->create_hierarchical_terms_and_posts();

		$found = get_terms(
			$tax,
			array(
				'hide_empty' => false,
				'fields'     => 'names',
			)
		);

		$expected = array(
			'Parent 1',
			'Parent 2',
			'Child 1',
			'Child 2',
			'Grandchild 1',
		);

		_unregister_taxonomy( 'hierarchical_fields' );

		$this->assertSameSets( $expected, $found );
	}

	public function test_get_terms_hierarchical_tax_hide_empty_true_fields_names() {
		// Set up a clean taxonomy.
		$tax = 'hierarchical_fields';
		register_taxonomy( $tax, 'post', array( 'hierarchical' => true ) );

		$terms = $this->create_hierarchical_terms_and_posts();

		$found = get_terms(
			$tax,
			array(
				'hide_empty' => true,
				'fields'     => 'names',
			)
		);

		$expected = array(
			'Parent 1',
			'Parent 2',
			'Child 1',
		);

		_unregister_taxonomy( 'hierarchical_fields' );

		$this->assertSameSets( $expected, $found );
	}

	public function test_get_terms_hierarchical_tax_hide_empty_true_fields_names_hierarchical_false() {
		// Set up a clean taxonomy.
		$tax = 'hierarchical_fields';
		register_taxonomy( $tax, 'post', array( 'hierarchical' => true ) );

		$terms = $this->create_hierarchical_terms_and_posts();

		$found = get_terms(
			$tax,
			array(
				'hide_empty'   => true,
				'fields'       => 'names',
				'hierarchical' => false,
			)
		);

		$expected = array(
			'Parent 2',
			'Child 1',
		);

		_unregister_taxonomy( 'hierarchical_fields' );

		$this->assertSameSets( $expected, $found );
	}

	public function test_get_terms_hierarchical_tax_hide_empty_false_fields_count() {
		// Set up a clean taxonomy.
		$tax = 'hierarchical_fields';
		register_taxonomy( $tax, 'post', array( 'hierarchical' => true ) );

		$terms = $this->create_hierarchical_terms_and_posts();

		$found = get_terms(
			$tax,
			array(
				'hide_empty' => false,
				'fields'     => 'count',
			)
		);

		_unregister_taxonomy( 'hierarchical_fields' );

		$this->assertEquals( 5, $found );
	}

	public function test_get_terms_hierarchical_tax_hide_empty_true_fields_count() {
		// Set up a clean taxonomy.
		$tax = 'hierarchical_fields';
		register_taxonomy( $tax, 'post', array( 'hierarchical' => true ) );

		$terms = $this->create_hierarchical_terms_and_posts();

		$found = get_terms(
			$tax,
			array(
				'hide_empty' => true,
				'fields'     => 'count',
			)
		);

		_unregister_taxonomy( 'hierarchical_fields' );

		// When using 'fields=count', 'hierarchical' is forced to false.
		$this->assertEquals( 2, $found );
	}

	public function test_get_terms_hierarchical_tax_hide_empty_true_fields_count_hierarchical_false() {
		// Set up a clean taxonomy.
		$tax = 'hierarchical_fields';
		register_taxonomy( $tax, 'post', array( 'hierarchical' => true ) );

		$terms = $this->create_hierarchical_terms_and_posts();

		$found = get_terms(
			$tax,
			array(
				'hide_empty'   => true,
				'fields'       => 'count',
				'hierarchical' => false,
			)
		);

		_unregister_taxonomy( 'hierarchical_fields' );

		$this->assertEquals( 2, $found );
	}

	public function test_get_terms_hierarchical_tax_hide_empty_false_fields_idparent() {
		// Set up a clean taxonomy.
		$tax = 'hierarchical_fields';
		register_taxonomy( $tax, 'post', array( 'hierarchical' => true ) );

		$terms = $this->create_hierarchical_terms_and_posts();

		$found = get_terms(
			$tax,
			array(
				'hide_empty' => false,
				'fields'     => 'id=>parent',
			)
		);

		$expected = array(
			$terms['parent1']     => 0,
			$terms['parent2']     => 0,
			$terms['child1']      => $terms['parent1'],
			$terms['child2']      => $terms['parent1'],
			$terms['grandchild1'] => $terms['child1'],
		);

		_unregister_taxonomy( 'hierarchical_fields' );

		$this->assertEqualSetsWithIndex( $expected, $found );
	}

	public function test_get_terms_hierarchical_tax_hide_empty_true_fields_idparent() {
		// Set up a clean taxonomy.
		$tax = 'hierarchical_fields';
		register_taxonomy( $tax, 'post', array( 'hierarchical' => true ) );

		$terms = $this->create_hierarchical_terms_and_posts();

		$found = get_terms(
			$tax,
			array(
				'hide_empty' => true,
				'fields'     => 'id=>parent',
			)
		);

		$expected = array(
			$terms['parent1'] => 0,
			$terms['parent2'] => 0,
			$terms['child1']  => $terms['parent1'],
		);

		_unregister_taxonomy( 'hierarchical_fields' );

		$this->assertEqualSetsWithIndex( $expected, $found );
	}

	public function test_get_terms_hierarchical_tax_hide_empty_true_fields_idparent_hierarchical_false() {
		// Set up a clean taxonomy.
		$tax = 'hierarchical_fields';
		register_taxonomy( $tax, 'post', array( 'hierarchical' => true ) );

		$terms = $this->create_hierarchical_terms_and_posts();

		$found = get_terms(
			$tax,
			array(
				'hide_empty'   => true,
				'fields'       => 'id=>parent',
				'hierarchical' => false,
			)
		);

		$expected = array(
			$terms['parent2'] => 0,
			$terms['child1']  => $terms['parent1'],
		);

		_unregister_taxonomy( 'hierarchical_fields' );

		$this->assertEqualSetsWithIndex( $expected, $found );
	}

	public function test_get_terms_hierarchical_tax_hide_empty_false_fields_idslug() {
		// Set up a clean taxonomy.
		$tax = 'hierarchical_fields';
		register_taxonomy( $tax, 'post', array( 'hierarchical' => true ) );

		$terms = $this->create_hierarchical_terms_and_posts();

		$found = get_terms(
			$tax,
			array(
				'hide_empty' => false,
				'fields'     => 'id=>slug',
			)
		);

		$expected = array(
			$terms['parent1']     => 'parent-1',
			$terms['parent2']     => 'parent-2',
			$terms['child1']      => 'child-1',
			$terms['child2']      => 'child-2',
			$terms['grandchild1'] => 'grandchild-1',
		);

		_unregister_taxonomy( 'hierarchical_fields' );

		$this->assertSameSetsWithIndex( $expected, $found );
	}

	/**
	 * @ticket 29859
	 */
	public function test_get_terms_hierarchical_tax_hide_empty_true_fields_idslug() {
		// Set up a clean taxonomy.
		$tax = 'hierarchical_fields';
		register_taxonomy( $tax, 'post', array( 'hierarchical' => true ) );

		$terms = $this->create_hierarchical_terms_and_posts();

		$found = get_terms(
			$tax,
			array(
				'hide_empty' => true,
				'fields'     => 'id=>slug',
			)
		);

		$expected = array(
			$terms['parent1'] => 'parent-1',
			$terms['parent2'] => 'parent-2',
			$terms['child1']  => 'child-1',
		);

		_unregister_taxonomy( 'hierarchical_fields' );

		$this->assertSameSetsWithIndex( $expected, $found );
	}

	public function test_get_terms_hierarchical_tax_hide_empty_true_fields_idslug_hierarchical_false() {
		// Set up a clean taxonomy.
		$tax = 'hierarchical_fields';
		register_taxonomy( $tax, 'post', array( 'hierarchical' => true ) );

		$terms = $this->create_hierarchical_terms_and_posts();

		$found = get_terms(
			$tax,
			array(
				'hide_empty'   => true,
				'fields'       => 'id=>slug',
				'hierarchical' => false,
			)
		);

		$expected = array(
			$terms['parent2'] => 'parent-2',
			$terms['child1']  => 'child-1',
		);

		_unregister_taxonomy( 'hierarchical_fields' );

		$this->assertSameSetsWithIndex( $expected, $found );
	}

	public function test_get_terms_hierarchical_tax_hide_empty_false_fields_idname() {
		// Set up a clean taxonomy.
		$tax = 'hierarchical_fields';
		register_taxonomy( $tax, 'post', array( 'hierarchical' => true ) );

		$terms = $this->create_hierarchical_terms_and_posts();

		$found = get_terms(
			$tax,
			array(
				'hide_empty' => false,
				'fields'     => 'id=>name',
			)
		);

		$expected = array(
			$terms['parent1']     => 'Parent 1',
			$terms['parent2']     => 'Parent 2',
			$terms['child1']      => 'Child 1',
			$terms['child2']      => 'Child 2',
			$terms['grandchild1'] => 'Grandchild 1',
		);

		_unregister_taxonomy( 'hierarchical_fields' );

		$this->assertSameSetsWithIndex( $expected, $found );
	}

	/**
	 * @ticket 29859
	 */
	public function test_get_terms_hierarchical_tax_hide_empty_true_fields_idname() {
		// Set up a clean taxonomy.
		$tax = 'hierarchical_fields';
		register_taxonomy( $tax, 'post', array( 'hierarchical' => true ) );

		$terms = $this->create_hierarchical_terms_and_posts();

		$found = get_terms(
			$tax,
			array(
				'hide_empty' => true,
				'fields'     => 'id=>name',
			)
		);

		$expected = array(
			$terms['parent1'] => 'Parent 1',
			$terms['parent2'] => 'Parent 2',
			$terms['child1']  => 'Child 1',
		);

		_unregister_taxonomy( 'hierarchical_fields' );

		$this->assertSameSetsWithIndex( $expected, $found );
	}

	public function test_get_terms_hierarchical_tax_hide_empty_true_fields_idname_hierarchical_false() {
		// Set up a clean taxonomy.
		$tax = 'hierarchical_fields';
		register_taxonomy( $tax, 'post', array( 'hierarchical' => true ) );

		$terms = $this->create_hierarchical_terms_and_posts();

		$found = get_terms(
			$tax,
			array(
				'hide_empty'   => true,
				'fields'       => 'id=>name',
				'hierarchical' => false,
			)
		);

		$expected = array(
			$terms['parent2'] => 'Parent 2',
			$terms['child1']  => 'Child 1',
		);

		_unregister_taxonomy( 'hierarchical_fields' );

		$this->assertSameSetsWithIndex( $expected, $found );
	}

	/**
	 * @ticket 31118
	 */
	public function test_hierarchical_should_recurse_properly_for_all_taxonomies() {
		register_taxonomy( 'wptests_tax1', 'post', array( 'hierarchical' => true ) );
		register_taxonomy( 'wptests_tax2', 'post', array( 'hierarchical' => true ) );

		$t1 = self::factory()->term->create( array( 'taxonomy' => 'wptests_tax1' ) );
		$t2 = self::factory()->term->create(
			array(
				'taxonomy' => 'wptests_tax1',
				'parent'   => $t1,
			)
		);
		$t3 = self::factory()->term->create(
			array(
				'taxonomy' => 'wptests_tax1',
				'parent'   => $t2,
			)
		);

		$t4 = self::factory()->term->create( array( 'taxonomy' => 'wptests_tax2' ) );
		$t5 = self::factory()->term->create(
			array(
				'taxonomy' => 'wptests_tax2',
				'parent'   => $t4,
			)
		);
		$t6 = self::factory()->term->create(
			array(
				'taxonomy' => 'wptests_tax2',
				'parent'   => $t5,
			)
		);

		$p = self::factory()->post->create();

		wp_set_object_terms( $p, $t3, 'wptests_tax1' );
		wp_set_object_terms( $p, $t6, 'wptests_tax2' );

		$found = get_terms(
			array( 'wptests_tax1', 'wptests_tax2' ),
			array(
				'hierarchical' => true,
				'hide_empty'   => true,
				'fields'       => 'ids',
			)
		);

		/*
		 * Should contain all terms, since they all have non-empty descendants.
		 * To make the case clearer, test taxonomies separately.
		 */

		// First taxonomy.
		$this->assertContains( $t1, $found );
		$this->assertContains( $t2, $found );
		$this->assertContains( $t3, $found );

		// Second taxonomy.
		$this->assertContains( $t4, $found );
		$this->assertContains( $t5, $found );
		$this->assertContains( $t6, $found );
	}

	/**
	 * @ticket 23261
	 */
	public function test_orderby_include() {
		$tax = 'wptests_tax';
		register_taxonomy( $tax, 'post' );

		$t1 = self::factory()->term->create( array( 'taxonomy' => $tax ) );
		$t2 = self::factory()->term->create( array( 'taxonomy' => $tax ) );
		$t3 = self::factory()->term->create( array( 'taxonomy' => $tax ) );
		$t4 = self::factory()->term->create( array( 'taxonomy' => $tax ) );

		$found = get_terms(
			$tax,
			array(
				'fields'     => 'ids',
				'include'    => array( $t4, $t1, $t2 ),
				'orderby'    => 'include',
				'hide_empty' => false,
			)
		);

		_unregister_taxonomy( 'wptests_tax' );

		$this->assertSame( array( $t4, $t1, $t2 ), $found );
	}

	/**
	 * @ticket 31364
	 */
	public function test_orderby_description() {
		$tax = 'wptests_tax';
		register_taxonomy( $tax, 'post' );

		$t1 = self::factory()->term->create(
			array(
				'taxonomy'    => $tax,
				'description' => 'fff',
			)
		);
		$t2 = self::factory()->term->create(
			array(
				'taxonomy'    => $tax,
				'description' => 'aaa',
			)
		);
		$t3 = self::factory()->term->create(
			array(
				'taxonomy'    => $tax,
				'description' => 'zzz',
			)
		);
		$t4 = self::factory()->term->create(
			array(
				'taxonomy'    => $tax,
				'description' => 'jjj',
			)
		);

		$found = get_terms(
			$tax,
			array(
				'fields'     => 'ids',
				'orderby'    => 'description',
				'hide_empty' => false,
			)
		);

		_unregister_taxonomy( 'wptests_tax' );

		$this->assertSame( array( $t2, $t1, $t4, $t3 ), $found );
	}

	/**
	 * @ticket 33726
	 */
	public function test_orderby_term_id() {
		register_taxonomy( 'wptests_tax', 'post' );
		$t1 = self::factory()->term->create(
			array(
				'taxonomy' => 'wptests_tax',
				'name'     => 'AAA',
			)
		);
		$t2 = self::factory()->term->create(
			array(
				'taxonomy' => 'wptests_tax',
				'name'     => 'ZZZ',
			)
		);
		$t3 = self::factory()->term->create(
			array(
				'taxonomy' => 'wptests_tax',
				'name'     => 'JJJ',
			)
		);

		$found = get_terms(
			'wptests_tax',
			array(
				'orderby'    => 'term_id',
				'hide_empty' => false,
				'fields'     => 'ids',
			)
		);

		$this->assertSame( array( $t1, $t2, $t3 ), $found );
	}

	/**
	 * @ticket 34996
	 */
	public function test_orderby_meta_value() {
		register_taxonomy( 'wptests_tax', 'post' );
		$terms = self::factory()->term->create_many( 3, array( 'taxonomy' => 'wptests_tax' ) );
		add_term_meta( $terms[0], 'foo', 'zzz' );
		add_term_meta( $terms[0], 'fee', 'ber' );
		add_term_meta( $terms[1], 'foo', 'aaa' );
		add_term_meta( $terms[1], 'fee', 'ber' );
		add_term_meta( $terms[2], 'foo', 'jjj' );
		add_term_meta( $terms[2], 'fee', 'ber' );

		// Matches the first meta query clause.
		$found = get_terms(
			'wptests_tax',
			array(
				'hide_empty' => false,
				'meta_query' => array(
					'relation' => 'AND',
					array(
						'key'     => 'foo',
						'compare' => 'EXISTS',
					),
					array(
						'key'     => 'fee',
						'compare' => 'EXISTS',
					),
				),
				'orderby'    => 'meta_value',
				'order'      => 'ASC',
				'fields'     => 'ids',
			)
		);

		$this->assertSameSets( array( $terms[1], $terms[2], $terms[0] ), $found );
	}

	/**
	 * @ticket 34996
	 */
	public function test_orderby_meta_value_num() {
		register_taxonomy( 'wptests_tax', 'post' );
		$terms = self::factory()->term->create_many( 3, array( 'taxonomy' => 'wptests_tax' ) );
		add_term_meta( $terms[0], 'foo', '999' );
		add_term_meta( $terms[0], 'fee', 'ber' );
		add_term_meta( $terms[1], 'foo', '111' );
		add_term_meta( $terms[1], 'fee', 'ber' );
		add_term_meta( $terms[2], 'foo', '555' );
		add_term_meta( $terms[2], 'fee', 'ber' );

		// Matches the first meta query clause.
		$found = get_terms(
			'wptests_tax',
			array(
				'hide_empty' => false,
				'meta_query' => array(
					'relation' => 'AND',
					array(
						'key'     => 'foo',
						'compare' => 'EXISTS',
					),
					array(
						'key'     => 'fee',
						'compare' => 'EXISTS',
					),
				),
				'orderby'    => 'meta_value_num',
				'order'      => 'ASC',
				'fields'     => 'ids',
			)
		);

		$this->assertSameSets( array( $terms[1], $terms[2], $terms[0] ), $found );
	}

	/**
	 * @ticket 34996
	 */
	public function test_orderby_meta_value_with_meta_key() {
		register_taxonomy( 'wptests_tax', 'post' );
		$terms = self::factory()->term->create_many( 3, array( 'taxonomy' => 'wptests_tax' ) );
		add_term_meta( $terms[0], 'foo', 'bar' );
		add_term_meta( $terms[0], 'fee', 'zzz' );
		add_term_meta( $terms[0], 'faa', 'jjj' );
		add_term_meta( $terms[1], 'foo', 'bar' );
		add_term_meta( $terms[1], 'fee', 'aaa' );
		add_term_meta( $terms[1], 'faa', 'aaa' );
		add_term_meta( $terms[2], 'foo', 'bar' );
		add_term_meta( $terms[2], 'fee', 'jjj' );
		add_term_meta( $terms[2], 'faa', 'zzz' );

		$found = get_terms(
			'wptests_tax',
			array(
				'hide_empty' => false,
				'meta_key'   => 'fee',
				'orderby'    => 'meta_value',
				'order'      => 'ASC',
				'fields'     => 'ids',
			)
		);

		$this->assertSameSets( array( $terms[1], $terms[2], $terms[0] ), $found );

		$found = get_terms(
			'wptests_tax',
			array(
				'hide_empty' => false,
				'meta_query' => array(
					array(
						'key'     => 'foo',
						'compare' => 'EXISTS',
					),
				),
				'meta_key'   => 'fee',
				'orderby'    => 'meta_value',
				'order'      => 'ASC',
				'fields'     => 'ids',
			)
		);

		$this->assertSameSets( array( $terms[1], $terms[2], $terms[0] ), $found );

		// Matches the first meta query clause.
		$found = get_terms(
			'wptests_tax',
			array(
				'hide_empty' => false,
				'meta_query' => array(
					'relation' => 'AND',
					array(
						'key'     => 'foo',
						'compare' => 'EXISTS',
					),
					array(
						'key'     => 'fee',
						'compare' => 'EXISTS',
					),
				),
				'meta_key'   => 'fee',
				'orderby'    => 'meta_value',
				'order'      => 'ASC',
				'fields'     => 'ids',
			)
		);

		$this->assertSameSets( array( $terms[1], $terms[2], $terms[0] ), $found );

		// Matches the meta query clause corresponding to the 'meta_key' param.
		$found = get_terms(
			'wptests_tax',
			array(
				'hide_empty' => false,
				'meta_query' => array(
					'relation' => 'AND',
					array(
						'key'     => 'foo',
						'compare' => 'EXISTS',
					),
					array(
						'key'     => 'fee',
						'compare' => 'EXISTS',
					),
				),
				'meta_key'   => 'faa',
				'orderby'    => 'meta_value',
				'order'      => 'ASC',
				'fields'     => 'ids',
			)
		);

		$this->assertSameSets( array( $terms[1], $terms[0], $terms[2] ), $found );
	}

	/**
	 * @ticket 34996
	 */
	public function test_orderby_meta_value_num_with_meta_key() {
		register_taxonomy( 'wptests_tax', 'post' );
		$terms = self::factory()->term->create_many( 3, array( 'taxonomy' => 'wptests_tax' ) );
		add_term_meta( $terms[0], 'foo', 'bar' );
		add_term_meta( $terms[0], 'fee', '999' );
		add_term_meta( $terms[0], 'faa', '555' );
		add_term_meta( $terms[1], 'foo', 'bar' );
		add_term_meta( $terms[1], 'fee', '111' );
		add_term_meta( $terms[1], 'faa', '111' );
		add_term_meta( $terms[2], 'foo', 'bar' );
		add_term_meta( $terms[2], 'fee', '555' );
		add_term_meta( $terms[2], 'faa', '999' );

		$found = get_terms(
			'wptests_tax',
			array(
				'hide_empty' => false,
				'meta_key'   => 'fee',
				'orderby'    => 'meta_value',
				'order'      => 'ASC',
				'fields'     => 'ids',
			)
		);

		$this->assertSameSets( array( $terms[1], $terms[2], $terms[0] ), $found );

		$found = get_terms(
			'wptests_tax',
			array(
				'hide_empty' => false,
				'meta_query' => array(
					array(
						'key'     => 'foo',
						'compare' => 'EXISTS',
					),
				),
				'meta_key'   => 'fee',
				'orderby'    => 'meta_value',
				'order'      => 'ASC',
				'fields'     => 'ids',
			)
		);

		$this->assertSameSets( array( $terms[1], $terms[2], $terms[0] ), $found );

		$found = get_terms(
			'wptests_tax',
			array(
				'hide_empty' => false,
				'meta_query' => array(
					'relation' => 'AND',
					array(
						'key'     => 'foo',
						'compare' => 'EXISTS',
					),
					array(
						'key'     => 'fee',
						'compare' => 'EXISTS',
					),
				),
				'meta_key'   => 'fee',
				'orderby'    => 'meta_value',
				'order'      => 'ASC',
				'fields'     => 'ids',
			)
		);

		$this->assertSameSets( array( $terms[1], $terms[2], $terms[0] ), $found );

		$found = get_terms(
			'wptests_tax',
			array(
				'hide_empty' => false,
				'meta_query' => array(
					'relation' => 'AND',
					array(
						'key'     => 'foo',
						'compare' => 'EXISTS',
					),
					array(
						'key'     => 'fee',
						'compare' => 'EXISTS',
					),
				),
				'meta_key'   => 'faa',
				'orderby'    => 'meta_value',
				'order'      => 'ASC',
				'fields'     => 'ids',
			)
		);

		$this->assertSameSets( array( $terms[1], $terms[0], $terms[2] ), $found );
	}

	/**
	 * @ticket 34996
	 */
	public function test_orderby_clause_key() {
		register_taxonomy( 'wptests_tax', 'post' );
		$terms = self::factory()->term->create_many( 3, array( 'taxonomy' => 'wptests_tax' ) );
		add_term_meta( $terms[0], 'foo', 'zzz' );
		add_term_meta( $terms[0], 'fee', 'jjj' );
		add_term_meta( $terms[1], 'foo', 'aaa' );
		add_term_meta( $terms[1], 'fee', 'aaa' );
		add_term_meta( $terms[2], 'foo', 'jjj' );
		add_term_meta( $terms[2], 'fee', 'zzz' );

		$found = get_terms(
			'wptests_tax',
			array(
				'hide_empty' => false,
				'meta_query' => array(
					'relation' => 'AND',
					'foo_key'  => array(
						'key'     => 'foo',
						'compare' => 'EXISTS',
					),
					'fee_key'  => array(
						'key'     => 'fee',
						'compare' => 'EXISTS',
					),
				),
				'orderby'    => 'foo_key',
				'order'      => 'ASC',
				'fields'     => 'ids',
			)
		);

		$this->assertSameSets( array( $terms[1], $terms[2], $terms[0] ), $found );

		$found = get_terms(
			'wptests_tax',
			array(
				'hide_empty' => false,
				'meta_query' => array(
					'relation' => 'AND',
					'foo_key'  => array(
						'key'     => 'foo',
						'compare' => 'EXISTS',
					),
					'fee_key'  => array(
						'key'     => 'fee',
						'compare' => 'EXISTS',
					),
				),
				'orderby'    => 'fee_key',
				'order'      => 'ASC',
				'fields'     => 'ids',
			)
		);

		$this->assertSameSets( array( $terms[1], $terms[0], $terms[2] ), $found );

		$expected = get_terms(
			'wptests_tax',
			array(
				'hide_empty' => false,
				'meta_query' => array(
					'relation' => 'AND',
					'foo_key'  => array(
						'key'     => 'foo',
						'compare' => 'EXISTS',
					),
					'fee_key'  => array(
						'key'     => 'fee',
						'compare' => 'EXISTS',
					),
				),
				'fields'     => 'ids',
			)
		);

		$found = get_terms(
			'wptests_tax',
			array(
				'hide_empty' => false,
				'meta_query' => array(
					'relation' => 'AND',
					'foo_key'  => array(
						'key'     => 'foo',
						'compare' => 'EXISTS',
					),
					'fee_key'  => array(
						'key'     => 'fee',
						'compare' => 'EXISTS',
					),
				),
				'orderby'    => 'faa_key',
				'fields'     => 'ids',
			)
		);

		$this->assertSameSets( $expected, $found );
	}

	public function test_hierarchical_false_with_parent() {
		$initial_terms = $this->create_hierarchical_terms();

		// Case where hierarchical is false.
		$terms = get_terms(
			'category',
			array(
				'hierarchical' => false,
				'parent'       => $initial_terms['one_term']['term_id'],
			)
		);

		// Verify that there are no children.
		$this->assertCount( 0, $terms );
	}

	/**
	 * @ticket 29185
	 */
	public function test_hierarchical_true_with_parent() {
		$initial_terms = $this->create_hierarchical_terms();

		// Case where hierarchical is true.
		$terms = get_terms(
			'category',
			array(
				'hierarchical' => true,
				'parent'       => $initial_terms['one_term']['term_id'],
			)
		);

		// Verify that the children with non-empty descendants are returned.
		$expected = array(
			$initial_terms['two_term']['term_id'],
			$initial_terms['five_term']['term_id'],
		);
		$actual   = wp_list_pluck( $terms, 'term_id' );
		$this->assertSameSets( $expected, $actual );
	}

	public function test_hierarchical_false_with_child_of_and_direct_child() {
		$initial_terms = $this->create_hierarchical_terms();
		$post_id       = self::factory()->post->create();
		wp_set_post_terms(
			$post_id,
			array( $initial_terms['seven_term']['term_id'] ),
			'category'
		);

		// Case where hierarchical is false.
		$terms = get_terms(
			'category',
			array(
				'hierarchical' => false,
				'child_of'     => $initial_terms['one_term']['term_id'],
			)
		);

		$expected = array(
			$initial_terms['seven_term']['term_id'],
		);

		$actual = wp_list_pluck( $terms, 'term_id' );
		$this->assertSameSets( $expected, $actual );
	}

	public function test_hierarchical_false_with_child_of_should_not_return_grandchildren() {
		$initial_terms = $this->create_hierarchical_terms();

		// Case where hierarchical is false.
		$terms = get_terms(
			'category',
			array(
				'hierarchical' => false,
				'child_of'     => $initial_terms['one_term']['term_id'],
			)
		);

		// Verify that there are no children.
		$this->assertCount( 0, $terms );
	}

	public function test_hierarchical_true_with_child_of_should_return_grandchildren() {
		$initial_terms = $this->create_hierarchical_terms();

		// Case where hierarchical is true.
		$terms = get_terms(
			'category',
			array(
				'hierarchical' => true,
				'child_of'     => $initial_terms['one_term']['term_id'],
			)
		);

		$expected = array(
			$initial_terms['two_term']['term_id'],
			$initial_terms['three_term']['term_id'],
			$initial_terms['five_term']['term_id'],
			$initial_terms['six_term']['term_id'],
		);
		$actual   = wp_list_pluck( $terms, 'term_id' );
		$this->assertSameSets( $expected, $actual );
	}

	public function test_parent_should_override_child_of() {
		$initial_terms = $this->create_hierarchical_terms();

		$terms = get_terms(
			'category',
			array(
				'hide_empty' => false,
				'child_of'   => $initial_terms['one_term']['term_id'],
				'parent'     => $initial_terms['one_term']['term_id'],
			)
		);

		// Verify that parent takes precedence over child_of and returns only direct children.
		$expected = array(
			$initial_terms['two_term']['term_id'],
			$initial_terms['five_term']['term_id'],
			$initial_terms['seven_term']['term_id'],
		);
		$actual   = wp_list_pluck( $terms, 'term_id' );
		$this->assertSameSets( $expected, $actual );
	}

	/**
	 * @ticket 31118
	 */
	public function test_parent_should_skip_query_when_specified_parent_is_not_found_in_hierarchy_cache() {
		global $wpdb;

		register_taxonomy( 'wptests_tax', 'post', array( 'hierarchical' => true ) );

		$terms = self::factory()->term->create_many( 3, array( 'taxonomy' => 'wptests_tax' ) );

		$num_queries = $wpdb->num_queries;

		$found = get_terms(
			'wptests_tax',
			array(
				'hide_empty' => false,
				'parent'     => $terms[0],
			)
		);

		$this->assertEmpty( $found );
		$this->assertSame( $num_queries, $wpdb->num_queries );
	}

	/**
	 * @ticket 31118
	 */
	public function test_parent_should_respect_multiple_taxonomies() {
		register_taxonomy( 'wptests_tax1', 'post', array( 'hierarchical' => true ) );
		register_taxonomy( 'wptests_tax2', 'post', array( 'hierarchical' => true ) );

		$t1 = self::factory()->term->create( array( 'taxonomy' => 'wptests_tax1' ) );
		$t2 = self::factory()->term->create( array( 'taxonomy' => 'wptests_tax2' ) );
		$t3 = self::factory()->term->create(
			array(
				'taxonomy' => 'wptests_tax2',
				'parent'   => $t2,
			)
		);

		$found = get_terms(
			array( 'wptests_tax1', 'wptests_tax2' ),
			array(
				'fields'     => 'ids',
				'hide_empty' => false,
				'parent'     => $t2,
			)
		);

		$this->assertSameSets( array( $t3 ), $found );
	}

	public function test_hierarchical_false_parent_should_override_child_of() {
		$initial_terms = $this->create_hierarchical_terms();

		// Case where hierarchical is false.
		$terms = get_terms(
			'category',
			array(
				'hierarchical' => false,
				'child_of'     => $initial_terms['one_term']['term_id'],
				'parent'       => $initial_terms['one_term']['term_id'],
			)
		);

		// 'hierarchical=false' means that descendants are not fetched.
		$this->assertCount( 0, $terms );
	}

	/**
	 * @ticket 29185
	 */
	public function test_hierarchical_true_parent_overrides_child_of() {
		$initial_terms = $this->create_hierarchical_terms();

		// Case where hierarchical is true.
		$terms = get_terms(
			'category',
			array(
				'hierarchical' => true,
				'child_of'     => $initial_terms['one_term']['term_id'],
				'parent'       => $initial_terms['one_term']['term_id'],
			)
		);

		// Verify that parent takes precedence over child_of.
		$expected = array(
			$initial_terms['two_term']['term_id'],
			$initial_terms['five_term']['term_id'],
		);
		$actual   = wp_list_pluck( $terms, 'term_id' );
		$this->assertSameSets( $expected, $actual );
	}

	public function test_pad_counts() {
		register_taxonomy( 'wptests_tax_1', 'post', array( 'hierarchical' => true ) );

		$posts = self::factory()->post->create_many( 3 );

		$t1 = self::factory()->term->create(
			array(
				'taxonomy' => 'wptests_tax_1',
			)
		);
		$t2 = self::factory()->term->create(
			array(
				'taxonomy' => 'wptests_tax_1',
				'parent'   => $t1,
			)
		);
		$t3 = self::factory()->term->create(
			array(
				'taxonomy' => 'wptests_tax_1',
				'parent'   => $t2,
			)
		);

		wp_set_object_terms( $posts[0], array( $t1 ), 'wptests_tax_1' );
		wp_set_object_terms( $posts[1], array( $t2 ), 'wptests_tax_1' );
		wp_set_object_terms( $posts[2], array( $t3 ), 'wptests_tax_1' );

		$found = get_terms(
			'wptests_tax_1',
			array(
				'pad_counts' => true,
			)
		);

		$this->assertSameSets( array( $t1, $t2, $t3 ), wp_list_pluck( $found, 'term_id' ) );

		foreach ( $found as $f ) {
			if ( $t1 === $f->term_id ) {
				$this->assertSame( 3, $f->count );
			} elseif ( $t2 === $f->term_id ) {
				$this->assertSame( 2, $f->count );
			} else {
				$this->assertSame( 1, $f->count );
			}
		}
	}

	/**
	 * @ticket 55837
	 * @covers ::get_terms
	 */
	public function test_pad_counts_cached() {
		register_taxonomy( 'wptests_tax_1', 'post', array( 'hierarchical' => true ) );

		$posts = self::factory()->post->create_many( 3 );

		$t1 = self::factory()->term->create(
			array(
				'taxonomy' => 'wptests_tax_1',
			)
		);
		$t2 = self::factory()->term->create(
			array(
				'taxonomy' => 'wptests_tax_1',
				'parent'   => $t1,
			)
		);
		$t3 = self::factory()->term->create(
			array(
				'taxonomy' => 'wptests_tax_1',
				'parent'   => $t2,
			)
		);

		wp_set_object_terms( $posts[0], array( $t1 ), 'wptests_tax_1' );
		wp_set_object_terms( $posts[1], array( $t2 ), 'wptests_tax_1' );
		wp_set_object_terms( $posts[2], array( $t3 ), 'wptests_tax_1' );

		$found = get_terms(
			'wptests_tax_1',
			array(
				'pad_counts' => true,
			)
		);

		$this->assertSameSets( array( $t1, $t2, $t3 ), wp_list_pluck( $found, 'term_id' ), 'Check to see if results are as expected' );

		foreach ( $found as $f ) {
			if ( $t1 === $f->term_id ) {
				$this->assertSame( 3, $f->count, 'Check to see if term 1, has the correct count' );
			} elseif ( $t2 === $f->term_id ) {
				$this->assertSame( 2, $f->count, 'Check to see if term 2, has the correct count' );
			} else {
				$this->assertSame( 1, $f->count, 'Check to see if term 3, has the correct count' );
			}
		}

		$found = get_terms(
			'wptests_tax_1',
			array(
				'pad_counts' => true,
			)
		);

		$this->assertSameSets( array( $t1, $t2, $t3 ), wp_list_pluck( $found, 'term_id' ), 'Check to see if results are as expected on second run' );

		foreach ( $found as $f ) {
			if ( $t1 === $f->term_id ) {
				$this->assertSame( 3, $f->count, 'Check to see if term 1, has the correct count on second run' );
			} elseif ( $t2 === $f->term_id ) {
				$this->assertSame( 2, $f->count, 'Check to see if term 2, has the correct count on second run' );
			} else {
				$this->assertSame( 1, $f->count, 'Check to see if term 3, has the correct count on second run' );
			}
		}
	}

	/**
	 * @ticket 20635
	 */
	public function test_pad_counts_should_not_recurse_infinitely_when_term_hierarchy_has_a_loop() {
		remove_filter( 'wp_update_term_parent', 'wp_check_term_hierarchy_for_loops', 10 );

		$c1 = self::factory()->category->create();
		$c2 = self::factory()->category->create( array( 'parent' => $c1 ) );
		$c3 = self::factory()->category->create( array( 'parent' => $c2 ) );
		wp_update_term( $c1, 'category', array( 'parent' => $c3 ) );

		add_filter( 'wp_update_term_parent', 'wp_check_term_hierarchy_for_loops', 10, 3 );

		$posts = self::factory()->post->create_many( 3 );
		wp_set_post_terms( $posts[0], $c1, 'category' );
		wp_set_post_terms( $posts[1], $c2, 'category' );
		wp_set_post_terms( $posts[2], $c3, 'category' );

		$terms = get_terms(
			'category',
			array(
				'pad_counts' => true,
			)
		);

		$this->assertSameSets( array( $c1, $c2, $c3 ), wp_list_pluck( $terms, 'term_id' ) );

		foreach ( $terms as $term ) {
			$this->assertSame( 3, $term->count );
		}
	}

	/**
	 * @ticket 31118
	 */
	public function test_pad_counts_should_work_when_first_taxonomy_is_nonhierarchical_and_second_taxonomy_is_hierarchical() {
		register_taxonomy( 'wptests_tax1', 'post', array( 'hierarchical' => false ) );
		register_taxonomy( 'wptests_tax2', 'post', array( 'hierarchical' => true ) );

		$t1 = self::factory()->term->create( array( 'taxonomy' => 'wptests_tax1' ) );
		$t2 = self::factory()->term->create( array( 'taxonomy' => 'wptests_tax2' ) );
		$t3 = self::factory()->term->create(
			array(
				'taxonomy' => 'wptests_tax2',
				'parent'   => $t2,
			)
		);

		$posts = self::factory()->post->create_many( 3 );
		wp_set_object_terms( $posts[0], $t1, 'wptests_tax1' );
		wp_set_object_terms( $posts[1], $t2, 'wptests_tax2' );
		wp_set_object_terms( $posts[2], $t3, 'wptests_tax2' );

		$found = get_terms(
			array( 'wptests_tax1', 'wptests_tax2' ),
			array(
				'pad_counts' => true,
			)
		);

		$this->assertSameSets( array( $t1, $t2, $t3 ), wp_list_pluck( $found, 'term_id' ) );

		foreach ( $found as $f ) {
			if ( $t1 === $f->term_id ) {
				$this->assertSame( 1, $f->count );
			} elseif ( $t2 === $f->term_id ) {
				$this->assertSame( 2, $f->count );
			} else {
				$this->assertSame( 1, $f->count );
			}
		}
	}

	/**
	 * @ticket 10142
	 */
	public function test_termmeta_cache_should_be_primed_by_default() {
		global $wpdb;

		register_taxonomy( 'wptests_tax', 'post' );
		$terms = self::factory()->term->create_many( 3, array( 'taxonomy' => 'wptests_tax' ) );
		add_term_meta( $terms[0], 'foo', 'bar' );
		add_term_meta( $terms[1], 'foo', 'bar' );
		add_term_meta( $terms[2], 'foo', 'bar' );

		$found = get_terms(
			'wptests_tax',
			array(
				'hide_empty' => false,
				'include'    => $terms,
			)
		);

		$num_queries = $wpdb->num_queries;

		foreach ( $terms as $t ) {
			$this->assertSame( 'bar', get_term_meta( $t, 'foo', true ) );
		}

		$this->assertSame( $num_queries, $wpdb->num_queries );
	}

	/**
	 * @ticket 10142
	 */
	public function test_termmeta_cache_should_not_be_primed_when_update_term_meta_cache_is_false() {
		global $wpdb;

		register_taxonomy( 'wptests_tax', 'post' );
		$terms = self::factory()->term->create_many( 3, array( 'taxonomy' => 'wptests_tax' ) );
		add_term_meta( $terms[0], 'foo', 'bar' );
		add_term_meta( $terms[1], 'foo', 'bar' );
		add_term_meta( $terms[2], 'foo', 'bar' );

		$found = get_terms(
			'wptests_tax',
			array(
				'hide_empty'             => false,
				'include'                => $terms,
				'update_term_meta_cache' => false,
			)
		);

		$num_queries = $wpdb->num_queries;

		foreach ( $terms as $t ) {
			$this->assertSame( 'bar', get_term_meta( $t, 'foo', true ) );
		}

		$this->assertSame( $num_queries + 3, $wpdb->num_queries );
	}

	/**
	 * @ticket 10142
	 */
	public function test_meta_query() {
		register_taxonomy( 'wptests_tax', 'post' );
		$terms = self::factory()->term->create_many( 5, array( 'taxonomy' => 'wptests_tax' ) );
		add_term_meta( $terms[0], 'foo', 'bar' );
		add_term_meta( $terms[1], 'foo', 'bar' );
		add_term_meta( $terms[2], 'foo', 'baz' );
		add_term_meta( $terms[3], 'foob', 'ar' );

		$found = get_terms(
			'wptests_tax',
			array(
				'hide_empty' => false,
				'meta_query' => array(
					array(
						'key'   => 'foo',
						'value' => 'bar',
					),
				),
				'fields'     => 'ids',
			)
		);

		$this->assertSameSets( array( $terms[0], $terms[1] ), $found );
	}

	/**
	 * @ticket 35137
	 */
	public function test_meta_query_should_not_return_duplicates() {
		register_taxonomy( 'wptests_tax', 'post' );
		$terms = self::factory()->term->create_many( 1, array( 'taxonomy' => 'wptests_tax' ) );
		add_term_meta( $terms[0], 'foo', 'bar' );
		add_term_meta( $terms[0], 'foo', 'ber' );

		$found = get_terms(
			'wptests_tax',
			array(
				'hide_empty' => false,
				'meta_query' => array(
					array(
						'key'     => 'foo',
						'value'   => 'bur',
						'compare' => '!=',
					),
				),
				'fields'     => 'ids',
			)
		);

		$this->assertSameSets( array( $terms[0] ), $found );
	}

	/**
	 * @ticket 14162
	 */
	public function test_should_return_wp_term_objects() {
		register_taxonomy( 'wptests_tax', 'post' );
		$terms = self::factory()->term->create_many( 2, array( 'taxonomy' => 'wptests_tax' ) );

		$found = get_terms(
			'wptests_tax',
			array(
				'hide_empty' => false,
				'fields'     => 'all',
			)
		);

		$this->assertNotEmpty( $found );

		foreach ( $found as $term ) {
			$this->assertInstanceOf( 'WP_Term', $term );
		}
	}

	/**
	 * @ticket 14162
	 * @ticket 34282
	 */
	public function test_should_return_wp_term_objects_when_pulling_from_the_cache() {
		global $wpdb;

		register_taxonomy( 'wptests_tax', 'post' );
		$terms = self::factory()->term->create_many( 2, array( 'taxonomy' => 'wptests_tax' ) );

		// Prime the cache.
		get_terms(
			'wptests_tax',
			array(
				'hide_empty' => false,
				'fields'     => 'all',
			)
		);

		$num_queries = $wpdb->num_queries;

		$found = get_terms(
			'wptests_tax',
			array(
				'hide_empty' => false,
				'fields'     => 'all',
			)
		);

		$this->assertSame( $num_queries, $wpdb->num_queries );

		$this->assertNotEmpty( $found );

		foreach ( $found as $term ) {
			$this->assertInstanceOf( 'WP_Term', $term );
		}
	}

	/**
	 * @ticket 14162
	 */
	public function test_should_prime_individual_term_cache_when_fields_is_all() {
		global $wpdb;

		register_taxonomy( 'wptests_tax', 'post' );
		$terms = self::factory()->term->create_many( 2, array( 'taxonomy' => 'wptests_tax' ) );

		$found = get_terms(
			'wptests_tax',
			array(
				'hide_empty' => false,
				'fields'     => 'all',
			)
		);

		$num_queries = $wpdb->num_queries;
		$term0       = get_term( $terms[0] );
		$this->assertSame( $num_queries, $wpdb->num_queries );

	}

	/**
	 * @ticket 35382
	 */
	public function test_indexes_should_not_be_reset_when_number_of_matched_terms_is_greater_than_number() {
		register_taxonomy( 'wptests_tax', 'post', array( 'hierarchical' => true ) );
		$terms = self::factory()->term->create_many( 3, array( 'taxonomy' => 'wptests_tax' ) );

		$found = get_terms(
			'wptests_tax',
			array(
				'hide_empty'   => false,
				'fields'       => 'id=>parent',
				'number'       => 2,
				'orderby'      => 'id',
				'order'        => 'ASC',
				'hierarchical' => true,
			)
		);

		$this->assertSame( array( $terms[0], $terms[1] ), array_keys( $found ) );
	}

	/**
	 * @ticket 35935
	 */
	public function test_hierarchical_offset_0_with_number_greater_than_total_available_count() {
		register_taxonomy( 'wptests_tax', 'post', array( 'hierarchical' => true ) );

		$terms = self::factory()->term->create_many( 2, array( 'taxonomy' => 'wptests_tax' ) );

		$found = get_terms(
			'wptests_tax',
			array(
				'number'     => 3,
				'offset'     => 0,
				'hide_empty' => false,
				'fields'     => 'ids',
			)
		);
		$this->assertSameSets( $terms, $found );
	}

	/**
	 * @ticket 35935
	 */
	public function test_hierarchical_offset_plus_number() {
		register_taxonomy( 'wptests_tax', 'post', array( 'hierarchical' => true ) );

		$terms = self::factory()->term->create_many( 3, array( 'taxonomy' => 'wptests_tax' ) );

		$found = get_terms(
			'wptests_tax',
			array(
				'number'     => 1,
				'offset'     => 1,
				'hide_empty' => false,
				'fields'     => 'ids',
				'orderby'    => 'term_id',
				'order'      => 'ASC',
			)
		);
		$this->assertSameSets( array( $terms[1] ), $found );
	}

	/**
	 * @ticket 35935
	 */
	public function test_hierarchical_offset_plus_number_exceeds_available_count() {
		register_taxonomy( 'wptests_tax', 'post', array( 'hierarchical' => true ) );

		$terms = self::factory()->term->create_many( 2, array( 'taxonomy' => 'wptests_tax' ) );

		$found = get_terms(
			'wptests_tax',
			array(
				'number'     => 2,
				'offset'     => 1,
				'hide_empty' => false,
				'fields'     => 'ids',
				'orderby'    => 'term_id',
				'order'      => 'ASC',
			)
		);
		$this->assertSameSets( array( $terms[1] ), $found );
	}

	/**
	 * @ticket 35935
	 */
	public function test_hierarchical_offset_exceeds_available_count() {
		register_taxonomy( 'wptests_tax', 'post', array( 'hierarchical' => true ) );

		$terms = self::factory()->term->create_many( 2, array( 'taxonomy' => 'wptests_tax' ) );

		$found = get_terms(
			'wptests_tax',
			array(
				'number'     => 100,
				'offset'     => 3,
				'hide_empty' => false,
				'fields'     => 'ids',
				'orderby'    => 'term_id',
				'order'      => 'ASC',
			)
		);
		$this->assertSameSets( array(), $found );
	}

	/**
	 * @ticket 36992
	 * @ticket 35381
	 */
	public function test_count_should_not_pass_through_main_get_terms_filter() {
		add_filter( 'get_terms', array( __CLASS__, 'maybe_filter_count' ) );

		$found = get_terms(
			array(
				'hide_empty' => 0,
				'fields'     => 'count',
			)
		);

		remove_filter( 'get_terms', array( __CLASS__, 'maybe_filter_count' ) );

		$this->assertNotEquals( 'foo', $found );
	}

	public static function maybe_filter_count() {
		return 'foo';
	}

	/**
	 * @ticket 21760
	 */
	public function test_with_term_slug_equal_to_string_0() {
		register_taxonomy( 'wptests_tax', 'post', array( 'hierarchical' => true ) );

		$term_id = self::factory()->term->create(
			array(
				'name'     => '0',
				'slug'     => '0',
				'taxonomy' => 'wptests_tax',
			)
		);

		$found = get_terms(
			array(
				'taxonomy'   => 'wptests_tax',
				'hide_empty' => 0,
				'slug'       => '0',
			)
		);

		$this->assertSameSets( array( $term_id ), wp_list_pluck( $found, 'term_id' ) );
	}


	/**
	 * @ticket 55352
	 */
	public function test_cache_key_generation_cache_domain() {
		$args_1        = array(
			'taxonomy' => self::$taxonomy,
			'fields'   => 'ids',
		);
		$args_2        = array_merge( $args_1, array( 'cache_domain' => microtime() ) );
		$query1        = get_terms( $args_1 );
		$num_queries_1 = get_num_queries();
		$query2        = get_terms( $args_2 );
		$this->assertNotSame( $num_queries_1, get_num_queries() );
		$this->assertSameSets( $query1, $query2 );
	}

	/**
	 * @ticket 55352
	 */
	public function test_cache_key_generation_all_with_object_id() {
		$args_1        = array(
			'taxonomy' => self::$taxonomy,
			'fields'   => 'ids',
		);
		$args_2        = array_merge( $args_1, array( 'fields' => 'all_with_object_id' ) );
		$query1        = get_terms( $args_1 );
		$num_queries_1 = get_num_queries();
		$query2        = get_terms( $args_2 );
		$this->assertNotSame( $num_queries_1, get_num_queries() );
		$this->assertSameSets( $query1, wp_list_pluck( $query2, 'term_id' ) );
	}


	/**
	 * @ticket 55352
	 *
	 * @dataProvider data_same_term_args
	 */
	public function test_cache_key_generation( $args_1, $args_2 ) {
		$query1        = get_terms( $args_1 );
		$num_queries_1 = get_num_queries();
		$query2        = get_terms( $args_2 );
		$this->assertSame( $num_queries_1, get_num_queries() );
		$this->assertSame( count( $query1 ), count( $query2 ) );
	}

	/**
	 * Data provider.
	 *
	 * @return array
	 */
	public function data_same_term_args() {
		return array(
			'all fields vs ids'                        => array(
				array(
					'taxonomy' => self::$taxonomy,
					'fields'   => 'ids',
				),
				array(
					'taxonomy' => self::$taxonomy,
					'fields'   => 'all',
				),
			),
			'array taxonomy vs string taxonomy'        => array(
				array(
					'taxonomy' => self::$taxonomy,
					'fields'   => 'all',
				),
				array(
					'taxonomy' => array( self::$taxonomy ),
					'fields'   => 'all',
				),
			),
			'slug fields vs names fields'              => array(
				array(
					'taxonomy' => self::$taxonomy,
					'fields'   => 'names',
				),
				array(
					'taxonomy' => self::$taxonomy,
					'fields'   => 'slugs',
				),
			),
			'array slug vs string slug'                => array(
				array(
					'taxonomy' => self::$taxonomy,
					'fields'   => 'all',
					'slug'     => '',
				),
				array(
					'taxonomy' => self::$taxonomy,
					'fields'   => 'all',
					'slug'     => array(),
				),
			),
			'array object_ids vs string object_ids'    => array(
				array(
					'taxonomy'   => self::$taxonomy,
					'fields'     => 'all',
					'object_ids' => '',
				),
				array(
					'taxonomy'   => self::$taxonomy,
					'fields'     => 'all',
					'object_ids' => array(),
				),
			),
			'array term_taxonomy_id vs string term_taxonomy_id' => array(
				array(
					'taxonomy'         => self::$taxonomy,
					'fields'           => 'ids',
					'term_taxonomy_id' => '',
				),
				array(
					'taxonomy'         => self::$taxonomy,
					'fields'           => 'all',
					'term_taxonomy_id' => array(),
				),
			),
			'array exclude vs no exclude'              => array(
				array(
					'taxonomy' => self::$taxonomy,
					'fields'   => 'ids',
				),
				array(
					'taxonomy' => self::$taxonomy,
					'fields'   => 'all',
					'exclude'  => array(),
				),
			),
			'array exclude vs zero exclude'            => array(
				array(
					'taxonomy' => self::$taxonomy,
					'fields'   => 'ids',
					'exclude'  => 0,
				),
				array(
					'taxonomy' => self::$taxonomy,
					'fields'   => 'all',
					'exclude'  => array(),
				),
			),
			'array exclude vs string exclude'          => array(
				array(
					'taxonomy' => self::$taxonomy,
					'fields'   => 'ids',
					'exclude'  => '',
				),
				array(
					'taxonomy' => self::$taxonomy,
					'fields'   => 'all',
					'exclude'  => array(),
				),
			),
			'array include vs no include'              => array(
				array(
					'taxonomy' => self::$taxonomy,
					'fields'   => 'ids',
				),
				array(
					'taxonomy' => self::$taxonomy,
					'fields'   => 'all',
					'include'  => array(),
				),
			),
			'array include vs zero include'            => array(
				array(
					'taxonomy' => self::$taxonomy,
					'fields'   => 'ids',
					'include'  => 0,
				),
				array(
					'taxonomy' => self::$taxonomy,
					'fields'   => 'all',
					'include'  => array(),
				),
			),
			'array include vs string include'          => array(
				array(
					'taxonomy' => self::$taxonomy,
					'fields'   => 'ids',
					'include'  => '',
				),
				array(
					'taxonomy' => self::$taxonomy,
					'fields'   => 'all',
					'include'  => array(),
				),
			),
			'array 1 slug vs string slug'              => array(
				array(
					'taxonomy' => self::$taxonomy,
					'fields'   => 'ids',
					'slug'     => 'bar',
				),
				array(
					'taxonomy' => self::$taxonomy,
					'fields'   => 'all',
					'slug'     => array( 'bar' ),
				),
			),
			'int object_ids vs array object_ids'       => array(
				array(
					'taxonomy'   => self::$taxonomy,
					'fields'     => 'ids',
					'object_ids' => 1,
				),
				array(
					'taxonomy'   => self::$taxonomy,
					'fields'     => 'all',
					'object_ids' => array( 1 ),
				),
			),
			'string object_ids vs array object_ids'    => array(
				array(
					'taxonomy'   => self::$taxonomy,
					'fields'     => 'ids',
					'object_ids' => '1',
				),
				array(
					'taxonomy'   => self::$taxonomy,
					'fields'     => 'all',
					'object_ids' => array( 1 ),
				),
			),
			'int term_taxonomy_id vs array term_taxonomy_id and fields different' => array(
				array(
					'taxonomy'         => self::$taxonomy,
					'fields'           => 'ids',
					'term_taxonomy_id' => 1,
				),
				array(
					'taxonomy'         => self::$taxonomy,
					'fields'           => 'all',
					'term_taxonomy_id' => array( 1 ),
				),
			),
			'same arguments in a different order'      => array(
				array(
					'fields'           => 'ids',
					'taxonomy'         => self::$taxonomy,
					'term_taxonomy_id' => 1,
				),
				array(
					'term_taxonomy_id' => 1,
					'taxonomy'         => self::$taxonomy,
					'fields'           => 'ids',
				),
			),
			'invalid arguments discarded in cache key' => array(
				array(
					'fields'           => 'ids',
					'taxonomy'         => self::$taxonomy,
					'term_taxonomy_id' => 1,
					'ticket_number'    => '55352',
				),
				array(
					'fields'           => 'all',
					'taxonomy'         => self::$taxonomy,
					'term_taxonomy_id' => array( 1 ),
					'focus'            => 'performance',
				),
			),
		);
	}

	/**
	 * @ticket 21760
	 */
	public function test_with_multiple_term_slugs_one_equal_to_string_0() {
		register_taxonomy( 'wptests_tax', 'post', array( 'hierarchical' => true ) );

		$term_id1 = self::factory()->term->create(
			array(
				'name'     => '0',
				'slug'     => '0',
				'taxonomy' => 'wptests_tax',
			)
		);

		$term_id2 = self::factory()->term->create(
			array(
				'name'     => 'Test',
				'slug'     => 'test',
				'taxonomy' => 'wptests_tax',
			)
		);

		$found = get_terms(
			array(
				'taxonomy'   => 'wptests_tax',
				'hide_empty' => 0,
				'slug'       => array(
					'0',
					'test',
				),
			)
		);

		$this->assertSameSets( array( $term_id1, $term_id2 ), wp_list_pluck( $found, 'term_id' ) );
	}

	protected function create_hierarchical_terms_and_posts() {
		$terms = array();

		$terms['parent1']     = self::factory()->term->create(
			array(
				'slug'     => 'parent-1',
				'name'     => 'Parent 1',
				'taxonomy' => 'hierarchical_fields',
			)
		);
		$terms['parent2']     = self::factory()->term->create(
			array(
				'slug'     => 'parent-2',
				'name'     => 'Parent 2',
				'taxonomy' => 'hierarchical_fields',
			)
		);
		$terms['child1']      = self::factory()->term->create(
			array(
				'slug'     => 'child-1',
				'name'     => 'Child 1',
				'taxonomy' => 'hierarchical_fields',
				'parent'   => $terms['parent1'],
			)
		);
		$terms['child2']      = self::factory()->term->create(
			array(
				'slug'     => 'child-2',
				'name'     => 'Child 2',
				'taxonomy' => 'hierarchical_fields',
				'parent'   => $terms['parent1'],
			)
		);
		$terms['grandchild1'] = self::factory()->term->create(
			array(
				'slug'     => 'grandchild-1',
				'name'     => 'Grandchild 1',
				'taxonomy' => 'hierarchical_fields',
				'parent'   => $terms['child1'],
			)
		);

		$post_id = self::factory()->post->create();
		wp_set_post_terms( $post_id, $terms['parent2'], 'hierarchical_fields', true );
		wp_set_post_terms( $post_id, $terms['child1'], 'hierarchical_fields', true );

		return $terms;
	}

	protected function create_hierarchical_terms() {
		/*
		 * Set up the following hierarchy:
		 * - One
		 *   - Two
		 *     - Three (1)
		 *     - Four
		 *   - Five
		 *     - Six (1)
		 *   - Seven
		 */
		$one_term   = wp_insert_term(
			'One',
			'category'
		);
		$two_term   = wp_insert_term(
			'Two',
			'category',
			array(
				'parent' => $one_term['term_id'],
			)
		);
		$three_term = wp_insert_term(
			'Three',
			'category',
			array(
				'parent' => $two_term['term_id'],
			)
		);
		$four_term  = wp_insert_term(
			'Four',
			'category',
			array(
				'parent' => $two_term['term_id'],
			)
		);
		$five_term  = wp_insert_term(
			'Five',
			'category',
			array(
				'parent' => $one_term['term_id'],
			)
		);
		$six_term   = wp_insert_term(
			'Six',
			'category',
			array(
				'parent' => $five_term['term_id'],
			)
		);
		$seven_term = wp_insert_term(
			'Seven',
			'category',
			array(
				'parent' => $one_term['term_id'],
			)
		);

		// Ensure child terms are not empty.
		$first_post_id  = self::factory()->post->create();
		$second_post_id = self::factory()->post->create();
		wp_set_post_terms( $first_post_id, array( $three_term['term_id'] ), 'category' );
		wp_set_post_terms( $second_post_id, array( $six_term['term_id'] ), 'category' );

		return array(
			'one_term'   => $one_term,
			'two_term'   => $two_term,
			'three_term' => $three_term,
			'four_term'  => $four_term,
			'five_term'  => $five_term,
			'six_term'   => $six_term,
			'seven_term' => $seven_term,
		);
	}

	protected function set_up_three_posts_and_tags() {
		$posts = self::factory()->post->create_many( 3, array( 'post_type' => 'post' ) );
		foreach ( $posts as $i => $post ) {
			wp_set_object_terms( $post, "term_{$i}", 'post_tag' );
		}

		wp_cache_delete( 'last_changed', 'terms' );
	}
}<|MERGE_RESOLUTION|>--- conflicted
+++ resolved
@@ -763,13 +763,8 @@
 		$this->assertCount( 1, $terms, 'The first call to get_terms() did not return 1 term' );
 
 		$terms2 = get_terms( 'category', $args );
-<<<<<<< HEAD
-		$this->assertCount( 1, $terms2, 'Check count on cached response' );
-		$this->assertSameSets( $terms, $terms2, 'Results are the same after caching' );
-=======
 		$this->assertCount( 1, $terms2, 'The second call to get_terms() did not return 1 term' );
-		$this->assertSame( $terms, $terms2, 'Results are not the same after caching' );
->>>>>>> c7639d51
+		$this->assertSameSets( $terms, $terms2, 'Results are not the same after caching' );
 	}
 
 	/**
