--- conflicted
+++ resolved
@@ -384,10 +384,6 @@
 
 	/**
 	 * @ticket 18105
-<<<<<<< HEAD
-	 *
-=======
->>>>>>> df17fdbd
 	 * @covers WP_Tax_Query::get_sql
 	 */
 	public function test_get_sql_relation_and_operator_in() {
@@ -445,10 +441,6 @@
 
 	/**
 	 * @ticket 18105
-<<<<<<< HEAD
-	 *
-=======
->>>>>>> df17fdbd
 	 * @covers WP_Tax_Query::get_sql
 	 */
 	public function test_get_sql_nested_relation_or_operator_in() {
