--- conflicted
+++ resolved
@@ -634,12 +634,8 @@
 			$this->assertSame( 'bar', get_term_meta( $t, 'foo', true ) );
 		}
 
-<<<<<<< HEAD
 		// Here we had extra queries as the term meta cache was not primed by default.
-		$this->assertSame( $num_queries + 1, $wpdb->num_queries );
-=======
 		$this->assertSame( $num_queries + 1, get_num_queries() );
->>>>>>> 0746cc73
 	}
 
 	/**
