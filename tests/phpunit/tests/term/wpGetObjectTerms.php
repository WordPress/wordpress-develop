--- conflicted
+++ resolved
@@ -616,11 +616,7 @@
 	 * @ticket 10142
 	 * @ticket 57701: Updated test to reflect that wp_get_object_terms does not prime the cache.
 	 */
-<<<<<<< HEAD
-	public function test_termmeta_cache_should_not_be_primed_by_default() {
-=======
 	public function test_termmeta_cache_should_be_lazy_loaded_by_default() {
->>>>>>> f047b94d
 		global $wpdb;
 
 		register_taxonomy( 'wptests_tax', 'post' );
@@ -640,12 +636,8 @@
 			$this->assertSame( 'bar', get_term_meta( $t, 'foo', true ) );
 		}
 
-<<<<<<< HEAD
 		// Here we had extra queries as the term meta cache was not primed by default.
-		$this->assertSame( $num_queries + 3, $wpdb->num_queries );
-=======
 		$this->assertSame( $num_queries + 1, $wpdb->num_queries );
->>>>>>> f047b94d
 	}
 
 	/**
