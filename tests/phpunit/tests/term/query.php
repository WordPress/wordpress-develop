<?php

/**
 * @group taxonomy
 */
class Tests_Term_Query extends WP_UnitTestCase {

	/**
	 * Temporary storage for a term ID for tests using filter callbacks.
	 *
	 * Used in the following tests:
	 * - `test_null_term_object_should_be_discarded()`
	 * - `test_error_term_object_should_be_discarded()`
	 *
	 * @var int
	 */
	private $term_id;

	/**
	 * Clean up after each test.
	 */
	public function tear_down() {
		unset( $this->term_id );

		parent::tear_down();
	}

	/**
	 * @ticket 37545
	 *
	 * @covers WP_Term_Query
	 */
	public function test_taxonomy_should_accept_single_taxonomy_as_string() {
		register_taxonomy( 'wptests_tax_1', 'post' );
		register_taxonomy( 'wptests_tax_2', 'post' );

		$term_1 = self::factory()->term->create( array( 'taxonomy' => 'wptests_tax_1' ) );
		$term_2 = self::factory()->term->create( array( 'taxonomy' => 'wptests_tax_2' ) );

		$q = new WP_Term_Query(
			array(
				'taxonomy'   => 'wptests_tax_2',
				'fields'     => 'ids',
				'hide_empty' => false,
			)
		);

		$this->assertSameSets( array( $term_2 ), $q->terms );
	}

	/**
<<<<<<< HEAD
	 * @covers WP_Term_Query
	 */
=======
	 * @ticket 57645
	 */
	public function test_lazy_load_term_meta() {
		$filter = new MockAction();
		add_filter( 'update_term_metadata_cache', array( $filter, 'filter' ), 10, 2 );
		register_taxonomy( 'wptests_tax_1', 'post' );
		register_taxonomy( 'wptests_tax_2', 'post' );

		$term_1 = self::factory()->term->create( array( 'taxonomy' => 'wptests_tax_1' ) );
		$term_2 = self::factory()->term->create( array( 'taxonomy' => 'wptests_tax_2' ) );

		$q = new WP_Term_Query(
			array(
				'taxonomy'   => 'wptests_tax_1',
				'fields'     => 'ids',
				'hide_empty' => false,
			)
		);

		$this->assertSameSets( array( $term_1 ), $q->terms );

		$q = new WP_Term_Query(
			array(
				'taxonomy'   => 'wptests_tax_2',
				'fields'     => 'ids',
				'hide_empty' => false,
			)
		);

		$this->assertSameSets( array( $term_2 ), $q->terms );

		get_term_meta( $term_1 );

		$args     = $filter->get_args();
		$first    = reset( $args );
		$term_ids = end( $first );
		$this->assertSameSets( $term_ids, array( $term_1, $term_2 ) );
	}

>>>>>>> df17fdbd
	public function test_taxonomy_should_accept_taxonomy_array() {
		register_taxonomy( 'wptests_tax_1', 'post' );
		register_taxonomy( 'wptests_tax_2', 'post' );

		$term_1 = self::factory()->term->create( array( 'taxonomy' => 'wptests_tax_1' ) );
		$term_2 = self::factory()->term->create( array( 'taxonomy' => 'wptests_tax_2' ) );

		$q = new WP_Term_Query(
			array(
				'taxonomy'   => array( 'wptests_tax_2' ),
				'fields'     => 'ids',
				'hide_empty' => false,
			)
		);

		$this->assertSameSets( array( $term_2 ), $q->terms );
	}

	/**
	 * @ticket 37074
	 *
	 * @covers WP_Term_Query
	 */
	public function test_term_taxonomy_id_single() {
		global $wpdb;

		register_taxonomy( 'wptests_tax', 'post' );

		$terms = self::factory()->term->create_many( 2, array( 'taxonomy' => 'wptests_tax' ) );

		// Manually change the term_taxonomy_id to something else.
		$wpdb->update(
			$wpdb->term_taxonomy,
			array( 'term_taxonomy_id' => 12345 ),
			array( 'term_id' => $terms[0] )
		);

		$q = new WP_Term_Query(
			array(
				'term_taxonomy_id' => 12345,
				'fields'           => 'ids',
				'hide_empty'       => false,
			)
		);

		$this->assertSameSets( array( $terms[0] ), $q->terms );
	}

	/**
	 * @ticket 37074
	 *
	 * @covers WP_Term_Query
	 */
	public function test_term_taxonomy_id_array() {
		global $wpdb;

		register_taxonomy( 'wptests_tax', 'post' );

		$terms = self::factory()->term->create_many( 3, array( 'taxonomy' => 'wptests_tax' ) );

		// Manually change the term_taxonomy_id to something else.
		$wpdb->update(
			$wpdb->term_taxonomy,
			array( 'term_taxonomy_id' => 12345 ),
			array( 'term_id' => $terms[0] )
		);

		$wpdb->update(
			$wpdb->term_taxonomy,
			array( 'term_taxonomy_id' => 6789 ),
			array( 'term_id' => $terms[2] )
		);

		$q = new WP_Term_Query(
			array(
				'term_taxonomy_id' => array( 12345, 6789 ),
				'fields'           => 'ids',
				'hide_empty'       => false,
			)
		);

		$this->assertSameSets( array( $terms[0], $terms[2] ), $q->terms );
	}

	/**
	 * @ticket 37151
	 *
	 * @covers WP_Term_Query
	 */
	public function test_order_by_meta_value_num() {
		register_taxonomy( 'wptests_tax', 'post' );

		$terms = self::factory()->term->create_many( 3, array( 'taxonomy' => 'wptests_tax' ) );

		add_term_meta( $terms[0], 'foo', 10 );
		add_term_meta( $terms[1], 'foo', 1 );
		add_term_meta( $terms[2], 'foo', 100 );

		$q = new WP_Term_Query(
			array(
				'taxonomy'   => array( 'wptests_tax' ),
				'fields'     => 'ids',
				'hide_empty' => false,
				'meta_key'   => 'foo',
				'orderby'    => 'meta_value_num',
			)
		);

		$found = array_map( 'intval', $q->terms );
		$this->assertSame( array( $terms[1], $terms[0], $terms[2] ), $found );
	}

	/**
	 * @ticket 37378
	 *
	 * @covers WP_Term_Query
	 */
	public function test_order_by_keyword_should_not_be_duplicated_when_filtered() {
		register_taxonomy( 'wptests_tax', 'post' );

		add_filter( 'terms_clauses', array( $this, 'filter_terms_clauses' ) );
		$q = new WP_Term_Query(
			array(
				'taxonomy' => array( 'wptests_tax' ),
				'orderby'  => 'name',
			)
		);
		remove_filter( 'terms_clauses', array( $this, 'filter_terms_clauses' ) );

		$this->assertStringContainsString( 'ORDER BY tt.term_id', $q->request );
		$this->assertStringNotContainsString( 'ORDER BY ORDER BY', $q->request );
	}

	public function filter_terms_clauses( $clauses ) {
		$clauses['orderby'] = 'ORDER BY tt.term_id';
		return $clauses;
	}

	/**
	 * @ticket 37198
	 *
	 * @covers WP_Term_Query
	 */
	public function test_order_by_term_order_should_fall_back_on_term_id_when_relationship_table_is_not_being_joined() {
		register_taxonomy( 'wptests_tax', 'post' );
		$terms = self::factory()->term->create_many( 2, array( 'taxonomy' => 'wptests_tax' ) );
		sort( $terms );

		$q = new WP_Term_Query(
			array(
				'taxonomy'   => 'wptests_tax',
				'orderby'    => 'term_order',
				'fields'     => 'ids',
				'hide_empty' => false,
			)
		);

		$this->assertSame( $terms, $q->get_terms() );
	}

	/**
	 * @ticket 37591
	 *
	 * @covers WP_Term_Query
	 */
	public function test_terms_is_set() {
		register_taxonomy( 'wptests_tax_1', 'post' );

		self::factory()->term->create( array( 'taxonomy' => 'wptests_tax_1' ) );

		$q1 = new WP_Term_Query(
			array(
				'taxonomy'   => 'wptests_tax_1',
				'hide_empty' => false,
			)
		);

		$this->assertNotEmpty( $q1->terms );

		$q2 = new WP_Term_Query(
			array(
				'taxonomy'   => 'wptests_tax_1',
				'hide_empty' => false,
			)
		);

		$this->assertNotEmpty( $q2->terms );
	}

	/**
	 * @ticket 23261
	 * @ticket 37904
	 *
	 * @covers WP_Term_Query
	 */
	public function test_orderby_include_with_comma_separated_list() {
		register_taxonomy( 'wptests_tax_1', 'post' );

		$t1 = self::factory()->term->create_and_get( array( 'taxonomy' => 'wptests_tax_1' ) );
		$t2 = self::factory()->term->create_and_get( array( 'taxonomy' => 'wptests_tax_1' ) );

		$query = new WP_Term_Query(
			array(
				'include'    => "{$t1->term_id},{$t2->term_id}",
				'orderby'    => 'include',
				'hide_empty' => false,
			)
		);
		$terms = $query->get_terms();

		$this->assertEquals( array( $t1, $t2 ), $terms );
	}

	/**
	 * @ticket 37198
	 *
	 * @covers WP_Term_Query
	 */
	public function test_object_ids_single() {
		register_taxonomy( 'wptests_tax_1', 'post' );

		$p = self::factory()->post->create();
		$t = self::factory()->term->create( array( 'taxonomy' => 'wptests_tax_1' ) );

		wp_set_object_terms( $p, array( $t ), 'wptests_tax_1' );

		$query = new WP_Term_Query(
			array(
				'taxonomy'   => 'wptests_tax_1',
				'object_ids' => $p,
				'fields'     => 'ids',
			)
		);

		$this->assertSameSets( array( $t ), $query->terms );
	}

	/**
	 * @ticket 37198
	 *
	 * @covers WP_Term_Query
	 */
	public function test_object_ids_array() {
		register_taxonomy( 'wptests_tax_1', 'post' );

		$p = self::factory()->post->create();
		$t = self::factory()->term->create( array( 'taxonomy' => 'wptests_tax_1' ) );

		wp_set_object_terms( $p, array( $t ), 'wptests_tax_1' );

		$query = new WP_Term_Query(
			array(
				'taxonomy'   => 'wptests_tax_1',
				'object_ids' => array( $p ),
				'fields'     => 'ids',
			)
		);

		$this->assertSameSets( array( $t ), $query->terms );
	}

	/**
	 * @ticket 37198
	 *
	 * @covers WP_Term_Query
	 */
	public function test_duplicates_should_be_removed_for_fields_all() {
		register_taxonomy( 'wptests_tax_1', 'post' );
		$posts = self::factory()->post->create_many( 2 );
		$t     = self::factory()->term->create( array( 'taxonomy' => 'wptests_tax_1' ) );

		foreach ( $posts as $p ) {
			wp_set_object_terms( $p, array( $t ), 'wptests_tax_1' );
		}

		$query = new WP_Term_Query(
			array(
				'taxonomy'   => 'wptests_tax_1',
				'object_ids' => $posts,
				'fields'     => 'all',
			)
		);

		$this->assertCount( 1, $query->terms );
		$this->assertSame( $t, reset( $query->terms )->term_id );
	}

	/**
	 * @ticket 37198
	 *
	 * @covers WP_Term_Query
	 */
	public function test_duplicates_should_not_be_removed_for_fields_all_with_object_id() {
		register_taxonomy( 'wptests_tax_1', 'post' );
		$posts = self::factory()->post->create_many( 2 );
		$t     = self::factory()->term->create( array( 'taxonomy' => 'wptests_tax_1' ) );

		foreach ( $posts as $p ) {
			wp_set_object_terms( $p, array( $t ), 'wptests_tax_1' );
		}

		$query = new WP_Term_Query(
			array(
				'taxonomy'   => 'wptests_tax_1',
				'object_ids' => $posts,
				'fields'     => 'all_with_object_id',
			)
		);

		$this->assertCount( 2, $query->terms );
		foreach ( $query->terms as $term ) {
			$this->assertSame( $t, $term->term_id );
		}
	}

	/**
	 * @ticket 44221
	 *
	 * @covers WP_Term_Query::query
	 */
	public function test_all_with_object_id_should_return_term_objects() {
		register_taxonomy( 'wptests_tax_1', 'post' );
		$posts = self::factory()->post->create_many( 2 );
		$t     = self::factory()->term->create( array( 'taxonomy' => 'wptests_tax_1' ) );

		foreach ( $posts as $p ) {
			wp_set_object_terms( $p, array( $t ), 'wptests_tax_1' );
		}

		$query = new WP_Term_Query();
		$args  = array(
			'taxonomy'   => 'wptests_tax_1',
			'object_ids' => $posts,
			'fields'     => 'all_with_object_id',
		);

		$terms = $query->query( $args );
		$this->assertNotEmpty( $terms );
		foreach ( $terms as $term ) {
			$this->assertInstanceOf( 'WP_Term', $term );
			$this->assertObjectHasProperty( 'object_id', $term );
		}

		// Run again to check the cached response.
		$terms = $query->query( $args );
		$this->assertNotEmpty( $terms );
		foreach ( $terms as $term ) {
			$this->assertInstanceOf( 'WP_Term', $term );
			$this->assertObjectHasProperty( 'object_id', $term );
		}
	}

	/**
	 * @ticket 37198
	 * @group cache
	 *
	 * @covers ::wp_set_object_terms
	 */
	public function test_object_ids_cache_should_be_invalidated_by_term_relationship_change() {
		register_taxonomy( 'wptests_tax_1', 'post' );

		$p     = self::factory()->post->create();
		$terms = self::factory()->term->create_many( 2, array( 'taxonomy' => 'wptests_tax_1' ) );

		wp_set_object_terms( $p, array( $terms[0] ), 'wptests_tax_1' );

		$query = new WP_Term_Query(
			array(
				'taxonomy'   => 'wptests_tax_1',
				'object_ids' => $p,
				'fields'     => 'ids',
			)
		);
		$found = $query->get_terms();

		$this->assertSameSets( array( $terms[0] ), $found );

		wp_set_object_terms( $p, array( $terms[1] ), 'wptests_tax_1' );

		$query = new WP_Term_Query(
			array(
				'taxonomy'   => 'wptests_tax_1',
				'object_ids' => $p,
				'fields'     => 'ids',
			)
		);
		$found = $query->get_terms();

		$this->assertSameSets( array( $terms[1] ), $found );
	}

	/**
	 * @ticket 38295
	 * @group cache
	 *
	 * @covers WP_Term_Query::get_terms
	 */
	public function test_count_query_should_be_cached() {
		register_taxonomy( 'wptests_tax_1', 'post' );

		$terms = self::factory()->term->create_many( 2, array( 'taxonomy' => 'wptests_tax_1' ) );

		$query = new WP_Term_Query(
			array(
				'taxonomy'   => 'wptests_tax_1',
				'fields'     => 'count',
				'hide_empty' => false,
			)
		);
		$count = $query->get_terms();
		$this->assertEquals( 2, $count );

		$num_queries = get_num_queries();

		$query = new WP_Term_Query(
			array(
				'taxonomy'   => 'wptests_tax_1',
				'fields'     => 'count',
				'hide_empty' => false,
			)
		);
		$count = $query->get_terms();
		$this->assertEquals( 2, $count );
		$this->assertSame( $num_queries, get_num_queries() );
	}

	/**
	 * @ticket 38295
	 * @group cache
	 *
	 * @covers WP_Term_Query::get_terms
	 */
	public function test_count_query_cache_should_be_invalidated_with_incrementor_bump() {
		register_taxonomy( 'wptests_tax_1', 'post' );

		$terms = self::factory()->term->create_many( 2, array( 'taxonomy' => 'wptests_tax_1' ) );

		$query = new WP_Term_Query(
			array(
				'taxonomy'   => 'wptests_tax_1',
				'fields'     => 'count',
				'hide_empty' => false,
			)
		);
		$count = $query->get_terms();
		$this->assertEquals( 2, $count );

		wp_delete_term( $terms[0], 'wptests_tax_1' );

		$query = new WP_Term_Query(
			array(
				'taxonomy'   => 'wptests_tax_1',
				'fields'     => 'count',
				'hide_empty' => false,
			)
		);
		$count = $query->get_terms();
		$this->assertEquals( 1, $count );
	}

	/**
	 * @ticket 40496
	 *
	 * @covers ::get_the_terms
	 */
	public function test_get_the_terms_should_respect_taxonomy_orderby() {
		register_taxonomy(
			'wptests_tax',
			'post',
			array(
				'sort' => true,
				'args' => array(
					'orderby' => 'term_order',
				),
			)
		);
		$term_ids = self::factory()->term->create_many(
			2,
			array(
				'taxonomy' => 'wptests_tax',
			)
		);
		$post_id  = self::factory()->post->create();
		wp_set_object_terms( $post_id, array( $term_ids[0], $term_ids[1] ), 'wptests_tax' );
		$terms = get_the_terms( $post_id, 'wptests_tax' );
		$this->assertSame( array( $term_ids[0], $term_ids[1] ), wp_list_pluck( $terms, 'term_id' ) );
		// Flip the order.
		wp_set_object_terms( $post_id, array( $term_ids[1], $term_ids[0] ), 'wptests_tax' );
		$terms = get_the_terms( $post_id, 'wptests_tax' );
		$this->assertSame( array( $term_ids[1], $term_ids[0] ), wp_list_pluck( $terms, 'term_id' ) );
	}

	/**
	 * @ticket 40496
	 *
	 * @covers ::wp_get_object_terms
	 */
	public function test_wp_get_object_terms_should_respect_taxonomy_orderby() {
		register_taxonomy(
			'wptests_tax',
			'post',
			array(
				'sort' => true,
				'args' => array(
					'orderby' => 'term_order',
				),
			)
		);
		$term_ids = self::factory()->term->create_many(
			2,
			array(
				'taxonomy' => 'wptests_tax',
			)
		);
		$post_id  = self::factory()->post->create();
		wp_set_object_terms( $post_id, array( $term_ids[0], $term_ids[1] ), 'wptests_tax' );
		$terms = wp_get_object_terms( $post_id, array( 'category', 'wptests_tax' ) );
		$this->assertSame( array( $term_ids[0], $term_ids[1], 1 ), wp_list_pluck( $terms, 'term_id' ) );
		// Flip the order.
		wp_set_object_terms( $post_id, array( $term_ids[1], $term_ids[0] ), 'wptests_tax' );
		$terms = wp_get_object_terms( $post_id, array( 'category', 'wptests_tax' ) );
		$this->assertSame( array( $term_ids[1], $term_ids[0], 1 ), wp_list_pluck( $terms, 'term_id' ) );
	}

	/**
	 * @ticket 41293
	 *
	 * @covers ::wp_get_object_terms
	 */
	public function test_should_allow_same_args_with_the_get_terms() {
		register_post_type( 'wptests_pt' );
		register_taxonomy( 'wptests_tax', 'wptests_pt' );
		$t1 = self::factory()->term->create(
			array(
				'taxonomy' => 'wptests_tax',
				'name'     => 'foo',
				'slug'     => 'bar',
			)
		);
		$t2 = self::factory()->term->create(
			array(
				'taxonomy' => 'wptests_tax',
				'name'     => 'bar',
				'slug'     => 'foo',
			)
		);

		$p = self::factory()->post->create(
			array(
				'post_type' => 'wptests_pt',
			)
		);

		wp_set_object_terms( $p, array( $t1, $t2 ), 'wptests_tax' );

		$expected = wp_get_post_terms(
			$p,
			'wptests_tax',
			array(
				'fields' => 'ids',
			)
		);

		$found1 = array_keys(
			wp_get_object_terms(
				$p,
				'wptests_tax',
				array(
					'fields' => 'id=>parent',
				)
			)
		);

		$found2 = array_keys(
			wp_get_object_terms(
				$p,
				'wptests_tax',
				array(
					'fields' => 'id=>slug',
				)
			)
		);

		$found3 = array_keys(
			wp_get_object_terms(
				$p,
				'wptests_tax',
				array(
					'fields' => 'id=>name',
				)
			)
		);

		$this->assertSame( $expected, $found1 );
		$this->assertSame( $expected, $found2 );
		$this->assertSame( $expected, $found3 );
	}

	/**
	 * The query method should return zero for field as count and parent set.
	 *
	 * @ticket 42327
	 *
	 * @covers WP_Term_Query::query
	 */
	public function test_query_should_return_zero_for_field_count_and_parent_set() {
		$post_id = self::factory()->post->create();
		register_taxonomy( 'wptests_tax', 'post' );

		$term_id = self::factory()->term->create(
			array(
				'taxonomy' => 'wptests_tax',
			)
		);
		wp_set_object_terms( $post_id, array( $term_id ), 'wptests_tax' );

		$q    = new WP_Term_Query();
		$args = array(
			'taxonomy' => 'wptests_tax',
			'parent'   => $term_id,
			'fields'   => 'count',
		);
		$this->assertSame( 0, $q->query( $args ) );
	}

	/**
	 * The query method should return zero for field as count and child_of set.
	 *
	 * @ticket 42327
	 *
	 * @covers WP_Term_Query::query
	 */
	public function test_query_should_return_zero_for_field_as_count_and_child_of_set() {
		$post_id = self::factory()->post->create();
		register_taxonomy( 'wptests_tax', 'post' );

		$term_id = self::factory()->term->create(
			array(
				'taxonomy' => 'wptests_tax',
			)
		);
		wp_set_object_terms( $post_id, array( $term_id ), 'wptests_tax' );

		$q    = new WP_Term_Query();
		$args = array(
			'taxonomy' => 'wptests_tax',
			'child_of' => $term_id,
			'fields'   => 'count',
		);
		$this->assertSame( 0, $q->query( $args ) );
	}

	/**
	 * If fields have filtered, cached results should work.
	 *
	 * @ticket 58116
	 * @group cache
	 */
	public function test_query_filter_fields() {
		$post_id = self::factory()->post->create();
		register_taxonomy( 'wptests_tax', 'post' );

		$term_id = self::factory()->term->create(
			array(
				'taxonomy' => 'wptests_tax',
			)
		);
		wp_set_object_terms( $post_id, array( $term_id ), 'wptests_tax' );
		$post_draft_id = self::factory()->post->create( array( 'post_type' => 'draft' ) );
		wp_set_object_terms( $post_draft_id, array( $term_id ), 'wptests_tax' );

		add_filter( 'terms_clauses', array( $this, 'filter_fields_terms_clauses' ), 10, 3 );

		$args = array(
			'taxonomy'    => 'wptests_tax',
			'hide_empty'  => false,
			'post_type'   => 'post',
			'post_status' => 'publish',
		);

		$q1     = new WP_Term_Query();
		$terms1 = $q1->query( $args );
		$q2     = new WP_Term_Query();
		$terms2 = $q2->query( $args );
		$this->assertSameSets( wp_list_pluck( $terms1, 'term_id' ), wp_list_pluck( $terms2, 'term_id' ), 'Term IDs are expected to match' );
		$this->assertSameSets( wp_list_pluck( $terms1, 'count' ), wp_list_pluck( $terms2, 'count' ), 'Term counts are expected to match' );
	}

	/**
	 * Filter `terms_clauses` to change the field requested. The filter is from example code given in #58116.
	 */
	public function filter_fields_terms_clauses( $clauses, $taxonomies, $args ) {
		global $wpdb;

		// Set to query specific posts types if set.
		if ( ! empty( $args['post_type'] ) ) {
			$clauses['fields']  = 'DISTINCT t.term_id, tt.term_taxonomy_id, tt.taxonomy, tt.description, tt.parent, COUNT(p.post_type) AS count';
			$clauses['join']   .= ' LEFT JOIN ' . $wpdb->term_relationships . ' AS r ON r.term_taxonomy_id = tt.term_taxonomy_id LEFT JOIN ' . $wpdb->posts . ' AS p ON p.ID = r.object_id';
			$clauses['where']  .= " AND (p.post_type = '" . $args['post_type'] . "' OR p.post_type IS NULL)";
			$clauses['orderby'] = 'GROUP BY t.term_id ' . $clauses['orderby'];
		}

		// Set to query posts with specific status.
		if ( ! empty( $args['post_status'] ) ) {
			$clauses['where'] .= " AND (p.post_status = '" . $args['post_status'] . "')";
		}
		return $clauses;
	}

	/**
	 * If fields have filtered, cached results should work.
	 *
	 * @ticket 58116
	 * @group cache
	 */
	public function test_query_filter_select_fields() {
		$post_id = self::factory()->post->create();
		register_taxonomy( 'wptests_tax', 'post' );

		$term_id = self::factory()->term->create(
			array(
				'taxonomy' => 'wptests_tax',
			)
		);
		wp_set_object_terms( $post_id, array( $term_id ), 'wptests_tax' );
		$post_draft_id = self::factory()->post->create( array( 'post_type' => 'draft' ) );
		wp_set_object_terms( $post_draft_id, array( $term_id ), 'wptests_tax' );

		add_filter( 'get_terms_fields', array( $this, 'filter_get_terms_fields' ) );

		$args = array(
			'taxonomy'    => 'wptests_tax',
			'hide_empty'  => false,
			'post_type'   => 'post',
			'post_status' => 'publish',
		);

		$q1     = new WP_Term_Query();
		$terms1 = $q1->query( $args );
		$q2     = new WP_Term_Query();
		$terms2 = $q2->query( $args );
		$this->assertSameSets( wp_list_pluck( $terms1, 'term_id' ), wp_list_pluck( $terms2, 'term_id' ), 'Term IDs are expected to match' );
		$this->assertSameSets( wp_list_pluck( $terms1, 'parent' ), wp_list_pluck( $terms2, 'parent' ), 'Term parent are expected to match' );
	}

	/**
	 * Filter `get_terms_fields` to change the field requested.
	 */
	public function filter_get_terms_fields( $select ) {
		return array( 't.term_id', 'tt.parent' );
	}

	/**
	 * The terms property should be an empty array for fields not as count and parent set.
	 *
	 * @ticket 42327
	 *
	 * @covers WP_Term_Query
	 */
	public function test_terms_property_should_be_empty_array_for_field_not_as_count_and_parent_set() {
		$post_id = self::factory()->post->create();
		register_taxonomy( 'wptests_tax', 'post' );

		$term_id = self::factory()->term->create(
			array(
				'taxonomy' => 'wptests_tax',
			)
		);
		wp_set_object_terms( $post_id, array( $term_id ), 'wptests_tax' );

		$q = new WP_Term_Query(
			array(
				'taxonomy' => 'wptests_tax',
				'parent'   => $term_id,
			)
		);
		$this->assertSame( array(), $q->terms );
	}

	/**
	 * @ticket 42691
	 *
	 * @covers ::get_terms
	 */
	public function test_null_term_object_should_be_discarded() {
		register_taxonomy( 'wptests_tax', 'post' );

		$terms = self::factory()->term->create_many(
			3,
			array(
				'taxonomy' => 'wptests_tax',
			)
		);

		$this->term_id = $terms[1];

		add_filter( 'get_term', array( $this, 'filter_term_to_null' ) );
		$found = get_terms(
			array(
				'taxonomy'   => 'wptests_tax',
				'hide_empty' => false,
			)
		);
		remove_filter( 'get_term', array( $this, 'filter_term_to_null' ) );

		$expected = array( $terms[0], $terms[2] );

		$this->assertSameSets( $expected, wp_list_pluck( $found, 'term_id' ) );
	}

	public function filter_term_to_null( $term ) {
		if ( $this->term_id === $term->term_id ) {
			return null;
		}

		return $term;
	}

	/**
	 * @ticket 42691
	 *
	 * @covers ::get_terms
	 */
	public function test_error_term_object_should_be_discarded() {
		register_taxonomy( 'wptests_tax', 'post' );

		$terms = self::factory()->term->create_many(
			3,
			array(
				'taxonomy' => 'wptests_tax',
			)
		);

		$this->term_id = $terms[1];

		add_filter( 'get_term', array( $this, 'filter_term_to_wp_error' ) );
		$found = get_terms(
			array(
				'taxonomy'   => 'wptests_tax',
				'hide_empty' => false,
			)
		);
		remove_filter( 'get_term', array( $this, 'filter_term_to_wp_error' ) );

		$expected = array( $terms[0], $terms[2] );

		$this->assertSameSets( $expected, wp_list_pluck( $found, 'term_id' ) );
	}

	public function filter_term_to_wp_error( $term ) {
		if ( $this->term_id === $term->term_id ) {
			return new WP_Error( 'foo' );
		}

		return $term;
	}

	/**
	 * @ticket 41246
	 *
	 * @covers WP_Term_Query::query
	 */
	public function test_terms_pre_query_filter_should_bypass_database_query() {
		add_filter( 'terms_pre_query', array( __CLASS__, 'filter_terms_pre_query' ), 10, 2 );

		$num_queries = get_num_queries();

		$q       = new WP_Term_Query();
		$results = $q->query(
			array(
				'fields' => 'ids',
			)
		);

		remove_filter( 'terms_pre_query', array( __CLASS__, 'filter_terms_pre_query' ), 10, 2 );

		// Make sure no queries were executed.
		$this->assertSame( $num_queries, get_num_queries() );

		// We manually inserted a non-existing term and overrode the results with it.
		$this->assertSame( array( 555 ), $q->terms );
	}

	public static function filter_terms_pre_query( $terms, $query ) {
		return array( 555 );
	}

	/**
	 * @ticket 37728
	 *
	 * @covers WP_Term_Query
	 */
	public function test_hide_empty_should_include_empty_parents_of_nonempty_children() {
		register_taxonomy(
			'wptests_tax',
			'post',
			array(
				'hierarchical' => true,
			)
		);

		$t1 = self::factory()->term->create(
			array(
				'taxonomy' => 'wptests_tax',
			)
		);

		$t2 = self::factory()->term->create(
			array(
				'taxonomy' => 'wptests_tax',
				'parent'   => $t1,
			)
		);

		$p = self::factory()->post->create();

		wp_set_object_terms( $p, $t2, 'wptests_tax' );

		$q = new WP_Term_Query(
			array(
				'taxonomy'   => 'wptests_tax',
				'hide_empty' => true,
				'fields'     => 'ids',
			)
		);

		$this->assertContains( $t1, $q->terms );
	}

	/**
	 * @ticket 37728
	 *
	 * @covers WP_Term_Query
	 */
	public function test_hide_empty_should_include_empty_parents_of_nonempty_children_when_category_is_unspecified() {
		register_taxonomy(
			'wptests_tax',
			'post',
			array(
				'hierarchical' => true,
			)
		);

		$t1 = self::factory()->term->create(
			array(
				'taxonomy' => 'wptests_tax',
			)
		);

		$t2 = self::factory()->term->create(
			array(
				'taxonomy' => 'wptests_tax',
				'parent'   => $t1,
			)
		);

		$p = self::factory()->post->create();

		wp_set_object_terms( $p, $t2, 'wptests_tax' );

		$q = new WP_Term_Query(
			array(
				'hide_empty' => true,
				'fields'     => 'ids',
			)
		);

		$this->assertContains( $t1, $q->terms );
	}

	/**
	 * Ensure cache keys are generated without WPDB placeholders.
	 *
	 * @ticket 57298
	 *
	 * @covers       WP_Term_Query::generate_cache_key
	 * @dataProvider data_query_cache
	 */
	public function test_generate_cache_key_placeholder( $args ) {
		global $wpdb;
		$query1 = new WP_Term_Query();
		$query1->query( $args );

		$query_vars = $query1->query_vars;
		$request    = $query1->request;

		$reflection = new ReflectionMethod( $query1, 'generate_cache_key' );
		$reflection->setAccessible( true );

		$cache_key_1 = $reflection->invoke( $query1, $query_vars, $request );

		$request_without_placeholder = $wpdb->remove_placeholder_escape( $request );

		$cache_key_2 = $reflection->invoke( $query1, $query_vars, $request_without_placeholder );

		$this->assertSame( $cache_key_1, $cache_key_2, 'Cache key differs when using wpdb placeholder.' );
	}

	/**
	 * Data provider.
	 *
	 * @return array[] Test parameters.
	 */
	public function data_query_cache() {
		return array(
			'empty query'                => array(
				'args' => array(),
			),
			'search query'               => array(
				'args' => array(
					'search' => 'title',
				),
			),
			'search name query'          => array(
				'args' => array(
					'name__like' => 'title',
				),
			),
			'search description query'   => array(
				'args' => array(
					'description__like' => 'title',
				),
			),
			'meta query'                 => array(
				'args' => array(
					'meta_query' => array(
						array(
							'key' => 'color',
						),
					),
				),
			),
			'meta query search'          => array(
				'args' => array(
					'meta_query' => array(
						array(
							'key'     => 'color',
							'value'   => '00',
							'compare' => 'LIKE',
						),
					),
				),
			),
			'nested meta query search'   => array(
				'args' => array(
					'meta_query' => array(
						'relation' => 'AND',
						array(
							'key'     => 'color',
							'value'   => '00',
							'compare' => 'LIKE',
						),
						array(
							'relation' => 'OR',
							array(
								'key'     => 'color',
								'value'   => '00',
								'compare' => 'LIKE',
							),
							array(
								'relation' => 'AND',
								array(
									'key'     => 'wp_test_suite',
									'value'   => '56802',
									'compare' => 'LIKE',
								),
								array(
									'key'     => 'wp_test_suite_too',
									'value'   => '56802',
									'compare' => 'LIKE',
								),
							),
						),
					),
				),
			),
			'meta query not like search' => array(
				'args' => array(
					'meta_query' => array(
						array(
							'key'     => 'color',
							'value'   => 'ff',
							'compare' => 'NOT LIKE',
						),
					),
				),
			),
		);
	}
}<|MERGE_RESOLUTION|>--- conflicted
+++ resolved
@@ -49,11 +49,8 @@
 	}
 
 	/**
-<<<<<<< HEAD
-	 * @covers WP_Term_Query
-	 */
-=======
 	 * @ticket 57645
+	 * @covers WP_Term_Query
 	 */
 	public function test_lazy_load_term_meta() {
 		$filter = new MockAction();
@@ -92,7 +89,9 @@
 		$this->assertSameSets( $term_ids, array( $term_1, $term_2 ) );
 	}
 
->>>>>>> df17fdbd
+	/**
+	 * @covers WP_Term_Query
+	 */
 	public function test_taxonomy_should_accept_taxonomy_array() {
 		register_taxonomy( 'wptests_tax_1', 'post' );
 		register_taxonomy( 'wptests_tax_2', 'post' );
