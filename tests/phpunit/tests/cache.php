<?php

/**
 * @group cache
 */
class Tests_Cache extends WP_UnitTestCase {
	public $cache = null;

	public function set_up() {
		parent::set_up();
		// Create two cache objects with a shared cache directory.
		// This simulates a typical cache situation, two separate requests interacting.
		$this->cache =& $this->init_cache();
	}

	public function tear_down() {
		$this->flush_cache();
		parent::tear_down();
	}

	private function &init_cache() {
		global $wp_object_cache;

		$cache_class = get_class( $wp_object_cache );
		$cache       = new $cache_class();

<<<<<<< HEAD
		$cache->add_global_groups(
			array(
				'global-cache-test',
				/*
				'users',
				'userlogins',
				'usermeta',
				'user_meta',
				'useremail',
				'userslugs',
				'site-transient',
				'site-options',
				'blog-lookup',
				'blog-details',
				'rss',
				'global-posts',
				'blog-id-cache',
				'networks',
				'sites',
				'site-details',
				*/
			)
		);
=======
		$cache->add_global_groups( array( 'global-cache-test' ) );
>>>>>>> e9fa9a56

		return $cache;
	}

	/**
	 * @ticket 56198
	 *
	 * @covers WP_Object_Cache::is_valid_key
	 * @dataProvider data_is_valid_key
	 */
	public function test_is_valid_key( $key, $valid ) {
		if ( wp_using_ext_object_cache() ) {
			$this->markTestSkipped( 'This test requires that an external object cache is not in use.' );
		}

		$val = 'val';

		if ( $valid ) {
			$this->assertTrue( $this->cache->add( $key, $val ), 'WP_Object_Cache:add() should return true for valid keys.' );
			$this->assertSame( $val, $this->cache->get( $key ), 'The retrieved value should match the added value.' );
		} else {
			$this->setExpectedIncorrectUsage( 'WP_Object_Cache::add' );
			$this->assertFalse( $this->cache->add( $key, $val ), 'WP_Object_Cache:add() should return false for invalid keys.' );
		}
	}

	/**
	 * Data provider for test_is_valid_key().
	 *
	 * @return array[] Test parameters {
	 *     @type mixed $key   Cache key value.
	 *     @type bool  $valid Whether the key should be considered valid.
	 * }
	 */
	public function data_is_valid_key() {
		return array(
			array( false, false ),
			array( null, false ),
			array( '', false ),
			array( 0.0, false ),
			array( 0, true ),
			array( 1, true ),
			array( '0', true ),
			array( 'key', true ),
		);
	}

	public function test_miss() {
		$this->assertFalse( $this->cache->get( 'test_miss' ) );
	}

	public function test_add_get() {
		$key = __FUNCTION__;
		$val = 'val';

		$this->cache->add( $key, $val );
		$this->assertSame( $val, $this->cache->get( $key ) );
	}

	public function test_add_get_0() {
		$key = __FUNCTION__;
		$val = 0;

		// You can store zero in the cache.
		$this->assertTrue( $this->cache->add( $key, $val ) );
		$this->assertSame( $val, $this->cache->get( $key ) );
	}

	/**
	 * @ticket 20004
	 */
	public function test_add_get_null() {
		$key = __FUNCTION__;
		$val = null;

		// You can store `null` in the cache.
		$this->assertTrue( $this->cache->add( $key, $val ) );
		$this->assertSame( $val, $this->cache->get( $key ) );
	}

	/**
	 * @ticket 20004
	 */
	public function test_add_get_false() {
		$key = __FUNCTION__;
		$val = false;

		// You can store `false` in the cache.
		$this->assertTrue( $this->cache->add( $key, $val ) );
		$this->assertSame( $val, $this->cache->get( $key ) );
	}

	public function test_add() {
		$key  = __FUNCTION__;
		$val1 = 'val1';
		$val2 = 'val2';

		// Add $key to the cache.
		$this->assertTrue( $this->cache->add( $key, $val1 ) );
		$this->assertSame( $val1, $this->cache->get( $key ) );
		// $key is in the cache, so reject new calls to add().
		$this->assertFalse( $this->cache->add( $key, $val2 ) );
		$this->assertSame( $val1, $this->cache->get( $key ) );
	}

	public function test_replace() {
		$key  = __FUNCTION__;
		$val  = 'val1';
		$val2 = 'val2';

		// memcached rejects replace() if the key does not exist.
		$this->assertFalse( $this->cache->replace( $key, $val ) );
		$this->assertFalse( $this->cache->get( $key ) );
		$this->assertTrue( $this->cache->add( $key, $val ) );
		$this->assertSame( $val, $this->cache->get( $key ) );
		$this->assertTrue( $this->cache->replace( $key, $val2 ) );
		$this->assertSame( $val2, $this->cache->get( $key ) );
	}

	public function test_set() {
		$key  = __FUNCTION__;
		$val1 = 'val1';
		$val2 = 'val2';

		// memcached accepts set() if the key does not exist.
		$this->assertTrue( $this->cache->set( $key, $val1 ) );
		$this->assertSame( $val1, $this->cache->get( $key ) );
		// Second set() with same key should be allowed.
		$this->assertTrue( $this->cache->set( $key, $val2 ) );
		$this->assertSame( $val2, $this->cache->get( $key ) );
	}

	public function test_flush() {
		if ( wp_using_ext_object_cache() ) {
			$this->markTestSkipped( 'This test requires that an external object cache is not in use.' );
		}

		$key = __FUNCTION__;
		$val = 'val';

		$this->cache->add( $key, $val );
		// Item is visible to both cache objects.
		$this->assertSame( $val, $this->cache->get( $key ) );
		$this->cache->flush();
		// If there is no value get returns false.
		$this->assertFalse( $this->cache->get( $key ) );
	}

	/**
	 * @ticket 4476
	 * @ticket 9773
	 *
	 * @covers ::wp_cache_flush_group
	 */
	public function test_wp_cache_flush_group() {
		$key = 'my-key';
		$val = 'my-val';

		wp_cache_set( $key, $val, 'group-test' );
		wp_cache_set( $key, $val, 'group-kept' );

		$this->assertSame( $val, wp_cache_get( $key, 'group-test' ), 'group-test should contain my-val' );

		if ( wp_using_ext_object_cache() ) {
			$this->setExpectedIncorrectUsage( 'wp_cache_flush_group' );
		}

		$results = wp_cache_flush_group( 'group-test' );

		if ( wp_using_ext_object_cache() ) {
			$this->assertFalse( $results );
		} else {
			$this->assertTrue( $results );
			$this->assertFalse( wp_cache_get( $key, 'group-test' ), 'group-test should return false' );
			$this->assertSame( $val, wp_cache_get( $key, 'group-kept' ), 'group-kept should still contain my-val' );
		}
	}

	// Make sure objects are cloned going to and from the cache.
	public function test_object_refs() {
		$key           = __FUNCTION__ . '_1';
		$object_a      = new stdClass;
		$object_a->foo = 'alpha';
		$this->cache->set( $key, $object_a );
		$object_a->foo = 'bravo';
		$object_b      = $this->cache->get( $key );
		$this->assertSame( 'alpha', $object_b->foo );
		$object_b->foo = 'charlie';
		$this->assertSame( 'bravo', $object_a->foo );

		$key           = __FUNCTION__ . '_2';
		$object_a      = new stdClass;
		$object_a->foo = 'alpha';
		$this->cache->add( $key, $object_a );
		$object_a->foo = 'bravo';
		$object_b      = $this->cache->get( $key );
		$this->assertSame( 'alpha', $object_b->foo );
		$object_b->foo = 'charlie';
		$this->assertSame( 'bravo', $object_a->foo );
	}

	public function test_incr() {
		$key = __FUNCTION__;

		$this->assertFalse( $this->cache->incr( $key ) );

		$this->cache->set( $key, 0 );
		$this->cache->incr( $key );
		$this->assertSame( 1, $this->cache->get( $key ) );

		$this->cache->incr( $key, 2 );
		$this->assertSame( 3, $this->cache->get( $key ) );
	}

	public function test_wp_cache_incr() {
		$key = __FUNCTION__;

		$this->assertFalse( wp_cache_incr( $key ) );

		wp_cache_set( $key, 0 );
		wp_cache_incr( $key );
		$this->assertSame( 1, wp_cache_get( $key ) );

		wp_cache_incr( $key, 2 );
		$this->assertSame( 3, wp_cache_get( $key ) );
	}

	public function test_decr() {
		$key = __FUNCTION__;

		$this->assertFalse( $this->cache->decr( $key ) );

		$this->cache->set( $key, 0 );
		$this->cache->decr( $key );
		$this->assertSame( 0, $this->cache->get( $key ) );

		$this->cache->set( $key, 3 );
		$this->cache->decr( $key );
		$this->assertSame( 2, $this->cache->get( $key ) );

		$this->cache->decr( $key, 2 );
		$this->assertSame( 0, $this->cache->get( $key ) );
	}

	/**
	 * @ticket 21327
	 */
	public function test_wp_cache_decr() {
		$key = __FUNCTION__;

		$this->assertFalse( wp_cache_decr( $key ) );

		wp_cache_set( $key, 0 );
		wp_cache_decr( $key );
		$this->assertSame( 0, wp_cache_get( $key ) );

		wp_cache_set( $key, 3 );
		wp_cache_decr( $key );
		$this->assertSame( 2, wp_cache_get( $key ) );

		wp_cache_decr( $key, 2 );
		$this->assertSame( 0, wp_cache_get( $key ) );
	}

	public function test_delete() {
		$key = __FUNCTION__;
		$val = 'val';

		// Verify set.
		$this->assertTrue( $this->cache->set( $key, $val ) );
		$this->assertSame( $val, $this->cache->get( $key ) );

		// Verify successful delete.
		$this->assertTrue( $this->cache->delete( $key ) );
		$this->assertFalse( $this->cache->get( $key ) );

		$this->assertFalse( $this->cache->delete( $key, 'default' ) );
	}

	public function test_wp_cache_delete() {
		$key = __FUNCTION__;
		$val = 'val';

		// Verify set.
		$this->assertTrue( wp_cache_set( $key, $val ) );
		$this->assertSame( $val, wp_cache_get( $key ) );

		// Verify successful delete.
		$this->assertTrue( wp_cache_delete( $key ) );
		$this->assertFalse( wp_cache_get( $key ) );

		// wp_cache_delete() does not have a $force method.
		// Delete returns (bool) true when key is not set and $force is true.
		// $this->assertTrue( wp_cache_delete( $key, 'default', true ) );

		$this->assertFalse( wp_cache_delete( $key, 'default' ) );
	}

	public function test_switch_to_blog() {
		if ( ! method_exists( $this->cache, 'switch_to_blog' ) ) {
			$this->markTestSkipped( 'This test requires a switch_to_blog() method on the cache object.' );
		}

		$key  = __FUNCTION__;
		$val  = 'val1';
		$val2 = 'val2';

		if ( ! is_multisite() ) {
			// Single site ingnores switch_to_blog().
			$this->assertTrue( $this->cache->set( $key, $val ) );
			$this->assertSame( $val, $this->cache->get( $key ) );
			$this->cache->switch_to_blog( 999 );
			$this->assertSame( $val, $this->cache->get( $key ) );
			$this->assertTrue( $this->cache->set( $key, $val2 ) );
			$this->assertSame( $val2, $this->cache->get( $key ) );
			$this->cache->switch_to_blog( get_current_blog_id() );
			$this->assertSame( $val2, $this->cache->get( $key ) );
		} else {
			// Multisite should have separate per-blog caches.
			$this->assertTrue( $this->cache->set( $key, $val ) );
			$this->assertSame( $val, $this->cache->get( $key ) );
			$this->cache->switch_to_blog( 999 );
			$this->assertFalse( $this->cache->get( $key ) );
			$this->assertTrue( $this->cache->set( $key, $val2 ) );
			$this->assertSame( $val2, $this->cache->get( $key ) );
			$this->cache->switch_to_blog( get_current_blog_id() );
			$this->assertSame( $val, $this->cache->get( $key ) );
			$this->cache->switch_to_blog( 999 );
			$this->assertSame( $val2, $this->cache->get( $key ) );
			$this->cache->switch_to_blog( get_current_blog_id() );
			$this->assertSame( $val, $this->cache->get( $key ) );
		}

		// Global group.
		$this->assertTrue( $this->cache->set( $key, $val, 'global-cache-test' ) );
		$this->assertSame( $val, $this->cache->get( $key, 'global-cache-test' ) );
		$this->cache->switch_to_blog( 999 );
		$this->assertSame( $val, $this->cache->get( $key, 'global-cache-test' ) );
		$this->assertTrue( $this->cache->set( $key, $val2, 'global-cache-test' ) );
		$this->assertSame( $val2, $this->cache->get( $key, 'global-cache-test' ) );
		$this->cache->switch_to_blog( get_current_blog_id() );
		$this->assertSame( $val2, $this->cache->get( $key, 'global-cache-test' ) );
	}

	public function test_wp_cache_init() {
		$new_blank_cache_object = new WP_Object_Cache();
		wp_cache_init();

		global $wp_object_cache;

		if ( wp_using_ext_object_cache() ) {
			// External caches will contain property values that contain non-matching resource IDs.
			$this->assertInstanceOf( 'WP_Object_Cache', $wp_object_cache );
		} else {
			$this->assertEquals( $wp_object_cache, $new_blank_cache_object );
		}
	}

	public function test_wp_cache_replace() {
		$key  = 'my-key';
		$val1 = 'first-val';
		$val2 = 'second-val';

		$fake_key = 'my-fake-key';

		// Save the first value to cache and verify.
		wp_cache_set( $key, $val1 );
		$this->assertSame( $val1, wp_cache_get( $key ) );

		// Replace the value and verify.
		wp_cache_replace( $key, $val2 );
		$this->assertSame( $val2, wp_cache_get( $key ) );

		// Non-existent key should fail.
		$this->assertFalse( wp_cache_replace( $fake_key, $val1 ) );

		// Make sure $fake_key is not stored.
		$this->assertFalse( wp_cache_get( $fake_key ) );
	}

	/**
	 * @ticket 54574
	 */
	public function test_wp_cache_add_multiple() {
		$found = wp_cache_add_multiple(
			array(
				'foo1' => 'bar',
				'foo2' => 'bar',
				'foo3' => 'bar',
			),
			'group1'
		);

		$expected = array(
			'foo1' => true,
			'foo2' => true,
			'foo3' => true,
		);

		$this->assertSame( $expected, $found );
	}

	/**
	 * @ticket 54574
	 */
	public function test_wp_cache_set_multiple() {
		$found = wp_cache_set_multiple(
			array(
				'foo1' => 'bar',
				'foo2' => 'bar',
				'foo3' => 'bar',
			),
			'group1'
		);

		$expected = array(
			'foo1' => true,
			'foo2' => true,
			'foo3' => true,
		);

		$this->assertSame( $expected, $found );
	}

	/**
	 * @ticket 20875
	 */
	public function test_wp_cache_get_multiple() {
		wp_cache_set( 'foo1', 'bar', 'group1' );
		wp_cache_set( 'foo2', 'bar', 'group1' );
		wp_cache_set( 'foo1', 'bar', 'group2' );

		$found = wp_cache_get_multiple( array( 'foo1', 'foo2', 'foo3' ), 'group1' );

		$expected = array(
			'foo1' => 'bar',
			'foo2' => 'bar',
			'foo3' => false,
		);

		$this->assertSame( $expected, $found );
	}

	/**
	 * @ticket 54574
	 */
	public function test_wp_cache_delete_multiple() {
		wp_cache_set( 'foo1', 'bar', 'group1' );
		wp_cache_set( 'foo2', 'bar', 'group1' );
		wp_cache_set( 'foo3', 'bar', 'group2' );

		$found = wp_cache_delete_multiple(
			array( 'foo1', 'foo2', 'foo3' ),
			'group1'
		);

		$expected = array(
			'foo1' => true,
			'foo2' => true,
			'foo3' => false,
		);

		$this->assertSame( $expected, $found );
	}
}<|MERGE_RESOLUTION|>--- conflicted
+++ resolved
@@ -24,33 +24,7 @@
 		$cache_class = get_class( $wp_object_cache );
 		$cache       = new $cache_class();
 
-<<<<<<< HEAD
-		$cache->add_global_groups(
-			array(
-				'global-cache-test',
-				/*
-				'users',
-				'userlogins',
-				'usermeta',
-				'user_meta',
-				'useremail',
-				'userslugs',
-				'site-transient',
-				'site-options',
-				'blog-lookup',
-				'blog-details',
-				'rss',
-				'global-posts',
-				'blog-id-cache',
-				'networks',
-				'sites',
-				'site-details',
-				*/
-			)
-		);
-=======
 		$cache->add_global_groups( array( 'global-cache-test' ) );
->>>>>>> e9fa9a56
 
 		return $cache;
 	}
