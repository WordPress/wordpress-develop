<?php

/**
 * @group cache
 */
class Tests_Cache extends WP_UnitTestCase {
	public $cache = null;

	public function set_up() {
		parent::set_up();
		// Create two cache objects with a shared cache directory.
		// This simulates a typical cache situation, two separate requests interacting.
		$this->cache =& $this->init_cache();
	}

	public function tear_down() {
		$this->flush_cache();
		parent::tear_down();
	}

	private function &init_cache() {
		global $wp_object_cache;
		$cache_class = get_class( $wp_object_cache );
		$cache       = new $cache_class();
		$cache->add_global_groups( array( 'global-cache-test', 'users', 'userlogins', 'usermeta', 'user_meta', 'useremail', 'userslugs', 'site-transient', 'site-options', 'blog-lookup', 'blog-details', 'rss', 'global-posts', 'blog-id-cache', 'networks', 'sites', 'site-details' ) );
		return $cache;
	}

<<<<<<< HEAD
	/**
	 * @covers WP_Object_Cache::get
	 */
	function test_miss() {
		$this->assertFalse( $this->cache->get( 'test_miss' ) );
	}

	/**
	 * @covers WP_Object_Cache::get
	 */
	function test_add_get() {
=======
	public function test_miss() {
		$this->assertFalse( $this->cache->get( 'test_miss' ) );
	}

	public function test_add_get() {
>>>>>>> 4dea8f59
		$key = __FUNCTION__;
		$val = 'val';

		$this->cache->add( $key, $val );
		$this->assertSame( $val, $this->cache->get( $key ) );
	}

<<<<<<< HEAD
	/**
	 * @covers WP_Object_Cache::add
	 */
	function test_add_get_0() {
=======
	public function test_add_get_0() {
>>>>>>> 4dea8f59
		$key = __FUNCTION__;
		$val = 0;

		// You can store zero in the cache.
		$this->assertTrue( $this->cache->add( $key, $val ) );
		$this->assertSame( $val, $this->cache->get( $key ) );
	}

	/**
	 * @ticket 20004
	 *
	 * @covers WP_Object_Cache::add
	 * @covers WP_Object_Cache::get
	 */
	public function test_add_get_null() {
		$key = __FUNCTION__;
		$val = null;

		// You can store `null` in the cache.
		$this->assertTrue( $this->cache->add( $key, $val ) );
		$this->assertSame( $val, $this->cache->get( $key ) );
	}

	/**
	 * @ticket 20004
	 *
	 * @covers WP_Object_Cache::add
	 * @covers WP_Object_Cache::get
	 */
	public function test_add_get_false() {
		$key = __FUNCTION__;
		$val = false;

		// You can store `false` in the cache.
		$this->assertTrue( $this->cache->add( $key, $val ) );
		$this->assertSame( $val, $this->cache->get( $key ) );
	}

<<<<<<< HEAD
	/**
	 * @covers WP_Object_Cache::add
	 */
	function test_add() {
=======
	public function test_add() {
>>>>>>> 4dea8f59
		$key  = __FUNCTION__;
		$val1 = 'val1';
		$val2 = 'val2';

		// Add $key to the cache.
		$this->assertTrue( $this->cache->add( $key, $val1 ) );
		$this->assertSame( $val1, $this->cache->get( $key ) );
		// $key is in the cache, so reject new calls to add().
		$this->assertFalse( $this->cache->add( $key, $val2 ) );
		$this->assertSame( $val1, $this->cache->get( $key ) );
	}

<<<<<<< HEAD
	/**
	 * @covers WP_Object_Cache::replace
	 */
	function test_replace() {
=======
	public function test_replace() {
>>>>>>> 4dea8f59
		$key  = __FUNCTION__;
		$val  = 'val1';
		$val2 = 'val2';

		// memcached rejects replace() if the key does not exist.
		$this->assertFalse( $this->cache->replace( $key, $val ) );
		$this->assertFalse( $this->cache->get( $key ) );
		$this->assertTrue( $this->cache->add( $key, $val ) );
		$this->assertSame( $val, $this->cache->get( $key ) );
		$this->assertTrue( $this->cache->replace( $key, $val2 ) );
		$this->assertSame( $val2, $this->cache->get( $key ) );
	}

<<<<<<< HEAD
	/**
	 * @covers WP_Object_Cache::set
	 */
	function test_set() {
=======
	public function test_set() {
>>>>>>> 4dea8f59
		$key  = __FUNCTION__;
		$val1 = 'val1';
		$val2 = 'val2';

		// memcached accepts set() if the key does not exist.
		$this->assertTrue( $this->cache->set( $key, $val1 ) );
		$this->assertSame( $val1, $this->cache->get( $key ) );
		// Second set() with same key should be allowed.
		$this->assertTrue( $this->cache->set( $key, $val2 ) );
		$this->assertSame( $val2, $this->cache->get( $key ) );
	}

<<<<<<< HEAD
	/**
	 * @covers WP_Object_Cache::flush
	 */
	function test_flush() {
=======
	public function test_flush() {
>>>>>>> 4dea8f59
		global $_wp_using_ext_object_cache;

		if ( $_wp_using_ext_object_cache ) {
			$this->markTestSkipped( 'This test requires that an external object cache is not in use.' );
		}

		$key = __FUNCTION__;
		$val = 'val';

		$this->cache->add( $key, $val );
		// Item is visible to both cache objects.
		$this->assertSame( $val, $this->cache->get( $key ) );
		$this->cache->flush();
		// If there is no value get returns false.
		$this->assertFalse( $this->cache->get( $key ) );
	}

<<<<<<< HEAD
	/**
	 * Make sure objects are cloned going to and from the cache.
	 *
	 * @covers WP_Object_Cache::set
	 * @covers WP_Object_Cache::get
	 */
	function test_object_refs() {
=======
	// Make sure objects are cloned going to and from the cache.
	public function test_object_refs() {
>>>>>>> 4dea8f59
		$key           = __FUNCTION__ . '_1';
		$object_a      = new stdClass;
		$object_a->foo = 'alpha';
		$this->cache->set( $key, $object_a );
		$object_a->foo = 'bravo';
		$object_b      = $this->cache->get( $key );
		$this->assertSame( 'alpha', $object_b->foo );
		$object_b->foo = 'charlie';
		$this->assertSame( 'bravo', $object_a->foo );

		$key           = __FUNCTION__ . '_2';
		$object_a      = new stdClass;
		$object_a->foo = 'alpha';
		$this->cache->add( $key, $object_a );
		$object_a->foo = 'bravo';
		$object_b      = $this->cache->get( $key );
		$this->assertSame( 'alpha', $object_b->foo );
		$object_b->foo = 'charlie';
		$this->assertSame( 'bravo', $object_a->foo );
	}

<<<<<<< HEAD
	/**
	 * @covers WP_Object_Cache::incr
	 */
	function test_incr() {
=======
	public function test_incr() {
>>>>>>> 4dea8f59
		$key = __FUNCTION__;

		$this->assertFalse( $this->cache->incr( $key ) );

		$this->cache->set( $key, 0 );
		$this->cache->incr( $key );
		$this->assertSame( 1, $this->cache->get( $key ) );

		$this->cache->incr( $key, 2 );
		$this->assertSame( 3, $this->cache->get( $key ) );
	}

<<<<<<< HEAD
	/**
	 * @covers ::wp_cache_incr
	 */
	function test_wp_cache_incr() {
=======
	public function test_wp_cache_incr() {
>>>>>>> 4dea8f59
		$key = __FUNCTION__;

		$this->assertFalse( wp_cache_incr( $key ) );

		wp_cache_set( $key, 0 );
		wp_cache_incr( $key );
		$this->assertSame( 1, wp_cache_get( $key ) );

		wp_cache_incr( $key, 2 );
		$this->assertSame( 3, wp_cache_get( $key ) );
	}

<<<<<<< HEAD
	/**
	 * @covers WP_Object_Cache::decr
	 */
	function test_decr() {
=======
	public function test_decr() {
>>>>>>> 4dea8f59
		$key = __FUNCTION__;

		$this->assertFalse( $this->cache->decr( $key ) );

		$this->cache->set( $key, 0 );
		$this->cache->decr( $key );
		$this->assertSame( 0, $this->cache->get( $key ) );

		$this->cache->set( $key, 3 );
		$this->cache->decr( $key );
		$this->assertSame( 2, $this->cache->get( $key ) );

		$this->cache->decr( $key, 2 );
		$this->assertSame( 0, $this->cache->get( $key ) );
	}

	/**
	 * @ticket 21327
	 *
	 * @covers ::wp_cache_decr
	 */
	public function test_wp_cache_decr() {
		$key = __FUNCTION__;

		$this->assertFalse( wp_cache_decr( $key ) );

		wp_cache_set( $key, 0 );
		wp_cache_decr( $key );
		$this->assertSame( 0, wp_cache_get( $key ) );

		wp_cache_set( $key, 3 );
		wp_cache_decr( $key );
		$this->assertSame( 2, wp_cache_get( $key ) );

		wp_cache_decr( $key, 2 );
		$this->assertSame( 0, wp_cache_get( $key ) );
	}

<<<<<<< HEAD
	/**
	 * @covers WP_Object_Cache::delete
	 */
	function test_delete() {
=======
	public function test_delete() {
>>>>>>> 4dea8f59
		$key = __FUNCTION__;
		$val = 'val';

		// Verify set.
		$this->assertTrue( $this->cache->set( $key, $val ) );
		$this->assertSame( $val, $this->cache->get( $key ) );

		// Verify successful delete.
		$this->assertTrue( $this->cache->delete( $key ) );
		$this->assertFalse( $this->cache->get( $key ) );

		$this->assertFalse( $this->cache->delete( $key, 'default' ) );
	}

<<<<<<< HEAD
	/**
	 * @covers ::wp_cache_delete
	 * @covers ::wp_cache_get
	 * @covers ::wp_cache_set
	 */
	function test_wp_cache_delete() {
=======
	public function test_wp_cache_delete() {
>>>>>>> 4dea8f59
		$key = __FUNCTION__;
		$val = 'val';

		// Verify set.
		$this->assertTrue( wp_cache_set( $key, $val ) );
		$this->assertSame( $val, wp_cache_get( $key ) );

		// Verify successful delete.
		$this->assertTrue( wp_cache_delete( $key ) );
		$this->assertFalse( wp_cache_get( $key ) );

		// wp_cache_delete() does not have a $force method.
		// Delete returns (bool) true when key is not set and $force is true.
		// $this->assertTrue( wp_cache_delete( $key, 'default', true ) );

		$this->assertFalse( wp_cache_delete( $key, 'default' ) );
	}

<<<<<<< HEAD
	/**
	 * @covers WP_Object_Cache::switch_to_blog
	 */
	function test_switch_to_blog() {
=======
	public function test_switch_to_blog() {
>>>>>>> 4dea8f59
		if ( ! method_exists( $this->cache, 'switch_to_blog' ) ) {
			$this->markTestSkipped( 'This test requires a switch_to_blog() method on the cache object.' );
		}

		$key  = __FUNCTION__;
		$val  = 'val1';
		$val2 = 'val2';

		if ( ! is_multisite() ) {
			// Single site ingnores switch_to_blog().
			$this->assertTrue( $this->cache->set( $key, $val ) );
			$this->assertSame( $val, $this->cache->get( $key ) );
			$this->cache->switch_to_blog( 999 );
			$this->assertSame( $val, $this->cache->get( $key ) );
			$this->assertTrue( $this->cache->set( $key, $val2 ) );
			$this->assertSame( $val2, $this->cache->get( $key ) );
			$this->cache->switch_to_blog( get_current_blog_id() );
			$this->assertSame( $val2, $this->cache->get( $key ) );
		} else {
			// Multisite should have separate per-blog caches.
			$this->assertTrue( $this->cache->set( $key, $val ) );
			$this->assertSame( $val, $this->cache->get( $key ) );
			$this->cache->switch_to_blog( 999 );
			$this->assertFalse( $this->cache->get( $key ) );
			$this->assertTrue( $this->cache->set( $key, $val2 ) );
			$this->assertSame( $val2, $this->cache->get( $key ) );
			$this->cache->switch_to_blog( get_current_blog_id() );
			$this->assertSame( $val, $this->cache->get( $key ) );
			$this->cache->switch_to_blog( 999 );
			$this->assertSame( $val2, $this->cache->get( $key ) );
			$this->cache->switch_to_blog( get_current_blog_id() );
			$this->assertSame( $val, $this->cache->get( $key ) );
		}

		// Global group.
		$this->assertTrue( $this->cache->set( $key, $val, 'global-cache-test' ) );
		$this->assertSame( $val, $this->cache->get( $key, 'global-cache-test' ) );
		$this->cache->switch_to_blog( 999 );
		$this->assertSame( $val, $this->cache->get( $key, 'global-cache-test' ) );
		$this->assertTrue( $this->cache->set( $key, $val2, 'global-cache-test' ) );
		$this->assertSame( $val2, $this->cache->get( $key, 'global-cache-test' ) );
		$this->cache->switch_to_blog( get_current_blog_id() );
		$this->assertSame( $val2, $this->cache->get( $key, 'global-cache-test' ) );
	}

<<<<<<< HEAD
	/**
	 * @covers ::wp_cache_init
	 */
	function test_wp_cache_init() {
=======
	public function test_wp_cache_init() {
>>>>>>> 4dea8f59
		$new_blank_cache_object = new WP_Object_Cache();
		wp_cache_init();

		global $wp_object_cache;

		if ( wp_using_ext_object_cache() ) {
			// External caches will contain property values that contain non-matching resource IDs.
			$this->assertInstanceOf( 'WP_Object_Cache', $wp_object_cache );
		} else {
			$this->assertEquals( $wp_object_cache, $new_blank_cache_object );
		}
	}

<<<<<<< HEAD
	/**
	 * @covers ::wp_cache_replace
	 */
	function test_wp_cache_replace() {
=======
	public function test_wp_cache_replace() {
>>>>>>> 4dea8f59
		$key  = 'my-key';
		$val1 = 'first-val';
		$val2 = 'second-val';

		$fake_key = 'my-fake-key';

		// Save the first value to cache and verify.
		wp_cache_set( $key, $val1 );
		$this->assertSame( $val1, wp_cache_get( $key ) );

		// Replace the value and verify.
		wp_cache_replace( $key, $val2 );
		$this->assertSame( $val2, wp_cache_get( $key ) );

		// Non-existent key should fail.
		$this->assertFalse( wp_cache_replace( $fake_key, $val1 ) );

		// Make sure $fake_key is not stored.
		$this->assertFalse( wp_cache_get( $fake_key ) );
	}

	/**
	 * @ticket 20875
	 *
	 * @covers ::wp_cache_get_multiple
	 */
	public function test_get_multiple() {
		wp_cache_set( 'foo1', 'bar', 'group1' );
		wp_cache_set( 'foo2', 'bar', 'group1' );
		wp_cache_set( 'foo1', 'bar', 'group2' );

		$found = wp_cache_get_multiple( array( 'foo1', 'foo2', 'foo3' ), 'group1' );

		$expected = array(
			'foo1' => 'bar',
			'foo2' => 'bar',
			'foo3' => false,
		);

		$this->assertSame( $expected, $found );
	}
}<|MERGE_RESOLUTION|>--- conflicted
+++ resolved
@@ -26,25 +26,17 @@
 		return $cache;
 	}
 
-<<<<<<< HEAD
 	/**
 	 * @covers WP_Object_Cache::get
 	 */
-	function test_miss() {
-		$this->assertFalse( $this->cache->get( 'test_miss' ) );
-	}
-
-	/**
-	 * @covers WP_Object_Cache::get
-	 */
-	function test_add_get() {
-=======
 	public function test_miss() {
 		$this->assertFalse( $this->cache->get( 'test_miss' ) );
 	}
 
+	/**
+	 * @covers WP_Object_Cache::get
+	 */
 	public function test_add_get() {
->>>>>>> 4dea8f59
 		$key = __FUNCTION__;
 		$val = 'val';
 
@@ -52,14 +44,10 @@
 		$this->assertSame( $val, $this->cache->get( $key ) );
 	}
 
-<<<<<<< HEAD
 	/**
 	 * @covers WP_Object_Cache::add
 	 */
-	function test_add_get_0() {
-=======
 	public function test_add_get_0() {
->>>>>>> 4dea8f59
 		$key = __FUNCTION__;
 		$val = 0;
 
@@ -98,14 +86,10 @@
 		$this->assertSame( $val, $this->cache->get( $key ) );
 	}
 
-<<<<<<< HEAD
 	/**
 	 * @covers WP_Object_Cache::add
 	 */
-	function test_add() {
-=======
 	public function test_add() {
->>>>>>> 4dea8f59
 		$key  = __FUNCTION__;
 		$val1 = 'val1';
 		$val2 = 'val2';
@@ -118,14 +102,10 @@
 		$this->assertSame( $val1, $this->cache->get( $key ) );
 	}
 
-<<<<<<< HEAD
 	/**
 	 * @covers WP_Object_Cache::replace
 	 */
-	function test_replace() {
-=======
 	public function test_replace() {
->>>>>>> 4dea8f59
 		$key  = __FUNCTION__;
 		$val  = 'val1';
 		$val2 = 'val2';
@@ -139,14 +119,10 @@
 		$this->assertSame( $val2, $this->cache->get( $key ) );
 	}
 
-<<<<<<< HEAD
 	/**
 	 * @covers WP_Object_Cache::set
 	 */
-	function test_set() {
-=======
 	public function test_set() {
->>>>>>> 4dea8f59
 		$key  = __FUNCTION__;
 		$val1 = 'val1';
 		$val2 = 'val2';
@@ -159,14 +135,10 @@
 		$this->assertSame( $val2, $this->cache->get( $key ) );
 	}
 
-<<<<<<< HEAD
 	/**
 	 * @covers WP_Object_Cache::flush
 	 */
-	function test_flush() {
-=======
 	public function test_flush() {
->>>>>>> 4dea8f59
 		global $_wp_using_ext_object_cache;
 
 		if ( $_wp_using_ext_object_cache ) {
@@ -184,18 +156,13 @@
 		$this->assertFalse( $this->cache->get( $key ) );
 	}
 
-<<<<<<< HEAD
 	/**
 	 * Make sure objects are cloned going to and from the cache.
 	 *
 	 * @covers WP_Object_Cache::set
 	 * @covers WP_Object_Cache::get
 	 */
-	function test_object_refs() {
-=======
-	// Make sure objects are cloned going to and from the cache.
 	public function test_object_refs() {
->>>>>>> 4dea8f59
 		$key           = __FUNCTION__ . '_1';
 		$object_a      = new stdClass;
 		$object_a->foo = 'alpha';
@@ -217,14 +184,10 @@
 		$this->assertSame( 'bravo', $object_a->foo );
 	}
 
-<<<<<<< HEAD
 	/**
 	 * @covers WP_Object_Cache::incr
 	 */
-	function test_incr() {
-=======
 	public function test_incr() {
->>>>>>> 4dea8f59
 		$key = __FUNCTION__;
 
 		$this->assertFalse( $this->cache->incr( $key ) );
@@ -237,14 +200,10 @@
 		$this->assertSame( 3, $this->cache->get( $key ) );
 	}
 
-<<<<<<< HEAD
 	/**
 	 * @covers ::wp_cache_incr
 	 */
-	function test_wp_cache_incr() {
-=======
 	public function test_wp_cache_incr() {
->>>>>>> 4dea8f59
 		$key = __FUNCTION__;
 
 		$this->assertFalse( wp_cache_incr( $key ) );
@@ -257,14 +216,10 @@
 		$this->assertSame( 3, wp_cache_get( $key ) );
 	}
 
-<<<<<<< HEAD
 	/**
 	 * @covers WP_Object_Cache::decr
 	 */
-	function test_decr() {
-=======
 	public function test_decr() {
->>>>>>> 4dea8f59
 		$key = __FUNCTION__;
 
 		$this->assertFalse( $this->cache->decr( $key ) );
@@ -303,14 +258,10 @@
 		$this->assertSame( 0, wp_cache_get( $key ) );
 	}
 
-<<<<<<< HEAD
 	/**
 	 * @covers WP_Object_Cache::delete
 	 */
-	function test_delete() {
-=======
 	public function test_delete() {
->>>>>>> 4dea8f59
 		$key = __FUNCTION__;
 		$val = 'val';
 
@@ -325,16 +276,12 @@
 		$this->assertFalse( $this->cache->delete( $key, 'default' ) );
 	}
 
-<<<<<<< HEAD
 	/**
 	 * @covers ::wp_cache_delete
 	 * @covers ::wp_cache_get
 	 * @covers ::wp_cache_set
 	 */
-	function test_wp_cache_delete() {
-=======
 	public function test_wp_cache_delete() {
->>>>>>> 4dea8f59
 		$key = __FUNCTION__;
 		$val = 'val';
 
@@ -353,14 +300,10 @@
 		$this->assertFalse( wp_cache_delete( $key, 'default' ) );
 	}
 
-<<<<<<< HEAD
 	/**
 	 * @covers WP_Object_Cache::switch_to_blog
 	 */
-	function test_switch_to_blog() {
-=======
 	public function test_switch_to_blog() {
->>>>>>> 4dea8f59
 		if ( ! method_exists( $this->cache, 'switch_to_blog' ) ) {
 			$this->markTestSkipped( 'This test requires a switch_to_blog() method on the cache object.' );
 		}
@@ -406,14 +349,10 @@
 		$this->assertSame( $val2, $this->cache->get( $key, 'global-cache-test' ) );
 	}
 
-<<<<<<< HEAD
 	/**
 	 * @covers ::wp_cache_init
 	 */
-	function test_wp_cache_init() {
-=======
 	public function test_wp_cache_init() {
->>>>>>> 4dea8f59
 		$new_blank_cache_object = new WP_Object_Cache();
 		wp_cache_init();
 
@@ -427,14 +366,10 @@
 		}
 	}
 
-<<<<<<< HEAD
 	/**
 	 * @covers ::wp_cache_replace
 	 */
-	function test_wp_cache_replace() {
-=======
 	public function test_wp_cache_replace() {
->>>>>>> 4dea8f59
 		$key  = 'my-key';
 		$val1 = 'first-val';
 		$val2 = 'second-val';
