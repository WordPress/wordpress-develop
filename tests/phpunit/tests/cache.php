--- conflicted
+++ resolved
@@ -13,16 +13,7 @@
 		$this->cache =& $this->init_cache();
 	}
 
-<<<<<<< HEAD
-	function &init_cache() {
-=======
-	public function tear_down() {
-		$this->flush_cache();
-		parent::tear_down();
-	}
-
 	private function &init_cache() {
->>>>>>> c27cc8b6
 		global $wp_object_cache;
 		$cache_class = get_class( $wp_object_cache );
 		$cache       = new $cache_class();
