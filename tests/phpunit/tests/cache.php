--- conflicted
+++ resolved
@@ -13,14 +13,6 @@
 		$this->cache =& $this->init_cache();
 	}
 
-<<<<<<< HEAD
-=======
-	function tear_down() {
-		$this->flush_cache();
-		parent::tear_down();
-	}
-
->>>>>>> 092ee0fb
 	function &init_cache() {
 		global $wp_object_cache;
 		$cache_class = get_class( $wp_object_cache );
