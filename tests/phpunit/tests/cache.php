<?php

/**
 * @group cache
 */
class Tests_Cache extends WP_UnitTestCase {
	public $cache = null;

	public function set_up() {
		parent::set_up();
		// Create two cache objects with a shared cache directory.
		// This simulates a typical cache situation, two separate requests interacting.
		$this->cache =& $this->init_cache();
	}

	public function tear_down() {
		$this->flush_cache();
		parent::tear_down();
	}

	private function &init_cache() {
		global $wp_object_cache;
		$cache_class = get_class( $wp_object_cache );
		$cache       = new $cache_class();
		$cache->add_global_groups( array( 'global-cache-test', 'users', 'userlogins', 'usermeta', 'user_meta', 'useremail', 'userslugs', 'site-transient', 'site-options', 'blog-lookup', 'blog-details', 'rss', 'global-posts', 'blog-id-cache', 'networks', 'sites', 'site-details' ) );
		return $cache;
	}

	public function test_miss() {
		$this->assertFalse( $this->cache->get( 'test_miss' ) );
	}

	public function test_add_get() {
		$key = __FUNCTION__;
		$val = 'val';

		$this->cache->add( $key, $val );
		$this->assertSame( $val, $this->cache->get( $key ) );
	}

	public function test_add_get_0() {
		$key = __FUNCTION__;
		$val = 0;

		// You can store zero in the cache.
		$this->assertTrue( $this->cache->add( $key, $val ) );
		$this->assertSame( $val, $this->cache->get( $key ) );
	}

	/**
	 * @ticket 20004
	 */
	public function test_add_get_null() {
		$key = __FUNCTION__;
		$val = null;

		// You can store `null` in the cache.
		$this->assertTrue( $this->cache->add( $key, $val ) );
		$this->assertSame( $val, $this->cache->get( $key ) );
	}

	/**
	 * @ticket 20004
	 */
	public function test_add_get_false() {
		$key = __FUNCTION__;
		$val = false;

		// You can store `false` in the cache.
		$this->assertTrue( $this->cache->add( $key, $val ) );
		$this->assertSame( $val, $this->cache->get( $key ) );
	}

	public function test_add() {
		$key  = __FUNCTION__;
		$val1 = 'val1';
		$val2 = 'val2';

		// Add $key to the cache.
		$this->assertTrue( $this->cache->add( $key, $val1 ) );
		$this->assertSame( $val1, $this->cache->get( $key ) );
		// $key is in the cache, so reject new calls to add().
		$this->assertFalse( $this->cache->add( $key, $val2 ) );
		$this->assertSame( $val1, $this->cache->get( $key ) );
	}

	public function test_replace() {
		$key  = __FUNCTION__;
		$val  = 'val1';
		$val2 = 'val2';

		// memcached rejects replace() if the key does not exist.
		$this->assertFalse( $this->cache->replace( $key, $val ) );
		$this->assertFalse( $this->cache->get( $key ) );
		$this->assertTrue( $this->cache->add( $key, $val ) );
		$this->assertSame( $val, $this->cache->get( $key ) );
		$this->assertTrue( $this->cache->replace( $key, $val2 ) );
		$this->assertSame( $val2, $this->cache->get( $key ) );
	}

	public function test_set() {
		$key  = __FUNCTION__;
		$val1 = 'val1';
		$val2 = 'val2';

		// memcached accepts set() if the key does not exist.
		$this->assertTrue( $this->cache->set( $key, $val1 ) );
		$this->assertSame( $val1, $this->cache->get( $key ) );
		// Second set() with same key should be allowed.
		$this->assertTrue( $this->cache->set( $key, $val2 ) );
		$this->assertSame( $val2, $this->cache->get( $key ) );
	}

	public function test_flush() {
		global $_wp_using_ext_object_cache;

		if ( $_wp_using_ext_object_cache ) {
			$this->markTestSkipped( 'This test requires that an external object cache is not in use.' );
		}

		$key = __FUNCTION__;
		$val = 'val';

		$this->cache->add( $key, $val );
		// Item is visible to both cache objects.
		$this->assertSame( $val, $this->cache->get( $key ) );
		$this->cache->flush();
		// If there is no value get returns false.
		$this->assertFalse( $this->cache->get( $key ) );
	}

	// Make sure objects are cloned going to and from the cache.
	public function test_object_refs() {
		$key           = __FUNCTION__ . '_1';
		$object_a      = new stdClass;
		$object_a->foo = 'alpha';
		$this->cache->set( $key, $object_a );
		$object_a->foo = 'bravo';
		$object_b      = $this->cache->get( $key );
		$this->assertSame( 'alpha', $object_b->foo );
		$object_b->foo = 'charlie';
		$this->assertSame( 'bravo', $object_a->foo );

		$key           = __FUNCTION__ . '_2';
		$object_a      = new stdClass;
		$object_a->foo = 'alpha';
		$this->cache->add( $key, $object_a );
		$object_a->foo = 'bravo';
		$object_b      = $this->cache->get( $key );
		$this->assertSame( 'alpha', $object_b->foo );
		$object_b->foo = 'charlie';
		$this->assertSame( 'bravo', $object_a->foo );
	}

	public function test_incr() {
		$key = __FUNCTION__;

		$this->assertFalse( $this->cache->incr( $key ) );

		$this->cache->set( $key, 0 );
		$this->cache->incr( $key );
		$this->assertSame( 1, $this->cache->get( $key ) );

		$this->cache->incr( $key, 2 );
		$this->assertSame( 3, $this->cache->get( $key ) );
	}

	public function test_wp_cache_incr() {
		$key = __FUNCTION__;

		$this->assertFalse( wp_cache_incr( $key ) );

		wp_cache_set( $key, 0 );
		wp_cache_incr( $key );
		$this->assertSame( 1, wp_cache_get( $key ) );

		wp_cache_incr( $key, 2 );
		$this->assertSame( 3, wp_cache_get( $key ) );
	}

	public function test_decr() {
		$key = __FUNCTION__;

		$this->assertFalse( $this->cache->decr( $key ) );

		$this->cache->set( $key, 0 );
		$this->cache->decr( $key );
		$this->assertSame( 0, $this->cache->get( $key ) );

		$this->cache->set( $key, 3 );
		$this->cache->decr( $key );
		$this->assertSame( 2, $this->cache->get( $key ) );

		$this->cache->decr( $key, 2 );
		$this->assertSame( 0, $this->cache->get( $key ) );
	}

	/**
	 * @ticket 21327
	 */
	public function test_wp_cache_decr() {
		$key = __FUNCTION__;

		$this->assertFalse( wp_cache_decr( $key ) );

		wp_cache_set( $key, 0 );
		wp_cache_decr( $key );
		$this->assertSame( 0, wp_cache_get( $key ) );

		wp_cache_set( $key, 3 );
		wp_cache_decr( $key );
		$this->assertSame( 2, wp_cache_get( $key ) );

		wp_cache_decr( $key, 2 );
		$this->assertSame( 0, wp_cache_get( $key ) );
	}

	public function test_delete() {
		$key = __FUNCTION__;
		$val = 'val';

		// Verify set.
		$this->assertTrue( $this->cache->set( $key, $val ) );
		$this->assertSame( $val, $this->cache->get( $key ) );

		// Verify successful delete.
		$this->assertTrue( $this->cache->delete( $key ) );
		$this->assertFalse( $this->cache->get( $key ) );

		$this->assertFalse( $this->cache->delete( $key, 'default' ) );
	}

	public function test_wp_cache_delete() {
		$key = __FUNCTION__;
		$val = 'val';

		// Verify set.
		$this->assertTrue( wp_cache_set( $key, $val ) );
		$this->assertSame( $val, wp_cache_get( $key ) );

		// Verify successful delete.
		$this->assertTrue( wp_cache_delete( $key ) );
		$this->assertFalse( wp_cache_get( $key ) );

		// wp_cache_delete() does not have a $force method.
		// Delete returns (bool) true when key is not set and $force is true.
		// $this->assertTrue( wp_cache_delete( $key, 'default', true ) );

		$this->assertFalse( wp_cache_delete( $key, 'default' ) );
	}

	public function test_switch_to_blog() {
		if ( ! method_exists( $this->cache, 'switch_to_blog' ) ) {
			$this->markTestSkipped( 'This test requires a switch_to_blog() method on the cache object.' );
		}

		$key  = __FUNCTION__;
		$val  = 'val1';
		$val2 = 'val2';

		if ( ! is_multisite() ) {
			// Single site ingnores switch_to_blog().
			$this->assertTrue( $this->cache->set( $key, $val ) );
			$this->assertSame( $val, $this->cache->get( $key ) );
			$this->cache->switch_to_blog( 999 );
			$this->assertSame( $val, $this->cache->get( $key ) );
			$this->assertTrue( $this->cache->set( $key, $val2 ) );
			$this->assertSame( $val2, $this->cache->get( $key ) );
			$this->cache->switch_to_blog( get_current_blog_id() );
			$this->assertSame( $val2, $this->cache->get( $key ) );
		} else {
			// Multisite should have separate per-blog caches.
			$this->assertTrue( $this->cache->set( $key, $val ) );
			$this->assertSame( $val, $this->cache->get( $key ) );
			$this->cache->switch_to_blog( 999 );
			$this->assertFalse( $this->cache->get( $key ) );
			$this->assertTrue( $this->cache->set( $key, $val2 ) );
			$this->assertSame( $val2, $this->cache->get( $key ) );
			$this->cache->switch_to_blog( get_current_blog_id() );
			$this->assertSame( $val, $this->cache->get( $key ) );
			$this->cache->switch_to_blog( 999 );
			$this->assertSame( $val2, $this->cache->get( $key ) );
			$this->cache->switch_to_blog( get_current_blog_id() );
			$this->assertSame( $val, $this->cache->get( $key ) );
		}

		// Global group.
		$this->assertTrue( $this->cache->set( $key, $val, 'global-cache-test' ) );
		$this->assertSame( $val, $this->cache->get( $key, 'global-cache-test' ) );
		$this->cache->switch_to_blog( 999 );
		$this->assertSame( $val, $this->cache->get( $key, 'global-cache-test' ) );
		$this->assertTrue( $this->cache->set( $key, $val2, 'global-cache-test' ) );
		$this->assertSame( $val2, $this->cache->get( $key, 'global-cache-test' ) );
		$this->cache->switch_to_blog( get_current_blog_id() );
		$this->assertSame( $val2, $this->cache->get( $key, 'global-cache-test' ) );
	}

	public function test_wp_cache_init() {
		$new_blank_cache_object = new WP_Object_Cache();
		wp_cache_init();

		global $wp_object_cache;

		if ( wp_using_ext_object_cache() ) {
			// External caches will contain property values that contain non-matching resource IDs.
			$this->assertInstanceOf( 'WP_Object_Cache', $wp_object_cache );
		} else {
			$this->assertEquals( $wp_object_cache, $new_blank_cache_object );
		}
	}

	public function test_wp_cache_replace() {
		$key  = 'my-key';
		$val1 = 'first-val';
		$val2 = 'second-val';

		$fake_key = 'my-fake-key';

		// Save the first value to cache and verify.
		wp_cache_set( $key, $val1 );
		$this->assertSame( $val1, wp_cache_get( $key ) );

		// Replace the value and verify.
		wp_cache_replace( $key, $val2 );
		$this->assertSame( $val2, wp_cache_get( $key ) );

		// Non-existent key should fail.
		$this->assertFalse( wp_cache_replace( $fake_key, $val1 ) );

		// Make sure $fake_key is not stored.
		$this->assertFalse( wp_cache_get( $fake_key ) );
	}

	/**
	 * @ticket 54574
	 */
	public function test_wp_cache_add_multiple() {
		$found = wp_cache_add_multiple(
			array(
				'foo1' => 'bar',
				'foo2' => 'bar',
				'foo3' => 'bar',
			),
			'group1'
		);

		$expected = array(
			'foo1' => true,
			'foo2' => true,
			'foo3' => true,
		);

		$this->assertSame( $expected, $found );
	}

	/**
	 * @ticket 54574
	 */
	public function test_wp_cache_set_multiple() {
		$found = wp_cache_set_multiple(
			array(
				'foo1' => 'bar',
				'foo2' => 'bar',
				'foo3' => 'bar',
			),
			'group1'
		);

		$expected = array(
			'foo1' => true,
			'foo2' => true,
			'foo3' => true,
		);

		$this->assertSame( $expected, $found );
	}

	/**
	 * @ticket 20875
	 */
	public function test_wp_cache_get_multiple() {
		wp_cache_set( 'foo1', 'bar', 'group1' );
		wp_cache_set( 'foo2', 'bar', 'group1' );
		wp_cache_set( 'foo1', 'bar', 'group2' );

		$found = wp_cache_get_multiple( array( 'foo1', 'foo2', 'foo3' ), 'group1' );

		$expected = array(
			'foo1' => 'bar',
			'foo2' => 'bar',
			'foo3' => false,
		);

		$this->assertSame( $expected, $found );
	}

	/**
<<<<<<< HEAD
	 * @ticket 4476
	 * @ticket 9773
	 *
	 * test wp_cache_flush_group
	 *
	 * @covers ::wp_cache_flush_group
	 */
	public function test_wp_cache_flush_group() {
		$key = 'my-key';
		$val = 'my-val';

		wp_cache_set( $key, $val, 'group-test' );
		wp_cache_set( $key, $val, 'group-kept' );
		$this->assertSame( $val, wp_cache_get( $key, 'group-test' ), 'test_wp_cache_flush_group: group-test should contain my-val' );

		wp_cache_flush_group( 'group-test' );
		$this->assertFalse( wp_cache_get( $key, 'group-test' ), 'test_wp_cache_flush_group: group-test should return false' );
		$this->assertSame( $val, wp_cache_get( $key, 'group-kept' ), 'test_wp_cache_flush_group: group-kept should still contain my-val' );
	}

	/**
	 * @ticket 4476
	 * @ticket 9773
	 *
	 * test wp_cache_flush_group with an array of groups
	 *
	 * @covers ::wp_cache_flush_groups
	 */
	public function test_wp_cache_flush_groups() {
		$key = 'my-key';
		$val = 'my-val';

		wp_cache_set( $key, $val, 'group-test' );
		wp_cache_set( $key, $val, 'group-test2' );
		wp_cache_set( $key, $val, 'group-kept' );
		$this->assertSame( $val, wp_cache_get( $key, 'group-test' ), 'test_wp_cache_flush_groups: group-test should contain my-val' );
		$this->assertSame( $val, wp_cache_get( $key, 'group-test2' ), 'test_wp_cache_flush_groups: group-test2 should contain my-val' );

		wp_cache_flush_group( array( 'group-test', 'group-test2' ) );
		$this->assertFalse( wp_cache_get( $key, 'group-test' ), 'test_wp_cache_flush_groups: group-test should return false' );
		$this->assertFalse( wp_cache_get( $key, 'group-test2' ), 'test_wp_cache_flush_groups: group-test2 should return false' );
		$this->assertSame( $val, wp_cache_get( $key, 'group-kept' ), 'test_wp_cache_flush_groups: group-kept should still contain my-val' );
	}

	/**
	 * @ticket 4476
	 * @ticket 9773
	 *
	 * test wp_cache_get_linked_meta returns an array
	 *
	 * @covers ::wp_cache_get_linked_meta
	 */
	public function test_wp_cache_get_linked_meta() {

		$this->assertIsArray( wp_cache_get_linked_meta() );
	}


}
class WP_Object_Cache_dummy {
	public function dummy_function() {
		return true;
	}
	public function flush() {
		return;
	}
	public function add_global_groups() {
		return;
	}
	public function set() {
		return;
=======
	 * @ticket 54574
	 */
	public function test_wp_cache_delete_multiple() {
		wp_cache_set( 'foo1', 'bar', 'group1' );
		wp_cache_set( 'foo2', 'bar', 'group1' );
		wp_cache_set( 'foo3', 'bar', 'group2' );

		$found = wp_cache_delete_multiple(
			array( 'foo1', 'foo2', 'foo3' ),
			'group1'
		);

		$expected = array(
			'foo1' => true,
			'foo2' => true,
			'foo3' => false,
		);

		$this->assertSame( $expected, $found );
>>>>>>> f0dfa682
	}
}<|MERGE_RESOLUTION|>--- conflicted
+++ resolved
@@ -378,7 +378,7 @@
 	/**
 	 * @ticket 20875
 	 */
-	public function test_wp_cache_get_multiple() {
+	public function test_get_multiple() {
 		wp_cache_set( 'foo1', 'bar', 'group1' );
 		wp_cache_set( 'foo2', 'bar', 'group1' );
 		wp_cache_set( 'foo1', 'bar', 'group2' );
@@ -395,7 +395,28 @@
 	}
 
 	/**
-<<<<<<< HEAD
+	 * @ticket 54574
+	 */
+	public function test_wp_cache_delete_multiple() {
+		wp_cache_set( 'foo1', 'bar', 'group1' );
+		wp_cache_set( 'foo2', 'bar', 'group1' );
+		wp_cache_set( 'foo3', 'bar', 'group2' );
+
+		$found = wp_cache_delete_multiple(
+			array( 'foo1', 'foo2', 'foo3' ),
+			'group1'
+		);
+
+		$expected = array(
+			'foo1' => true,
+			'foo2' => true,
+			'foo3' => false,
+		);
+
+		$this->assertSame( $expected, $found );
+	}
+
+	/**
 	 * @ticket 4476
 	 * @ticket 9773
 	 *
@@ -467,26 +488,5 @@
 	}
 	public function set() {
 		return;
-=======
-	 * @ticket 54574
-	 */
-	public function test_wp_cache_delete_multiple() {
-		wp_cache_set( 'foo1', 'bar', 'group1' );
-		wp_cache_set( 'foo2', 'bar', 'group1' );
-		wp_cache_set( 'foo3', 'bar', 'group2' );
-
-		$found = wp_cache_delete_multiple(
-			array( 'foo1', 'foo2', 'foo3' ),
-			'group1'
-		);
-
-		$expected = array(
-			'foo1' => true,
-			'foo2' => true,
-			'foo3' => false,
-		);
-
-		$this->assertSame( $expected, $found );
->>>>>>> f0dfa682
 	}
 }