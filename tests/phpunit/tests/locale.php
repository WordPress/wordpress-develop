--- conflicted
+++ resolved
@@ -173,15 +173,6 @@
 		$this->locale->text_direction = 'ltr';
 		$this->assertFalse( $this->locale->is_rtl() );
 	}
-<<<<<<< HEAD
-}
-
-class Custom_WP_Locale extends WP_Locale {
-	public function __construct() {
-		// Do not initialize to test property initialization.
-		// $this->init();
-		$this->register_globals();
-=======
 
 	/**
 	 * @covers WP_Locale::get_word_count_type
@@ -204,6 +195,13 @@
 		// Type set to 'characters_including_spaces' (correct).
 		$this->locale->word_count_type = 'characters_including_spaces';
 		$this->assertSame( 'characters_including_spaces', $this->locale->get_word_count_type() );
->>>>>>> 788d415a
+	}
+}
+
+class Custom_WP_Locale extends WP_Locale {
+	public function __construct() {
+		// Do not initialize to test property initialization.
+		// $this->init();
+		$this->register_globals();
 	}
 }