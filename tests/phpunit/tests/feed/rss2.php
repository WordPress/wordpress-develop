--- conflicted
+++ resolved
@@ -515,13 +515,9 @@
 	 *
 	 * @ticket 4575
 	 *
-<<<<<<< HEAD
-	 * @dataProvider data_test_get_feed_build_date
-	 *
-	 * @covers ::xml_find
-=======
 	 * @dataProvider data_get_feed_build_date
->>>>>>> df17fdbd
+	 *
+	 * @covers ::xml_find
 	 */
 	public function test_get_feed_build_date( $url, $element ) {
 		$this->go_to( $url );
