<?php

/**
 * Test functions that fetch stuff from the theme directory
 *
 * @group themes
 */
class Tests_Theme_ThemeDir extends WP_UnitTestCase {

	public function set_up() {
		parent::set_up();
		$this->theme_root = DIR_TESTDATA . '/themedir1';

		$this->orig_theme_dir = $GLOBALS['wp_theme_directories'];

		// /themes is necessary as theme.php functions assume /themes is the root if there is only one root.
		$GLOBALS['wp_theme_directories'] = array( WP_CONTENT_DIR . '/themes', $this->theme_root );

		add_filter( 'theme_root', array( $this, 'filter_theme_root' ) );
		add_filter( 'stylesheet_root', array( $this, 'filter_theme_root' ) );
		add_filter( 'template_root', array( $this, 'filter_theme_root' ) );
		// Clear caches.
		wp_clean_themes_cache();
		unset( $GLOBALS['wp_themes'] );
	}

	public function tear_down() {
		$GLOBALS['wp_theme_directories'] = $this->orig_theme_dir;
		wp_clean_themes_cache();
		unset( $GLOBALS['wp_themes'] );
		parent::tear_down();
	}

	// Replace the normal theme root directory with our premade test directory.
	public function filter_theme_root( $dir ) {
		return $this->theme_root;
	}

	/**
	 * @expectedDeprecated get_theme
	 * @expectedDeprecated get_themes
	 */
	public function test_theme_default() {
		$themes = get_themes();
		$theme  = get_theme( 'WordPress Default' );
		$this->assertSame( $themes['WordPress Default'], $theme );

		$this->assertNotEmpty( $theme );

		// echo gen_tests_array( 'theme', $theme );

		$this->assertSame( 'WordPress Default', $theme['Name'] );
		$this->assertSame( 'WordPress Default', $theme['Title'] );
		$this->assertSame( 'The default WordPress theme based on the famous <a href="http://binarybonsai.com/kubrick/">Kubrick</a>.', $theme['Description'] );
		$this->assertSame( '<a href="http://binarybonsai.com/">Michael Heilemann</a>', $theme['Author'] );
		$this->assertSame( '1.6', $theme['Version'] );
		$this->assertSame( 'default', $theme['Template'] );
		$this->assertSame( 'default', $theme['Stylesheet'] );

		$this->assertContains( $this->theme_root . '/default/functions.php', $theme['Template Files'] );
		$this->assertContains( $this->theme_root . '/default/index.php', $theme['Template Files'] );
		$this->assertContains( $this->theme_root . '/default/style.css', $theme['Stylesheet Files'] );

		$this->assertSame( $this->theme_root . '/default', $theme['Template Dir'] );
		$this->assertSame( $this->theme_root . '/default', $theme['Stylesheet Dir'] );
		$this->assertSame( 'publish', $theme['Status'] );
		$this->assertSame( '', $theme['Parent Theme'] );
	}

	/**
	 * @expectedDeprecated get_theme
	 * @expectedDeprecated get_themes
	 */
	public function test_theme_sandbox() {
		$theme = get_theme( 'Sandbox' );

		$this->assertNotEmpty( $theme );

		// echo gen_tests_array( 'theme', $theme );

		$this->assertSame( 'Sandbox', $theme['Name'] );
		$this->assertSame( 'Sandbox', $theme['Title'] );
		$this->assertSame( 'A theme with powerful, semantic CSS selectors and the ability to add new skins.', $theme['Description'] );
		$this->assertSame( '<a href="http://andy.wordpress.com/">Andy Skelton</a> &amp; <a href="http://www.plaintxt.org/">Scott Allan Wallick</a>', $theme['Author'] );
		$this->assertSame( '0.6.1-wpcom', $theme['Version'] );
		$this->assertSame( 'sandbox', $theme['Template'] );
		$this->assertSame( 'sandbox', $theme['Stylesheet'] );

		$template_files = $theme['Template Files'];

		$this->assertSame( $this->theme_root . '/sandbox/functions.php', reset( $template_files ) );
		$this->assertSame( $this->theme_root . '/sandbox/index.php', next( $template_files ) );

		$stylesheet_files = $theme['Stylesheet Files'];

		$this->assertSame( $this->theme_root . '/sandbox/style.css', reset( $stylesheet_files ) );

		$this->assertSame( $this->theme_root . '/sandbox', $theme['Template Dir'] );
		$this->assertSame( $this->theme_root . '/sandbox', $theme['Stylesheet Dir'] );
		$this->assertSame( 'publish', $theme['Status'] );
		$this->assertSame( '', $theme['Parent Theme'] );

	}

	/**
	 * A CSS-only theme
	 *
	 * @expectedDeprecated get_themes
	 */
	public function test_theme_stylesheet_only() {
		$themes = get_themes();

		$theme = $themes['Stylesheet Only'];
		$this->assertNotEmpty( $theme );

		// echo gen_tests_array( 'theme', $theme );

		$this->assertSame( 'Stylesheet Only', $theme['Name'] );
		$this->assertSame( 'Stylesheet Only', $theme['Title'] );
		$this->assertSame( 'A three-column widget-ready theme in dark blue.', $theme['Description'] );
		$this->assertSame( '<a href="http://www.example.com/">Henry Crun</a>', $theme['Author'] );
		$this->assertSame( '1.0', $theme['Version'] );
		$this->assertSame( 'sandbox', $theme['Template'] );
		$this->assertSame( 'stylesheetonly', $theme['Stylesheet'] );
		$this->assertContains( $this->theme_root . '/sandbox/functions.php', $theme['Template Files'] );
		$this->assertContains( $this->theme_root . '/sandbox/index.php', $theme['Template Files'] );

		$this->assertContains( $this->theme_root . '/stylesheetonly/style.css', $theme['Stylesheet Files'] );

		$this->assertSame( $this->theme_root . '/sandbox', $theme['Template Dir'] );
		$this->assertSame( $this->theme_root . '/stylesheetonly', $theme['Stylesheet Dir'] );
		$this->assertSame( 'publish', $theme['Status'] );
		$this->assertSame( 'Sandbox', $theme['Parent Theme'] );

	}

	/**
	 * @expectedDeprecated get_themes
	 */
	public function test_theme_list() {
		$themes = get_themes();

		// Ignore themes in the default /themes directory.
		foreach ( $themes as $theme_name => $theme ) {
			if ( $theme->get_theme_root() !== $this->theme_root ) {
				unset( $themes[ $theme_name ] );
			}
		}

		$theme_names = array_keys( $themes );
		$expected    = array(
			'WordPress Default',
			'Sandbox',
			'Stylesheet Only',
			'My Theme',
			'My Theme/theme1',                    // Duplicate theme should be given a unique name.
			'My Subdir Theme',                    // Theme in a subdirectory should work.
			'Page Template Child Theme',          // Theme which inherits page templates.
			'Page Template Theme',                // Theme with page templates for other test code.
			'Theme with Spaces in the Directory',
			'Internationalized Theme',
			'camelCase',
			'REST Theme',
			'Block Theme',
			'Block Theme Child Theme',
<<<<<<< HEAD
			'Block Thémé [0.4.0]',
			'Block Thémé [1.0.0] in subdirectory',
			'Test Block Theme',
			'Test Block Child Theme',
=======
>>>>>>> ef404e25
		);

		sort( $theme_names );
		sort( $expected );

		$this->assertSame( $expected, $theme_names );
	}

	/**
	 * @expectedDeprecated get_themes
	 * @expectedDeprecated get_broken_themes
	 */
	public function test_broken_themes() {
		$themes = get_themes();

		$expected = array(
			'broken-theme'           => array(
				'Name'        => 'broken-theme',
				'Title'       => 'broken-theme',
				'Description' => __( 'Stylesheet is missing.' ),
			),
			'Child and Parent Theme' => array(
				'Name'        => 'Child and Parent Theme',
				'Title'       => 'Child and Parent Theme',
				'Description' => sprintf( __( 'The theme defines itself as its parent theme. Please check the %s header.' ), '<code>Template</code>' ),
			),
		);

		$this->assertSame( $expected, get_broken_themes() );
	}

	public function test_wp_get_theme_with_non_default_theme_root() {
		$this->assertFalse( wp_get_theme( 'sandbox', $this->theme_root )->errors() );
		$this->assertFalse( wp_get_theme( 'sandbox' )->errors() );
	}

	/**
	 * @expectedDeprecated get_themes
	 */
	public function test_page_templates() {
		$themes = get_themes();

		$theme = $themes['Page Template Theme'];
		$this->assertNotEmpty( $theme );

		$templates = $theme['Template Files'];
		$this->assertContains( $this->theme_root . '/page-templates/template-top-level.php', $templates );
	}

	/**
	 * @expectedDeprecated get_theme_data
	 */
	public function test_get_theme_data_top_level() {
		$theme_data = get_theme_data( DIR_TESTDATA . '/themedir1/theme1/style.css' );

		$this->assertSame( 'My Theme', $theme_data['Name'] );
		$this->assertSame( 'http://example.org/', $theme_data['URI'] );
		$this->assertSame( 'An example theme', $theme_data['Description'] );
		$this->assertSame( '<a href="http://example.com/">Minnie Bannister</a>', $theme_data['Author'] );
		$this->assertSame( 'http://example.com/', $theme_data['AuthorURI'] );
		$this->assertSame( '1.3', $theme_data['Version'] );
		$this->assertSame( '', $theme_data['Template'] );
		$this->assertSame( 'publish', $theme_data['Status'] );
		$this->assertSame( array(), $theme_data['Tags'] );
		$this->assertSame( 'My Theme', $theme_data['Title'] );
		$this->assertSame( 'Minnie Bannister', $theme_data['AuthorName'] );
	}

	/**
	 * @expectedDeprecated get_theme_data
	 */
	public function test_get_theme_data_subdir() {
		$theme_data = get_theme_data( $this->theme_root . '/subdir/theme2/style.css' );

		$this->assertSame( 'My Subdir Theme', $theme_data['Name'] );
		$this->assertSame( 'http://example.org/', $theme_data['URI'] );
		$this->assertSame( 'An example theme in a sub directory', $theme_data['Description'] );
		$this->assertSame( '<a href="http://wordpress.org/">Mr. WordPress</a>', $theme_data['Author'] );
		$this->assertSame( 'http://wordpress.org/', $theme_data['AuthorURI'] );
		$this->assertSame( '0.1', $theme_data['Version'] );
		$this->assertSame( '', $theme_data['Template'] );
		$this->assertSame( 'publish', $theme_data['Status'] );
		$this->assertSame( array(), $theme_data['Tags'] );
		$this->assertSame( 'My Subdir Theme', $theme_data['Title'] );
		$this->assertSame( 'Mr. WordPress', $theme_data['AuthorName'] );
	}

	/**
	 * @ticket 28662
	 */
	public function test_theme_dir_slashes() {
		$size = count( $GLOBALS['wp_theme_directories'] );

		@mkdir( WP_CONTENT_DIR . '/themes/foo' );
		@mkdir( WP_CONTENT_DIR . '/themes/foo-themes' );

		$this->assertFileExists( WP_CONTENT_DIR . '/themes/foo' );
		$this->assertFileExists( WP_CONTENT_DIR . '/themes/foo-themes' );

		register_theme_directory( '/' );

		$this->assertCount( $size, $GLOBALS['wp_theme_directories'] );

		register_theme_directory( 'themes/' );

		$this->assertCount( $size, $GLOBALS['wp_theme_directories'] );

		register_theme_directory( '/foo/' );

		$this->assertCount( $size, $GLOBALS['wp_theme_directories'] );

		register_theme_directory( 'foo/' );

		$this->assertCount( $size, $GLOBALS['wp_theme_directories'] );

		register_theme_directory( 'themes/foo/' );

		$this->assertCount( $size + 1, $GLOBALS['wp_theme_directories'] );

		register_theme_directory( WP_CONTENT_DIR . '/foo-themes/' );

		$this->assertCount( $size + 1, $GLOBALS['wp_theme_directories'] );

		foreach ( $GLOBALS['wp_theme_directories'] as $dir ) {
			$this->assertNotEquals( '/', substr( $dir, -1 ) );
		}

		rmdir( WP_CONTENT_DIR . '/themes/foo' );
		rmdir( WP_CONTENT_DIR . '/themes/foo-themes' );
	}
}<|MERGE_RESOLUTION|>--- conflicted
+++ resolved
@@ -163,13 +163,8 @@
 			'REST Theme',
 			'Block Theme',
 			'Block Theme Child Theme',
-<<<<<<< HEAD
 			'Block Thémé [0.4.0]',
 			'Block Thémé [1.0.0] in subdirectory',
-			'Test Block Theme',
-			'Test Block Child Theme',
-=======
->>>>>>> ef404e25
 		);
 
 		sort( $theme_names );
