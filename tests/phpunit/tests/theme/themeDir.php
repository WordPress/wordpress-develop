<?php

/**
 * Test functions that fetch stuff from the theme directory
 *
 * @group themes
 */
class Tests_Theme_ThemeDir extends WP_UnitTestCase {

	/**
	 * Theme root directory.
	 *
	 * @var string
	 */
	const THEME_ROOT = DIR_TESTDATA . '/themedir1';

	/**
	 * Original theme directory.
	 *
	 * @var string
	 */
	private $orig_theme_dir;

	public function set_up() {
		parent::set_up();

		$this->orig_theme_dir = $GLOBALS['wp_theme_directories'];

		// /themes is necessary as theme.php functions assume /themes is the root if there is only one root.
		$GLOBALS['wp_theme_directories'] = array( WP_CONTENT_DIR . '/themes', self::THEME_ROOT );

		add_filter( 'theme_root', array( $this, 'filter_theme_root' ) );
		add_filter( 'stylesheet_root', array( $this, 'filter_theme_root' ) );
		add_filter( 'template_root', array( $this, 'filter_theme_root' ) );
		// Clear caches.
		wp_clean_themes_cache();
		unset( $GLOBALS['wp_themes'] );
	}

	public function tear_down() {
		$GLOBALS['wp_theme_directories'] = $this->orig_theme_dir;
		wp_clean_themes_cache();
		unset( $GLOBALS['wp_themes'] );
		parent::tear_down();
	}

	// Replace the normal theme root directory with our premade test directory.
	public function filter_theme_root( $dir ) {
		return self::THEME_ROOT;
	}

	/**
	 * @expectedDeprecated get_theme
	 * @expectedDeprecated get_themes
	 */
	public function test_theme_default() {
		$themes = get_themes();
		$theme  = get_theme( 'WordPress Default' );
		$this->assertSame( $themes['WordPress Default'], $theme );

		$this->assertNotEmpty( $theme );

		// echo gen_tests_array( 'theme', $theme );

		$this->assertSame( 'WordPress Default', $theme['Name'] );
		$this->assertSame( 'WordPress Default', $theme['Title'] );
		$this->assertSame( 'The default WordPress theme based on the famous <a href="http://binarybonsai.com/kubrick/">Kubrick</a>.', $theme['Description'] );
		$this->assertSame( '<a href="http://binarybonsai.com/">Michael Heilemann</a>', $theme['Author'] );
		$this->assertSame( '1.6', $theme['Version'] );
		$this->assertSame( 'default', $theme['Template'] );
		$this->assertSame( 'default', $theme['Stylesheet'] );

		$this->assertContains( self::THEME_ROOT . '/default/functions.php', $theme['Template Files'] );
		$this->assertContains( self::THEME_ROOT . '/default/index.php', $theme['Template Files'] );
		$this->assertContains( self::THEME_ROOT . '/default/style.css', $theme['Stylesheet Files'] );

		$this->assertSame( self::THEME_ROOT . '/default', $theme['Template Dir'] );
		$this->assertSame( self::THEME_ROOT . '/default', $theme['Stylesheet Dir'] );
		$this->assertSame( 'publish', $theme['Status'] );
		$this->assertSame( '', $theme['Parent Theme'] );
	}

	/**
	 * @expectedDeprecated get_theme
	 * @expectedDeprecated get_themes
	 */
	public function test_theme_sandbox() {
		$theme = get_theme( 'Sandbox' );

		$this->assertNotEmpty( $theme );

		// echo gen_tests_array( 'theme', $theme );

		$this->assertSame( 'Sandbox', $theme['Name'] );
		$this->assertSame( 'Sandbox', $theme['Title'] );
		$this->assertSame( 'A theme with powerful, semantic CSS selectors and the ability to add new skins.', $theme['Description'] );
		$this->assertSame( '<a href="http://andy.wordpress.com/">Andy Skelton</a> &amp; <a href="http://www.plaintxt.org/">Scott Allan Wallick</a>', $theme['Author'] );
		$this->assertSame( '0.6.1-wpcom', $theme['Version'] );
		$this->assertSame( 'sandbox', $theme['Template'] );
		$this->assertSame( 'sandbox', $theme['Stylesheet'] );

		$template_files = $theme['Template Files'];

		$this->assertSame( self::THEME_ROOT . '/sandbox/functions.php', reset( $template_files ) );
		$this->assertSame( self::THEME_ROOT . '/sandbox/index.php', next( $template_files ) );

		$stylesheet_files = $theme['Stylesheet Files'];

		$this->assertSame( self::THEME_ROOT . '/sandbox/style.css', reset( $stylesheet_files ) );

		$this->assertSame( self::THEME_ROOT . '/sandbox', $theme['Template Dir'] );
		$this->assertSame( self::THEME_ROOT . '/sandbox', $theme['Stylesheet Dir'] );
		$this->assertSame( 'publish', $theme['Status'] );
		$this->assertSame( '', $theme['Parent Theme'] );

	}

	/**
	 * A CSS-only theme
	 *
	 * @expectedDeprecated get_themes
	 */
	public function test_theme_stylesheet_only() {
		$themes = get_themes();

		$theme = $themes['Stylesheet Only'];
		$this->assertNotEmpty( $theme );

		// echo gen_tests_array( 'theme', $theme );

		$this->assertSame( 'Stylesheet Only', $theme['Name'] );
		$this->assertSame( 'Stylesheet Only', $theme['Title'] );
		$this->assertSame( 'A three-column widget-ready theme in dark blue.', $theme['Description'] );
		$this->assertSame( '<a href="http://www.example.com/">Henry Crun</a>', $theme['Author'] );
		$this->assertSame( '1.0', $theme['Version'] );
		$this->assertSame( 'sandbox', $theme['Template'] );
		$this->assertSame( 'stylesheetonly', $theme['Stylesheet'] );
		$this->assertContains( self::THEME_ROOT . '/sandbox/functions.php', $theme['Template Files'] );
		$this->assertContains( self::THEME_ROOT . '/sandbox/index.php', $theme['Template Files'] );

		$this->assertContains( self::THEME_ROOT . '/stylesheetonly/style.css', $theme['Stylesheet Files'] );

		$this->assertSame( self::THEME_ROOT . '/sandbox', $theme['Template Dir'] );
		$this->assertSame( self::THEME_ROOT . '/stylesheetonly', $theme['Stylesheet Dir'] );
		$this->assertSame( 'publish', $theme['Status'] );
		$this->assertSame( 'Sandbox', $theme['Parent Theme'] );

	}

	/**
	 * @expectedDeprecated get_themes
	 */
	public function test_theme_list() {
		$themes = get_themes();

		// Ignore themes in the default /themes directory.
		foreach ( $themes as $theme_name => $theme ) {
			if ( $theme->get_theme_root() !== self::THEME_ROOT ) {
				unset( $themes[ $theme_name ] );
			}
		}

		$theme_names = array_keys( $themes );
		$expected    = array(
			'WordPress Default',
			'Default Child Theme with no theme.json',
			'Sandbox',
			'Stylesheet Only',
			'My Theme',
			'My Theme/theme1',                    // Duplicate theme should be given a unique name.
			'My Subdir Theme',                    // Theme in a subdirectory should work.
			'Page Template Child Theme',          // Theme which inherits page templates.
			'Page Template Theme',                // Theme with page templates for other test code.
			'Theme with Spaces in the Directory',
			'Internationalized Theme',
			'Custom Internationalized Theme',
			'camelCase',
			'REST Theme',
			'Block Theme',
			'Block Theme Child Theme',
			'Block Theme Child with no theme.json',
			'Block Theme Child Theme With Fluid Typography',
<<<<<<< HEAD
			'Block Theme Non Latin',
=======
			'Block Theme Child Theme With Fluid Typography Config',
>>>>>>> 01623b16
			'Block Theme [0.4.0]',
			'Block Theme [1.0.0] in subdirectory',
			'Block Theme Deprecated Path',
			'Webfonts theme',
			'Empty `fontFace` in theme.json - no webfonts defined',
			'A theme with the Update URI header',
		);

		$this->assertSameSets( $expected, $theme_names );
	}

	/**
	 * @expectedDeprecated get_themes
	 * @expectedDeprecated get_broken_themes
	 */
	public function test_broken_themes() {
		$themes = get_themes();

		$expected = array(
			'broken-theme'           => array(
				'Name'        => 'broken-theme',
				'Title'       => 'broken-theme',
				'Description' => __( 'Stylesheet is missing.' ),
			),
			'Child and Parent Theme' => array(
				'Name'        => 'Child and Parent Theme',
				'Title'       => 'Child and Parent Theme',
				'Description' => sprintf( __( 'The theme defines itself as its parent theme. Please check the %s header.' ), '<code>Template</code>' ),
			),
		);

		$this->assertSame( $expected, get_broken_themes() );
	}

	public function test_wp_get_theme_with_non_default_theme_root() {
		$this->assertFalse( wp_get_theme( 'sandbox', self::THEME_ROOT )->errors() );
		$this->assertFalse( wp_get_theme( 'sandbox' )->errors() );
	}

	/**
	 * @expectedDeprecated get_themes
	 */
	public function test_page_templates() {
		$themes = get_themes();

		$theme = $themes['Page Template Theme'];
		$this->assertNotEmpty( $theme );

		$templates = $theme['Template Files'];
		$this->assertContains( self::THEME_ROOT . '/page-templates/template-top-level.php', $templates );
	}

	/**
	 * @expectedDeprecated get_theme_data
	 */
	public function test_get_theme_data_top_level() {
		$theme_data = get_theme_data( DIR_TESTDATA . '/themedir1/theme1/style.css' );

		$this->assertSame( 'My Theme', $theme_data['Name'] );
		$this->assertSame( 'http://example.org/', $theme_data['URI'] );
		$this->assertSame( 'An example theme', $theme_data['Description'] );
		$this->assertSame( '<a href="http://example.com/">Minnie Bannister</a>', $theme_data['Author'] );
		$this->assertSame( 'http://example.com/', $theme_data['AuthorURI'] );
		$this->assertSame( '1.3', $theme_data['Version'] );
		$this->assertSame( '', $theme_data['Template'] );
		$this->assertSame( 'publish', $theme_data['Status'] );
		$this->assertSame( array(), $theme_data['Tags'] );
		$this->assertSame( 'My Theme', $theme_data['Title'] );
		$this->assertSame( 'Minnie Bannister', $theme_data['AuthorName'] );
	}

	/**
	 * @expectedDeprecated get_theme_data
	 */
	public function test_get_theme_data_subdir() {
		$theme_data = get_theme_data( self::THEME_ROOT . '/subdir/theme2/style.css' );

		$this->assertSame( 'My Subdir Theme', $theme_data['Name'] );
		$this->assertSame( 'http://example.org/', $theme_data['URI'] );
		$this->assertSame( 'An example theme in a sub directory', $theme_data['Description'] );
		$this->assertSame( '<a href="http://wordpress.org/">Mr. WordPress</a>', $theme_data['Author'] );
		$this->assertSame( 'http://wordpress.org/', $theme_data['AuthorURI'] );
		$this->assertSame( '0.1', $theme_data['Version'] );
		$this->assertSame( '', $theme_data['Template'] );
		$this->assertSame( 'publish', $theme_data['Status'] );
		$this->assertSame( array(), $theme_data['Tags'] );
		$this->assertSame( 'My Subdir Theme', $theme_data['Title'] );
		$this->assertSame( 'Mr. WordPress', $theme_data['AuthorName'] );
	}

	/**
	 * @ticket 28662
	 */
	public function test_theme_dir_slashes() {
		$size = count( $GLOBALS['wp_theme_directories'] );

		@mkdir( WP_CONTENT_DIR . '/themes/foo' );
		@mkdir( WP_CONTENT_DIR . '/themes/foo-themes' );

		$this->assertFileExists( WP_CONTENT_DIR . '/themes/foo' );
		$this->assertFileExists( WP_CONTENT_DIR . '/themes/foo-themes' );

		register_theme_directory( '/' );

		$this->assertCount( $size, $GLOBALS['wp_theme_directories'] );

		register_theme_directory( 'themes/' );

		$this->assertCount( $size, $GLOBALS['wp_theme_directories'] );

		register_theme_directory( '/foo/' );

		$this->assertCount( $size, $GLOBALS['wp_theme_directories'] );

		register_theme_directory( 'foo/' );

		$this->assertCount( $size, $GLOBALS['wp_theme_directories'] );

		register_theme_directory( 'themes/foo/' );

		$this->assertCount( $size + 1, $GLOBALS['wp_theme_directories'] );

		register_theme_directory( WP_CONTENT_DIR . '/foo-themes/' );

		$this->assertCount( $size + 1, $GLOBALS['wp_theme_directories'] );

		foreach ( $GLOBALS['wp_theme_directories'] as $dir ) {
			$this->assertNotEquals( '/', substr( $dir, -1 ) );
		}

		rmdir( WP_CONTENT_DIR . '/themes/foo' );
		rmdir( WP_CONTENT_DIR . '/themes/foo-themes' );
	}
}<|MERGE_RESOLUTION|>--- conflicted
+++ resolved
@@ -180,11 +180,8 @@
 			'Block Theme Child Theme',
 			'Block Theme Child with no theme.json',
 			'Block Theme Child Theme With Fluid Typography',
-<<<<<<< HEAD
+			'Block Theme Child Theme With Fluid Typography Config',
 			'Block Theme Non Latin',
-=======
-			'Block Theme Child Theme With Fluid Typography Config',
->>>>>>> 01623b16
 			'Block Theme [0.4.0]',
 			'Block Theme [1.0.0] in subdirectory',
 			'Block Theme Deprecated Path',
