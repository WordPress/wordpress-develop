--- conflicted
+++ resolved
@@ -99,13 +99,11 @@
 	/**
 	 * @ticket 24932
 	 *
-<<<<<<< HEAD
-	 * @covers ::add_theme_support
-	 * @covers ::remove_theme_support
-	 * @covers ::current_theme_supports
-=======
 	 * @expectedIncorrectUsage add_theme_support( 'html5' )
->>>>>>> 3bbfc064
+	 *
+	 * @covers ::add_theme_support
+	 * @covers ::remove_theme_support
+	 * @covers ::current_theme_supports
 	 */
 	public function test_supports_html5() {
 		remove_theme_support( 'html5' );
