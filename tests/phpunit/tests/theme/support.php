--- conflicted
+++ resolved
@@ -185,11 +185,9 @@
 	}
 
 	/**
-<<<<<<< HEAD
-	 * @covers ::current_theme_supports
-=======
 	 * @ticket 11611
->>>>>>> d5510519
+	 *
+	 * @covers ::current_theme_supports
 	 */
 	public function test_plugin_hook() {
 		$this->assertFalse( current_theme_supports( 'foobar' ) );
