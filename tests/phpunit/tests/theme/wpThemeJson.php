<?php

/**
 * Test WP_Theme_JSON class.
 *
 * @package WordPress
 * @subpackage Theme
 *
 * @since 5.8.0
 *
 * @group themes
 *
 * @covers WP_Theme_JSON
 */
class Tests_Theme_wpThemeJson extends WP_UnitTestCase {

	/**
	 * Administrator ID.
	 *
	 * @var int
	 */
	private static $administrator_id;

	/**
	 * User ID.
	 *
	 * @var int
	 */
	private static $user_id;

	public static function set_up_before_class() {
		parent::set_up_before_class();

		static::$administrator_id = self::factory()->user->create(
			array(
				'role' => 'administrator',
			)
		);

		if ( is_multisite() ) {
			grant_super_admin( self::$administrator_id );
		}

		static::$user_id = self::factory()->user->create();
	}

	/**
	 * @ticket 52991
	 * @ticket 54336
	 */
	public function test_get_settings() {
		$theme_json = new WP_Theme_JSON(
			array(
				'version'  => WP_Theme_JSON::LATEST_SCHEMA,
				'settings' => array(
					'color'       => array(
						'custom' => false,
					),
					'layout'      => array(
						'contentSize' => 'value',
						'invalid/key' => 'value',
					),
					'invalid/key' => 'value',
					'blocks'      => array(
						'core/group' => array(
							'color'       => array(
								'custom' => false,
							),
							'invalid/key' => 'value',
						),
					),
				),
				'styles'   => array(
					'elements' => array(
						'link' => array(
							'color' => array(
								'text' => '#111',
							),
						),
					),
				),
			)
		);

		$actual = $theme_json->get_settings();

		$expected = array(
			'color'  => array(
				'custom' => false,
			),
			'layout' => array(
				'contentSize' => 'value',
			),
			'blocks' => array(
				'core/group' => array(
					'color' => array(
						'custom' => false,
					),
				),
			),
		);

		$this->assertEqualSetsWithIndex( $expected, $actual );
	}

	/**
	 * @ticket 53397
	 */
	public function test_get_settings_presets_are_keyed_by_origin() {
		$default_origin = new WP_Theme_JSON(
			array(
				'version'  => WP_Theme_JSON::LATEST_SCHEMA,
				'settings' => array(
					'color'       => array(
						'palette' => array(
							array(
								'slug'  => 'white',
								'color' => 'white',
							),
						),
					),
					'invalid/key' => 'value',
					'blocks'      => array(
						'core/group' => array(
							'color' => array(
								'palette' => array(
									array(
										'slug'  => 'white',
										'color' => 'white',
									),
								),
							),
						),
					),
				),
			),
			'default'
		);
		$no_origin      = new WP_Theme_JSON(
			array(
				'version'  => WP_Theme_JSON::LATEST_SCHEMA,
				'settings' => array(
					'color'       => array(
						'palette' => array(
							array(
								'slug'  => 'black',
								'color' => 'black',
							),
						),
					),
					'invalid/key' => 'value',
					'blocks'      => array(
						'core/group' => array(
							'color' => array(
								'palette' => array(
									array(
										'slug'  => 'black',
										'color' => 'black',
									),
								),
							),
						),
					),
				),
			)
		);

		$actual_default   = $default_origin->get_raw_data();
		$actual_no_origin = $no_origin->get_raw_data();

		$expected_default   = array(
			'version'  => WP_Theme_JSON::LATEST_SCHEMA,
			'settings' => array(
				'color'  => array(
					'palette' => array(
						'default' => array(
							array(
								'slug'  => 'white',
								'color' => 'white',
							),
						),
					),
				),
				'blocks' => array(
					'core/group' => array(
						'color' => array(
							'palette' => array(
								'default' => array(
									array(
										'slug'  => 'white',
										'color' => 'white',
									),
								),
							),
						),
					),
				),
			),
		);
		$expected_no_origin = array(
			'version'  => WP_Theme_JSON::LATEST_SCHEMA,
			'settings' => array(
				'color'  => array(
					'palette' => array(
						'theme' => array(
							array(
								'slug'  => 'black',
								'color' => 'black',
							),
						),
					),
				),
				'blocks' => array(
					'core/group' => array(
						'color' => array(
							'palette' => array(
								'theme' => array(
									array(
										'slug'  => 'black',
										'color' => 'black',
									),
								),
							),
						),
					),
				),
			),
		);

		$this->assertEqualSetsWithIndex( $expected_default, $actual_default );
		$this->assertEqualSetsWithIndex( $expected_no_origin, $actual_no_origin );
	}

	public function test_get_settings_appearance_true_opts_in() {
		$theme_json = new WP_Theme_JSON(
			array(
				'version'  => WP_Theme_JSON::LATEST_SCHEMA,
				'settings' => array(
					'appearanceTools' => true,
					'spacing'         => array(
						'blockGap' => false, // This should override appearanceTools.
					),
					'blocks'          => array(
						'core/paragraph' => array(
							'typography' => array(
								'lineHeight' => false,
							),
						),
						'core/group'     => array(
							'appearanceTools' => true,
							'typography'      => array(
								'lineHeight' => false, // This should override appearanceTools.
							),
							'spacing'         => array(
								'blockGap' => null,
							),
						),
					),
				),
			)
		);

		$actual   = $theme_json->get_settings();
		$expected = array(
			'background' => array(
				'backgroundImage' => true,
				'backgroundSize'  => true,
			),
			'border'     => array(
				'width'  => true,
				'style'  => true,
				'radius' => true,
				'color'  => true,
			),
			'color'      => array(
				'link'    => true,
				'heading' => true,
				'button'  => true,
				'caption' => true,
			),
			'dimensions' => array(
				'aspectRatio' => true,
				'minHeight'   => true,
			),
			'position'   => array(
				'sticky' => true,
			),
			'spacing'    => array(
				'blockGap' => false,
				'margin'   => true,
				'padding'  => true,
			),
			'typography' => array(
				'lineHeight' => true,
			),
			'blocks'     => array(
				'core/paragraph' => array(
					'typography' => array(
						'lineHeight' => false,
					),
				),
				'core/group'     => array(
					'background' => array(
						'backgroundImage' => true,
						'backgroundSize'  => true,
					),
					'border'     => array(
						'width'  => true,
						'style'  => true,
						'radius' => true,
						'color'  => true,
					),
					'color'      => array(
						'link'    => true,
						'heading' => true,
						'button'  => true,
						'caption' => true,
					),
					'dimensions' => array(
						'aspectRatio' => true,
						'minHeight'   => true,
					),
					'position'   => array(
						'sticky' => true,
					),
					'spacing'    => array(
						'blockGap' => false,
						'margin'   => true,
						'padding'  => true,
					),
					'typography' => array(
						'lineHeight' => false,
					),
				),
			),
		);

		$this->assertEqualSetsWithIndex( $expected, $actual );
	}

	public function test_get_settings_appearance_false_does_not_opt_in() {
		$theme_json = new WP_Theme_JSON(
			array(
				'version'  => WP_Theme_JSON::LATEST_SCHEMA,
				'settings' => array(
					'appearanceTools' => false,
					'border'          => array(
						'width' => true,
					),
					'blocks'          => array(
						'core/paragraph' => array(
							'typography' => array(
								'lineHeight' => false,
							),
						),
						'core/group'     => array(
							'typography' => array(
								'lineHeight' => false,
							),
						),
					),
				),
			)
		);

		$actual   = $theme_json->get_settings();
		$expected = array(
			'appearanceTools' => false,
			'border'          => array(
				'width' => true,
			),
			'blocks'          => array(
				'core/paragraph' => array(
					'typography' => array(
						'lineHeight' => false,
					),
				),
				'core/group'     => array(
					'typography' => array(
						'lineHeight' => false,
					),
				),
			),
		);

		$this->assertEqualSetsWithIndex( $expected, $actual );
	}

	/**
	 * @ticket 53175
	 * @ticket 54336
	 * @ticket 56611
	 * @ticket 58549
	 * @ticket 58550
	 * @ticket 60365
	 */
	public function test_get_stylesheet() {
		$theme_json = new WP_Theme_JSON(
			array(
				'version'  => WP_Theme_JSON::LATEST_SCHEMA,
				'settings' => array(
					'color'      => array(
						'text'      => 'value',
						'palette'   => array(
							array(
								'slug'  => 'grey',
								'color' => 'grey',
							),
						),
						'gradients' => array(
							array(
								'gradient' => 'linear-gradient(135deg,rgba(0,0,0) 0%,rgb(0,0,0) 100%)',
								'name'     => 'Custom gradient',
								'slug'     => 'custom-gradient',
							),
						),
						'duotone'   => array(
							array(
								'colors' => array( '#333333', '#aaaaaa' ),
								'name'   => 'Custom Duotone',
								'slug'   => 'custom-duotone',
							),
						),
					),
					'typography' => array(
						'fontFamilies' => array(
							array(
								'name'       => 'Arial',
								'slug'       => 'arial',
								'fontFamily' => 'Arial, serif',
							),
						),
						'fontSizes'    => array(
							array(
								'slug' => 'small',
								'size' => '14px',
							),
							array(
								'slug' => 'big',
								'size' => '41px',
							),
						),
					),
					'misc'       => 'value',
					'blocks'     => array(
						'core/group' => array(
							'custom' => array(
								'base-font'   => 16,
								'line-height' => array(
									'small'  => 1.2,
									'medium' => 1.4,
									'large'  => 1.8,
								),
							),
						),
					),
				),
				'styles'   => array(
					'color'    => array(
						'text' => 'var:preset|color|grey',
					),
					'misc'     => 'value',
					'elements' => array(
						'link'   => array(
							'color' => array(
								'text'       => '#111',
								'background' => '#333',
							),
						),
						'button' => array(
							'shadow' => '10px 10px 5px 0px rgba(0,0,0,0.66)',
						),
					),
					'blocks'   => array(
						'core/cover'        => array(
							'dimensions' => array(
								'aspectRatio' => '16/9',
							),
						),
						'core/group'        => array(
							'color'      => array(
								'gradient' => 'var:preset|gradient|custom-gradient',
							),
							'border'     => array(
								'radius' => '10px',
							),
							'dimensions' => array(
								'minHeight' => '50vh',
							),
							'elements'   => array(
								'link' => array(
									'color' => array(
										'text' => '#111',
									),
								),
							),
							'spacing'    => array(
								'padding' => '24px',
							),
						),
						'core/heading'      => array(
							'color'    => array(
								'text' => '#123456',
							),
							'elements' => array(
								'link' => array(
									'color'      => array(
										'text'       => '#111',
										'background' => '#333',
									),
									'typography' => array(
										'fontSize' => '60px',
									),
								),
							),
						),
						'core/post-date'    => array(
							'color'    => array(
								'text' => '#123456',
							),
							'elements' => array(
								'link' => array(
									'color' => array(
										'background' => '#777',
										'text'       => '#555',
									),
								),
							),
						),
						'core/post-excerpt' => array(
							'typography' => array(
								'textColumns' => 2,
							),
						),
						'core/image'        => array(
							'border'  => array(
								'radius' => array(
									'topLeft'     => '10px',
									'bottomRight' => '1em',
								),
							),
							'spacing' => array(
								'margin' => array(
									'bottom' => '30px',
								),
							),
							'filter'  => array(
								'duotone' => 'var:preset|duotone|custom-duotone',
							),
						),
					),
					'spacing'  => array(
						'blockGap' => '24px',
					),
				),
				'misc'     => 'value',
			)
		);

		$variables = 'body{--wp--preset--color--grey: grey;--wp--preset--gradient--custom-gradient: linear-gradient(135deg,rgba(0,0,0) 0%,rgb(0,0,0) 100%);--wp--preset--font-size--small: 14px;--wp--preset--font-size--big: 41px;--wp--preset--font-family--arial: Arial, serif;}.wp-block-group{--wp--custom--base-font: 16;--wp--custom--line-height--small: 1.2;--wp--custom--line-height--medium: 1.4;--wp--custom--line-height--large: 1.8;}';
		$styles    = 'body { margin: 0; }.wp-site-blocks > .alignleft { float: left; margin-right: 2em; }.wp-site-blocks > .alignright { float: right; margin-left: 2em; }.wp-site-blocks > .aligncenter { justify-content: center; margin-left: auto; margin-right: auto; }:where(.is-layout-flex){gap: 0.5em;}:where(.is-layout-grid){gap: 0.5em;}body .is-layout-flow > .alignleft{float: left;margin-inline-start: 0;margin-inline-end: 2em;}body .is-layout-flow > .alignright{float: right;margin-inline-start: 2em;margin-inline-end: 0;}body .is-layout-flow > .aligncenter{margin-left: auto !important;margin-right: auto !important;}body .is-layout-constrained > .alignleft{float: left;margin-inline-start: 0;margin-inline-end: 2em;}body .is-layout-constrained > .alignright{float: right;margin-inline-start: 2em;margin-inline-end: 0;}body .is-layout-constrained > .aligncenter{margin-left: auto !important;margin-right: auto !important;}body .is-layout-constrained > :where(:not(.alignleft):not(.alignright):not(.alignfull)){max-width: var(--wp--style--global--content-size);margin-left: auto !important;margin-right: auto !important;}body .is-layout-constrained > .alignwide{max-width: var(--wp--style--global--wide-size);}body .is-layout-flex{display: flex;}body .is-layout-flex{flex-wrap: wrap;align-items: center;}body .is-layout-flex > *{margin: 0;}body .is-layout-grid{display: grid;}body .is-layout-grid > *{margin: 0;}body{color: var(--wp--preset--color--grey);}a:where(:not(.wp-element-button)){background-color: #333;color: #111;}.wp-element-button, .wp-block-button__link{box-shadow: 10px 10px 5px 0px rgba(0,0,0,0.66);}.wp-block-cover{min-height: unset;aspect-ratio: 16/9;}.wp-block-group{background: var(--wp--preset--gradient--custom-gradient);border-radius: 10px;min-height: 50vh;padding: 24px;}.wp-block-group a:where(:not(.wp-element-button)){color: #111;}.wp-block-heading{color: #123456;}.wp-block-heading a:where(:not(.wp-element-button)){background-color: #333;color: #111;font-size: 60px;}.wp-block-post-date{color: #123456;}.wp-block-post-date a:where(:not(.wp-element-button)){background-color: #777;color: #555;}.wp-block-post-excerpt{column-count: 2;}.wp-block-image{margin-bottom: 30px;}.wp-block-image img, .wp-block-image .wp-block-image__crop-area, .wp-block-image .components-placeholder{border-top-left-radius: 10px;border-bottom-right-radius: 1em;}.wp-block-image img, .wp-block-image .components-placeholder{filter: var(--wp--preset--duotone--custom-duotone);}';
		$presets   = '.has-grey-color{color: var(--wp--preset--color--grey) !important;}.has-grey-background-color{background-color: var(--wp--preset--color--grey) !important;}.has-grey-border-color{border-color: var(--wp--preset--color--grey) !important;}.has-custom-gradient-gradient-background{background: var(--wp--preset--gradient--custom-gradient) !important;}.has-small-font-size{font-size: var(--wp--preset--font-size--small) !important;}.has-big-font-size{font-size: var(--wp--preset--font-size--big) !important;}.has-arial-font-family{font-family: var(--wp--preset--font-family--arial) !important;}';
		$all       = $variables . $styles . $presets;

		$this->assertSame( $variables, $theme_json->get_stylesheet( array( 'variables' ) ) );
		$this->assertSame( $styles, $theme_json->get_stylesheet( array( 'styles' ) ) );
		$this->assertSame( $presets, $theme_json->get_stylesheet( array( 'presets' ) ) );
		$this->assertSame( $all, $theme_json->get_stylesheet() );
	}

	/**
	 * @ticket 54336
	 * @ticket 58550
	 */
	public function test_get_stylesheet_support_for_shorthand_and_longhand_values() {
		$theme_json = new WP_Theme_JSON(
			array(
				'version' => WP_Theme_JSON::LATEST_SCHEMA,
				'styles'  => array(
					'blocks' => array(
						'core/group' => array(
							'border'  => array(
								'radius' => '10px',
							),
							'spacing' => array(
								'padding' => '24px',
								'margin'  => '1em',
							),
						),
						'core/image' => array(
							'border'  => array(
								'radius' => array(
									'topLeft'     => '10px',
									'bottomRight' => '1em',
								),
							),
							'spacing' => array(
								'padding' => array(
									'top' => '15px',
								),
								'margin'  => array(
									'bottom' => '30px',
								),
							),
						),
					),
				),
			)
		);

		$styles = 'body { margin: 0; }.wp-site-blocks > .alignleft { float: left; margin-right: 2em; }.wp-site-blocks > .alignright { float: right; margin-left: 2em; }.wp-site-blocks > .aligncenter { justify-content: center; margin-left: auto; margin-right: auto; }:where(.is-layout-flex){gap: 0.5em;}:where(.is-layout-grid){gap: 0.5em;}body .is-layout-flow > .alignleft{float: left;margin-inline-start: 0;margin-inline-end: 2em;}body .is-layout-flow > .alignright{float: right;margin-inline-start: 2em;margin-inline-end: 0;}body .is-layout-flow > .aligncenter{margin-left: auto !important;margin-right: auto !important;}body .is-layout-constrained > .alignleft{float: left;margin-inline-start: 0;margin-inline-end: 2em;}body .is-layout-constrained > .alignright{float: right;margin-inline-start: 2em;margin-inline-end: 0;}body .is-layout-constrained > .aligncenter{margin-left: auto !important;margin-right: auto !important;}body .is-layout-constrained > :where(:not(.alignleft):not(.alignright):not(.alignfull)){max-width: var(--wp--style--global--content-size);margin-left: auto !important;margin-right: auto !important;}body .is-layout-constrained > .alignwide{max-width: var(--wp--style--global--wide-size);}body .is-layout-flex{display: flex;}body .is-layout-flex{flex-wrap: wrap;align-items: center;}body .is-layout-flex > *{margin: 0;}body .is-layout-grid{display: grid;}body .is-layout-grid > *{margin: 0;}.wp-block-group{border-radius: 10px;margin: 1em;padding: 24px;}.wp-block-image{margin-bottom: 30px;padding-top: 15px;}.wp-block-image img, .wp-block-image .wp-block-image__crop-area, .wp-block-image .components-placeholder{border-top-left-radius: 10px;border-bottom-right-radius: 1em;}';
		$this->assertSame( $styles, $theme_json->get_stylesheet() );
		$this->assertSame( $styles, $theme_json->get_stylesheet( array( 'styles' ) ) );
	}

	/**
	 * @ticket 54336
	 * @ticket 58550
	 */
	public function test_get_stylesheet_skips_disabled_protected_properties() {
		$theme_json = new WP_Theme_JSON(
			array(
				'version'  => WP_Theme_JSON::LATEST_SCHEMA,
				'settings' => array(
					'spacing' => array(
						'blockGap' => null,
					),
				),
				'styles'   => array(
					'spacing' => array(
						'blockGap' => '1em',
					),
					'blocks'  => array(
						'core/columns' => array(
							'spacing' => array(
								'blockGap' => '24px',
							),
						),
					),
				),
			)
		);

		$expected = 'body { margin: 0; }.wp-site-blocks > .alignleft { float: left; margin-right: 2em; }.wp-site-blocks > .alignright { float: right; margin-left: 2em; }.wp-site-blocks > .aligncenter { justify-content: center; margin-left: auto; margin-right: auto; }:where(.is-layout-flex){gap: 0.5em;}:where(.is-layout-grid){gap: 0.5em;}body .is-layout-flow > .alignleft{float: left;margin-inline-start: 0;margin-inline-end: 2em;}body .is-layout-flow > .alignright{float: right;margin-inline-start: 2em;margin-inline-end: 0;}body .is-layout-flow > .aligncenter{margin-left: auto !important;margin-right: auto !important;}body .is-layout-constrained > .alignleft{float: left;margin-inline-start: 0;margin-inline-end: 2em;}body .is-layout-constrained > .alignright{float: right;margin-inline-start: 2em;margin-inline-end: 0;}body .is-layout-constrained > .aligncenter{margin-left: auto !important;margin-right: auto !important;}body .is-layout-constrained > :where(:not(.alignleft):not(.alignright):not(.alignfull)){max-width: var(--wp--style--global--content-size);margin-left: auto !important;margin-right: auto !important;}body .is-layout-constrained > .alignwide{max-width: var(--wp--style--global--wide-size);}body .is-layout-flex{display: flex;}body .is-layout-flex{flex-wrap: wrap;align-items: center;}body .is-layout-flex > *{margin: 0;}body .is-layout-grid{display: grid;}body .is-layout-grid > *{margin: 0;}:where(.wp-block-columns.is-layout-flex){gap: 2em;}:where(.wp-block-columns.is-layout-grid){gap: 2em;}';
		$this->assertSame( $expected, $theme_json->get_stylesheet() );
		$this->assertSame( $expected, $theme_json->get_stylesheet( array( 'styles' ) ) );
	}

	/**
	 * @ticket 54336
	 * @ticket 58548
	 * @ticket 58550
	 */
	public function test_get_stylesheet_renders_enabled_protected_properties() {
		$theme_json = new WP_Theme_JSON(
			array(
				'version'  => WP_Theme_JSON::LATEST_SCHEMA,
				'settings' => array(
					'spacing' => array(
						'blockGap' => true,
					),
				),
				'styles'   => array(
					'spacing' => array(
						'blockGap' => '1em',
					),
				),
			)
		);

		$expected = 'body { margin: 0; }.wp-site-blocks > .alignleft { float: left; margin-right: 2em; }.wp-site-blocks > .alignright { float: right; margin-left: 2em; }.wp-site-blocks > .aligncenter { justify-content: center; margin-left: auto; margin-right: auto; }:where(.wp-site-blocks) > * { margin-block-start: 1em; margin-block-end: 0; }:where(.wp-site-blocks) > :first-child:first-child { margin-block-start: 0; }:where(.wp-site-blocks) > :last-child:last-child { margin-block-end: 0; }body { --wp--style--block-gap: 1em; }:where(body .is-layout-flow)  > :first-child:first-child{margin-block-start: 0;}:where(body .is-layout-flow)  > :last-child:last-child{margin-block-end: 0;}:where(body .is-layout-flow)  > *{margin-block-start: 1em;margin-block-end: 0;}:where(body .is-layout-constrained)  > :first-child:first-child{margin-block-start: 0;}:where(body .is-layout-constrained)  > :last-child:last-child{margin-block-end: 0;}:where(body .is-layout-constrained)  > *{margin-block-start: 1em;margin-block-end: 0;}:where(body .is-layout-flex) {gap: 1em;}:where(body .is-layout-grid) {gap: 1em;}body .is-layout-flow > .alignleft{float: left;margin-inline-start: 0;margin-inline-end: 2em;}body .is-layout-flow > .alignright{float: right;margin-inline-start: 2em;margin-inline-end: 0;}body .is-layout-flow > .aligncenter{margin-left: auto !important;margin-right: auto !important;}body .is-layout-constrained > .alignleft{float: left;margin-inline-start: 0;margin-inline-end: 2em;}body .is-layout-constrained > .alignright{float: right;margin-inline-start: 2em;margin-inline-end: 0;}body .is-layout-constrained > .aligncenter{margin-left: auto !important;margin-right: auto !important;}body .is-layout-constrained > :where(:not(.alignleft):not(.alignright):not(.alignfull)){max-width: var(--wp--style--global--content-size);margin-left: auto !important;margin-right: auto !important;}body .is-layout-constrained > .alignwide{max-width: var(--wp--style--global--wide-size);}body .is-layout-flex{display: flex;}body .is-layout-flex{flex-wrap: wrap;align-items: center;}body .is-layout-flex > *{margin: 0;}body .is-layout-grid{display: grid;}body .is-layout-grid > *{margin: 0;}';
		$this->assertSame( $expected, $theme_json->get_stylesheet() );
		$this->assertSame( $expected, $theme_json->get_stylesheet( array( 'styles' ) ) );
	}

	/**
	 * @ticket 52991
	 * @ticket 54336
	 */
	public function test_get_stylesheet_preset_classes_work_with_compounded_selectors() {
		$theme_json = new WP_Theme_JSON(
			array(
				'version'  => WP_Theme_JSON::LATEST_SCHEMA,
				'settings' => array(
					'blocks' => array(
						'core/heading' => array(
							'color' => array(
								'palette' => array(
									array(
										'slug'  => 'white',
										'color' => '#fff',
									),
								),
							),
						),
					),
				),
			)
		);

		$this->assertSame(
			'.wp-block-heading.has-white-color{color: var(--wp--preset--color--white) !important;}.wp-block-heading.has-white-background-color{background-color: var(--wp--preset--color--white) !important;}.wp-block-heading.has-white-border-color{border-color: var(--wp--preset--color--white) !important;}',
			$theme_json->get_stylesheet( array( 'presets' ) )
		);
	}

	/**
	 * @ticket 53175
	 * @ticket 54336
	 * @ticket 58550
	 */
	public function test_get_stylesheet_preset_rules_come_after_block_rules() {
		$theme_json = new WP_Theme_JSON(
			array(
				'version'  => WP_Theme_JSON::LATEST_SCHEMA,
				'settings' => array(
					'blocks' => array(
						'core/group' => array(
							'color' => array(
								'palette' => array(
									array(
										'slug'  => 'grey',
										'color' => 'grey',
									),
								),
							),
						),
					),
				),
				'styles'   => array(
					'blocks' => array(
						'core/group' => array(
							'color' => array(
								'text' => 'red',
							),
						),
					),
				),
			)
		);

		$styles    = 'body { margin: 0; }.wp-site-blocks > .alignleft { float: left; margin-right: 2em; }.wp-site-blocks > .alignright { float: right; margin-left: 2em; }.wp-site-blocks > .aligncenter { justify-content: center; margin-left: auto; margin-right: auto; }:where(.is-layout-flex){gap: 0.5em;}:where(.is-layout-grid){gap: 0.5em;}body .is-layout-flow > .alignleft{float: left;margin-inline-start: 0;margin-inline-end: 2em;}body .is-layout-flow > .alignright{float: right;margin-inline-start: 2em;margin-inline-end: 0;}body .is-layout-flow > .aligncenter{margin-left: auto !important;margin-right: auto !important;}body .is-layout-constrained > .alignleft{float: left;margin-inline-start: 0;margin-inline-end: 2em;}body .is-layout-constrained > .alignright{float: right;margin-inline-start: 2em;margin-inline-end: 0;}body .is-layout-constrained > .aligncenter{margin-left: auto !important;margin-right: auto !important;}body .is-layout-constrained > :where(:not(.alignleft):not(.alignright):not(.alignfull)){max-width: var(--wp--style--global--content-size);margin-left: auto !important;margin-right: auto !important;}body .is-layout-constrained > .alignwide{max-width: var(--wp--style--global--wide-size);}body .is-layout-flex{display: flex;}body .is-layout-flex{flex-wrap: wrap;align-items: center;}body .is-layout-flex > *{margin: 0;}body .is-layout-grid{display: grid;}body .is-layout-grid > *{margin: 0;}.wp-block-group{color: red;}';
		$presets   = '.wp-block-group.has-grey-color{color: var(--wp--preset--color--grey) !important;}.wp-block-group.has-grey-background-color{background-color: var(--wp--preset--color--grey) !important;}.wp-block-group.has-grey-border-color{border-color: var(--wp--preset--color--grey) !important;}';
		$variables = '.wp-block-group{--wp--preset--color--grey: grey;}';

		$all = $variables . $styles . $presets;

		$this->assertSame( $all, $theme_json->get_stylesheet() );
		$this->assertSame( $styles, $theme_json->get_stylesheet( array( 'styles' ) ) );
		$this->assertSame( $presets, $theme_json->get_stylesheet( array( 'presets' ) ) );
		$this->assertSame( $variables, $theme_json->get_stylesheet( array( 'variables' ) ) );
	}

	/**
	 * @ticket 54336
	 */
	public function test_get_stylesheet_generates_proper_classes_and_css_vars_from_slugs() {
		$theme_json = new WP_Theme_JSON(
			array(
				'version'  => WP_Theme_JSON::LATEST_SCHEMA,
				'settings' => array(
					'color'  => array(
						'palette' => array(
							array(
								'slug'  => 'grey',
								'color' => 'grey',
							),
							array(
								'slug'  => 'dark grey',
								'color' => 'grey',
							),
							array(
								'slug'  => 'light-grey',
								'color' => 'grey',
							),
							array(
								'slug'  => 'white2black',
								'color' => 'grey',
							),
						),
					),
					'custom' => array(
						'white2black' => 'value',
					),
				),
			)
		);

		$this->assertSame(
			'.has-grey-color{color: var(--wp--preset--color--grey) !important;}.has-dark-grey-color{color: var(--wp--preset--color--dark-grey) !important;}.has-light-grey-color{color: var(--wp--preset--color--light-grey) !important;}.has-white-2-black-color{color: var(--wp--preset--color--white-2-black) !important;}.has-grey-background-color{background-color: var(--wp--preset--color--grey) !important;}.has-dark-grey-background-color{background-color: var(--wp--preset--color--dark-grey) !important;}.has-light-grey-background-color{background-color: var(--wp--preset--color--light-grey) !important;}.has-white-2-black-background-color{background-color: var(--wp--preset--color--white-2-black) !important;}.has-grey-border-color{border-color: var(--wp--preset--color--grey) !important;}.has-dark-grey-border-color{border-color: var(--wp--preset--color--dark-grey) !important;}.has-light-grey-border-color{border-color: var(--wp--preset--color--light-grey) !important;}.has-white-2-black-border-color{border-color: var(--wp--preset--color--white-2-black) !important;}',
			$theme_json->get_stylesheet( array( 'presets' ) )
		);
		$this->assertSame(
			'body{--wp--preset--color--grey: grey;--wp--preset--color--dark-grey: grey;--wp--preset--color--light-grey: grey;--wp--preset--color--white-2-black: grey;--wp--custom--white-2-black: value;}',
			$theme_json->get_stylesheet( array( 'variables' ) )
		);
	}

	/**
	 * @ticket 53175
	 * @ticket 54336
	 * @ticket 58550
	 */
	public function test_get_stylesheet_preset_values_are_marked_as_important() {
		$theme_json = new WP_Theme_JSON(
			array(
				'version'  => WP_Theme_JSON::LATEST_SCHEMA,
				'settings' => array(
					'color' => array(
						'palette' => array(
							array(
								'slug'  => 'grey',
								'color' => 'grey',
							),
						),
					),
				),
				'styles'   => array(
					'blocks' => array(
						'core/paragraph' => array(
							'color'      => array(
								'text'       => 'red',
								'background' => 'blue',
							),
							'typography' => array(
								'fontSize'   => '12px',
								'lineHeight' => '1.3',
							),
						),
					),
				),
			),
			'default'
		);

		$this->assertSame(
			'body{--wp--preset--color--grey: grey;}body { margin: 0; }.wp-site-blocks > .alignleft { float: left; margin-right: 2em; }.wp-site-blocks > .alignright { float: right; margin-left: 2em; }.wp-site-blocks > .aligncenter { justify-content: center; margin-left: auto; margin-right: auto; }:where(.is-layout-flex){gap: 0.5em;}:where(.is-layout-grid){gap: 0.5em;}body .is-layout-flow > .alignleft{float: left;margin-inline-start: 0;margin-inline-end: 2em;}body .is-layout-flow > .alignright{float: right;margin-inline-start: 2em;margin-inline-end: 0;}body .is-layout-flow > .aligncenter{margin-left: auto !important;margin-right: auto !important;}body .is-layout-constrained > .alignleft{float: left;margin-inline-start: 0;margin-inline-end: 2em;}body .is-layout-constrained > .alignright{float: right;margin-inline-start: 2em;margin-inline-end: 0;}body .is-layout-constrained > .aligncenter{margin-left: auto !important;margin-right: auto !important;}body .is-layout-constrained > :where(:not(.alignleft):not(.alignright):not(.alignfull)){max-width: var(--wp--style--global--content-size);margin-left: auto !important;margin-right: auto !important;}body .is-layout-constrained > .alignwide{max-width: var(--wp--style--global--wide-size);}body .is-layout-flex{display: flex;}body .is-layout-flex{flex-wrap: wrap;align-items: center;}body .is-layout-flex > *{margin: 0;}body .is-layout-grid{display: grid;}body .is-layout-grid > *{margin: 0;}p{background-color: blue;color: red;font-size: 12px;line-height: 1.3;}.has-grey-color{color: var(--wp--preset--color--grey) !important;}.has-grey-background-color{background-color: var(--wp--preset--color--grey) !important;}.has-grey-border-color{border-color: var(--wp--preset--color--grey) !important;}',
			$theme_json->get_stylesheet()
		);
	}

	/**
	 * @ticket 56467
	 * @ticket 58550
	 */
	public function test_get_stylesheet_handles_whitelisted_element_pseudo_selectors() {
		$theme_json = new WP_Theme_JSON(
			array(
				'version' => WP_Theme_JSON::LATEST_SCHEMA,
				'styles'  => array(
					'elements' => array(
						'link' => array(
							'color'  => array(
								'text'       => 'green',
								'background' => 'red',
							),
							':hover' => array(
								'color'      => array(
									'text'       => 'red',
									'background' => 'green',
								),
								'typography' => array(
									'textTransform' => 'uppercase',
									'fontSize'      => '10em',
								),
							),
							':focus' => array(
								'color' => array(
									'text'       => 'yellow',
									'background' => 'black',
								),
							),
						),
					),
				),
			)
		);

		$base_styles = 'body { margin: 0; }.wp-site-blocks > .alignleft { float: left; margin-right: 2em; }.wp-site-blocks > .alignright { float: right; margin-left: 2em; }.wp-site-blocks > .aligncenter { justify-content: center; margin-left: auto; margin-right: auto; }:where(.is-layout-flex){gap: 0.5em;}:where(.is-layout-grid){gap: 0.5em;}body .is-layout-flow > .alignleft{float: left;margin-inline-start: 0;margin-inline-end: 2em;}body .is-layout-flow > .alignright{float: right;margin-inline-start: 2em;margin-inline-end: 0;}body .is-layout-flow > .aligncenter{margin-left: auto !important;margin-right: auto !important;}body .is-layout-constrained > .alignleft{float: left;margin-inline-start: 0;margin-inline-end: 2em;}body .is-layout-constrained > .alignright{float: right;margin-inline-start: 2em;margin-inline-end: 0;}body .is-layout-constrained > .aligncenter{margin-left: auto !important;margin-right: auto !important;}body .is-layout-constrained > :where(:not(.alignleft):not(.alignright):not(.alignfull)){max-width: var(--wp--style--global--content-size);margin-left: auto !important;margin-right: auto !important;}body .is-layout-constrained > .alignwide{max-width: var(--wp--style--global--wide-size);}body .is-layout-flex{display: flex;}body .is-layout-flex{flex-wrap: wrap;align-items: center;}body .is-layout-flex > *{margin: 0;}body .is-layout-grid{display: grid;}body .is-layout-grid > *{margin: 0;}';

		$element_styles = 'a:where(:not(.wp-element-button)){background-color: red;color: green;}a:where(:not(.wp-element-button)):hover{background-color: green;color: red;font-size: 10em;text-transform: uppercase;}a:where(:not(.wp-element-button)):focus{background-color: black;color: yellow;}';

		$expected = $base_styles . $element_styles;

		$this->assertSame( $expected, $theme_json->get_stylesheet() );
		$this->assertSame( $expected, $theme_json->get_stylesheet( array( 'styles' ) ) );
	}

	/**
	 * @ticket 56467
	 * @ticket 58550
	 */
	public function test_get_stylesheet_handles_only_pseudo_selector_rules_for_given_property() {
		$theme_json = new WP_Theme_JSON(
			array(
				'version' => WP_Theme_JSON::LATEST_SCHEMA,
				'styles'  => array(
					'elements' => array(
						'link' => array(
							':hover' => array(
								'color'      => array(
									'text'       => 'red',
									'background' => 'green',
								),
								'typography' => array(
									'textTransform' => 'uppercase',
									'fontSize'      => '10em',
								),
							),
							':focus' => array(
								'color' => array(
									'text'       => 'yellow',
									'background' => 'black',
								),
							),
						),
					),
				),
			)
		);

		$base_styles = 'body { margin: 0; }.wp-site-blocks > .alignleft { float: left; margin-right: 2em; }.wp-site-blocks > .alignright { float: right; margin-left: 2em; }.wp-site-blocks > .aligncenter { justify-content: center; margin-left: auto; margin-right: auto; }:where(.is-layout-flex){gap: 0.5em;}:where(.is-layout-grid){gap: 0.5em;}body .is-layout-flow > .alignleft{float: left;margin-inline-start: 0;margin-inline-end: 2em;}body .is-layout-flow > .alignright{float: right;margin-inline-start: 2em;margin-inline-end: 0;}body .is-layout-flow > .aligncenter{margin-left: auto !important;margin-right: auto !important;}body .is-layout-constrained > .alignleft{float: left;margin-inline-start: 0;margin-inline-end: 2em;}body .is-layout-constrained > .alignright{float: right;margin-inline-start: 2em;margin-inline-end: 0;}body .is-layout-constrained > .aligncenter{margin-left: auto !important;margin-right: auto !important;}body .is-layout-constrained > :where(:not(.alignleft):not(.alignright):not(.alignfull)){max-width: var(--wp--style--global--content-size);margin-left: auto !important;margin-right: auto !important;}body .is-layout-constrained > .alignwide{max-width: var(--wp--style--global--wide-size);}body .is-layout-flex{display: flex;}body .is-layout-flex{flex-wrap: wrap;align-items: center;}body .is-layout-flex > *{margin: 0;}body .is-layout-grid{display: grid;}body .is-layout-grid > *{margin: 0;}';

		$element_styles = 'a:where(:not(.wp-element-button)):hover{background-color: green;color: red;font-size: 10em;text-transform: uppercase;}a:where(:not(.wp-element-button)):focus{background-color: black;color: yellow;}';

		$expected = $base_styles . $element_styles;

		$this->assertSame( $expected, $theme_json->get_stylesheet() );
		$this->assertSame( $expected, $theme_json->get_stylesheet( array( 'styles' ) ) );
	}

	/**
	 * @ticket 56467
	 * @ticket 58550
	 */
	public function test_get_stylesheet_ignores_pseudo_selectors_on_non_whitelisted_elements() {
		$theme_json = new WP_Theme_JSON(
			array(
				'version' => WP_Theme_JSON::LATEST_SCHEMA,
				'styles'  => array(
					'elements' => array(
						'h4' => array(
							'color'  => array(
								'text'       => 'green',
								'background' => 'red',
							),
							':hover' => array(
								'color' => array(
									'text'       => 'red',
									'background' => 'green',
								),
							),
							':focus' => array(
								'color' => array(
									'text'       => 'yellow',
									'background' => 'black',
								),
							),
						),
					),
				),
			)
		);

		$base_styles = 'body { margin: 0; }.wp-site-blocks > .alignleft { float: left; margin-right: 2em; }.wp-site-blocks > .alignright { float: right; margin-left: 2em; }.wp-site-blocks > .aligncenter { justify-content: center; margin-left: auto; margin-right: auto; }:where(.is-layout-flex){gap: 0.5em;}:where(.is-layout-grid){gap: 0.5em;}body .is-layout-flow > .alignleft{float: left;margin-inline-start: 0;margin-inline-end: 2em;}body .is-layout-flow > .alignright{float: right;margin-inline-start: 2em;margin-inline-end: 0;}body .is-layout-flow > .aligncenter{margin-left: auto !important;margin-right: auto !important;}body .is-layout-constrained > .alignleft{float: left;margin-inline-start: 0;margin-inline-end: 2em;}body .is-layout-constrained > .alignright{float: right;margin-inline-start: 2em;margin-inline-end: 0;}body .is-layout-constrained > .aligncenter{margin-left: auto !important;margin-right: auto !important;}body .is-layout-constrained > :where(:not(.alignleft):not(.alignright):not(.alignfull)){max-width: var(--wp--style--global--content-size);margin-left: auto !important;margin-right: auto !important;}body .is-layout-constrained > .alignwide{max-width: var(--wp--style--global--wide-size);}body .is-layout-flex{display: flex;}body .is-layout-flex{flex-wrap: wrap;align-items: center;}body .is-layout-flex > *{margin: 0;}body .is-layout-grid{display: grid;}body .is-layout-grid > *{margin: 0;}';

		$element_styles = 'h4{background-color: red;color: green;}';

		$expected = $base_styles . $element_styles;

		$this->assertSame( $expected, $theme_json->get_stylesheet() );
		$this->assertSame( $expected, $theme_json->get_stylesheet( array( 'styles' ) ) );
	}

	/**
	 * @ticket 56467
	 * @ticket 58550
	 */
	public function test_get_stylesheet_ignores_non_whitelisted_pseudo_selectors() {
		$theme_json = new WP_Theme_JSON(
			array(
				'version' => WP_Theme_JSON::LATEST_SCHEMA,
				'styles'  => array(
					'elements' => array(
						'link' => array(
							'color'     => array(
								'text'       => 'green',
								'background' => 'red',
							),
							':hover'    => array(
								'color' => array(
									'text'       => 'red',
									'background' => 'green',
								),
							),
							':levitate' => array(
								'color' => array(
									'text'       => 'yellow',
									'background' => 'black',
								),
							),
						),
					),
				),
			)
		);

		$base_styles = 'body { margin: 0; }.wp-site-blocks > .alignleft { float: left; margin-right: 2em; }.wp-site-blocks > .alignright { float: right; margin-left: 2em; }.wp-site-blocks > .aligncenter { justify-content: center; margin-left: auto; margin-right: auto; }:where(.is-layout-flex){gap: 0.5em;}:where(.is-layout-grid){gap: 0.5em;}body .is-layout-flow > .alignleft{float: left;margin-inline-start: 0;margin-inline-end: 2em;}body .is-layout-flow > .alignright{float: right;margin-inline-start: 2em;margin-inline-end: 0;}body .is-layout-flow > .aligncenter{margin-left: auto !important;margin-right: auto !important;}body .is-layout-constrained > .alignleft{float: left;margin-inline-start: 0;margin-inline-end: 2em;}body .is-layout-constrained > .alignright{float: right;margin-inline-start: 2em;margin-inline-end: 0;}body .is-layout-constrained > .aligncenter{margin-left: auto !important;margin-right: auto !important;}body .is-layout-constrained > :where(:not(.alignleft):not(.alignright):not(.alignfull)){max-width: var(--wp--style--global--content-size);margin-left: auto !important;margin-right: auto !important;}body .is-layout-constrained > .alignwide{max-width: var(--wp--style--global--wide-size);}body .is-layout-flex{display: flex;}body .is-layout-flex{flex-wrap: wrap;align-items: center;}body .is-layout-flex > *{margin: 0;}body .is-layout-grid{display: grid;}body .is-layout-grid > *{margin: 0;}';

		$element_styles = 'a:where(:not(.wp-element-button)){background-color: red;color: green;}a:where(:not(.wp-element-button)):hover{background-color: green;color: red;}';

		$expected = $base_styles . $element_styles;

		$this->assertSame( $expected, $theme_json->get_stylesheet() );
		$this->assertSame( $expected, $theme_json->get_stylesheet( array( 'styles' ) ) );
		$this->assertStringNotContainsString( 'a:levitate{', $theme_json->get_stylesheet( array( 'styles' ) ) );
	}

	/**
	 * @ticket 56467
	 * @ticket 58550
	 */
	public function test_get_stylesheet_handles_priority_of_elements_vs_block_elements_pseudo_selectors() {
		$theme_json = new WP_Theme_JSON(
			array(
				'version' => WP_Theme_JSON::LATEST_SCHEMA,
				'styles'  => array(
					'blocks' => array(
						'core/group' => array(
							'elements' => array(
								'link' => array(
									'color'  => array(
										'text'       => 'green',
										'background' => 'red',
									),
									':hover' => array(
										'color'      => array(
											'text'       => 'red',
											'background' => 'green',
										),
										'typography' => array(
											'textTransform' => 'uppercase',
											'fontSize' => '10em',
										),
									),
									':focus' => array(
										'color' => array(
											'text'       => 'yellow',
											'background' => 'black',
										),
									),
								),
							),
						),
					),
				),
			)
		);

		$base_styles = 'body { margin: 0; }.wp-site-blocks > .alignleft { float: left; margin-right: 2em; }.wp-site-blocks > .alignright { float: right; margin-left: 2em; }.wp-site-blocks > .aligncenter { justify-content: center; margin-left: auto; margin-right: auto; }:where(.is-layout-flex){gap: 0.5em;}:where(.is-layout-grid){gap: 0.5em;}body .is-layout-flow > .alignleft{float: left;margin-inline-start: 0;margin-inline-end: 2em;}body .is-layout-flow > .alignright{float: right;margin-inline-start: 2em;margin-inline-end: 0;}body .is-layout-flow > .aligncenter{margin-left: auto !important;margin-right: auto !important;}body .is-layout-constrained > .alignleft{float: left;margin-inline-start: 0;margin-inline-end: 2em;}body .is-layout-constrained > .alignright{float: right;margin-inline-start: 2em;margin-inline-end: 0;}body .is-layout-constrained > .aligncenter{margin-left: auto !important;margin-right: auto !important;}body .is-layout-constrained > :where(:not(.alignleft):not(.alignright):not(.alignfull)){max-width: var(--wp--style--global--content-size);margin-left: auto !important;margin-right: auto !important;}body .is-layout-constrained > .alignwide{max-width: var(--wp--style--global--wide-size);}body .is-layout-flex{display: flex;}body .is-layout-flex{flex-wrap: wrap;align-items: center;}body .is-layout-flex > *{margin: 0;}body .is-layout-grid{display: grid;}body .is-layout-grid > *{margin: 0;}';

		$element_styles = '.wp-block-group a:where(:not(.wp-element-button)){background-color: red;color: green;}.wp-block-group a:where(:not(.wp-element-button)):hover{background-color: green;color: red;font-size: 10em;text-transform: uppercase;}.wp-block-group a:where(:not(.wp-element-button)):focus{background-color: black;color: yellow;}';

		$expected = $base_styles . $element_styles;

		$this->assertSame( $expected, $theme_json->get_stylesheet() );
		$this->assertSame( $expected, $theme_json->get_stylesheet( array( 'styles' ) ) );
	}

	/**
	 * @ticket 56467
	 * @ticket 58550
	 */
	public function test_get_stylesheet_handles_whitelisted_block_level_element_pseudo_selectors() {
		$theme_json = new WP_Theme_JSON(
			array(
				'version' => WP_Theme_JSON::LATEST_SCHEMA,
				'styles'  => array(
					'elements' => array(
						'link' => array(
							'color'  => array(
								'text'       => 'green',
								'background' => 'red',
							),
							':hover' => array(
								'color' => array(
									'text'       => 'red',
									'background' => 'green',
								),
							),
						),
					),
					'blocks'   => array(
						'core/group' => array(
							'elements' => array(
								'link' => array(
									':hover' => array(
										'color' => array(
											'text'       => 'yellow',
											'background' => 'black',
										),
									),
								),
							),
						),
					),
				),
			)
		);

		$base_styles = 'body { margin: 0; }.wp-site-blocks > .alignleft { float: left; margin-right: 2em; }.wp-site-blocks > .alignright { float: right; margin-left: 2em; }.wp-site-blocks > .aligncenter { justify-content: center; margin-left: auto; margin-right: auto; }:where(.is-layout-flex){gap: 0.5em;}:where(.is-layout-grid){gap: 0.5em;}body .is-layout-flow > .alignleft{float: left;margin-inline-start: 0;margin-inline-end: 2em;}body .is-layout-flow > .alignright{float: right;margin-inline-start: 2em;margin-inline-end: 0;}body .is-layout-flow > .aligncenter{margin-left: auto !important;margin-right: auto !important;}body .is-layout-constrained > .alignleft{float: left;margin-inline-start: 0;margin-inline-end: 2em;}body .is-layout-constrained > .alignright{float: right;margin-inline-start: 2em;margin-inline-end: 0;}body .is-layout-constrained > .aligncenter{margin-left: auto !important;margin-right: auto !important;}body .is-layout-constrained > :where(:not(.alignleft):not(.alignright):not(.alignfull)){max-width: var(--wp--style--global--content-size);margin-left: auto !important;margin-right: auto !important;}body .is-layout-constrained > .alignwide{max-width: var(--wp--style--global--wide-size);}body .is-layout-flex{display: flex;}body .is-layout-flex{flex-wrap: wrap;align-items: center;}body .is-layout-flex > *{margin: 0;}body .is-layout-grid{display: grid;}body .is-layout-grid > *{margin: 0;}';

		$element_styles = 'a:where(:not(.wp-element-button)){background-color: red;color: green;}a:where(:not(.wp-element-button)):hover{background-color: green;color: red;}.wp-block-group a:where(:not(.wp-element-button)):hover{background-color: black;color: yellow;}';

		$expected = $base_styles . $element_styles;

		$this->assertSame( $expected, $theme_json->get_stylesheet() );
		$this->assertSame( $expected, $theme_json->get_stylesheet( array( 'styles' ) ) );
	}

	/**
	 * @ticket 56467
	 * @ticket 58548
	 * @ticket 58550
	 */
	public function test_get_stylesheet_generates_layout_styles() {
		$theme_json = new WP_Theme_JSON(
			array(
				'version'  => WP_Theme_JSON::LATEST_SCHEMA,
				'settings' => array(
					'spacing' => array(
						'blockGap' => true,
					),
				),
				'styles'   => array(
					'spacing' => array(
						'blockGap' => '1em',
					),
				),
			),
			'default'
		);

		// Results also include root site blocks styles.
		$this->assertSame(
			'body { margin: 0; }.wp-site-blocks > .alignleft { float: left; margin-right: 2em; }.wp-site-blocks > .alignright { float: right; margin-left: 2em; }.wp-site-blocks > .aligncenter { justify-content: center; margin-left: auto; margin-right: auto; }:where(.wp-site-blocks) > * { margin-block-start: 1em; margin-block-end: 0; }:where(.wp-site-blocks) > :first-child:first-child { margin-block-start: 0; }:where(.wp-site-blocks) > :last-child:last-child { margin-block-end: 0; }body { --wp--style--block-gap: 1em; }:where(body .is-layout-flow)  > :first-child:first-child{margin-block-start: 0;}:where(body .is-layout-flow)  > :last-child:last-child{margin-block-end: 0;}:where(body .is-layout-flow)  > *{margin-block-start: 1em;margin-block-end: 0;}:where(body .is-layout-constrained)  > :first-child:first-child{margin-block-start: 0;}:where(body .is-layout-constrained)  > :last-child:last-child{margin-block-end: 0;}:where(body .is-layout-constrained)  > *{margin-block-start: 1em;margin-block-end: 0;}:where(body .is-layout-flex) {gap: 1em;}:where(body .is-layout-grid) {gap: 1em;}body .is-layout-flow > .alignleft{float: left;margin-inline-start: 0;margin-inline-end: 2em;}body .is-layout-flow > .alignright{float: right;margin-inline-start: 2em;margin-inline-end: 0;}body .is-layout-flow > .aligncenter{margin-left: auto !important;margin-right: auto !important;}body .is-layout-constrained > .alignleft{float: left;margin-inline-start: 0;margin-inline-end: 2em;}body .is-layout-constrained > .alignright{float: right;margin-inline-start: 2em;margin-inline-end: 0;}body .is-layout-constrained > .aligncenter{margin-left: auto !important;margin-right: auto !important;}body .is-layout-constrained > :where(:not(.alignleft):not(.alignright):not(.alignfull)){max-width: var(--wp--style--global--content-size);margin-left: auto !important;margin-right: auto !important;}body .is-layout-constrained > .alignwide{max-width: var(--wp--style--global--wide-size);}body .is-layout-flex{display: flex;}body .is-layout-flex{flex-wrap: wrap;align-items: center;}body .is-layout-flex > *{margin: 0;}body .is-layout-grid{display: grid;}body .is-layout-grid > *{margin: 0;}',
			$theme_json->get_stylesheet( array( 'styles' ) )
		);
	}

	/**
	 * @ticket 56467
	 * @ticket 58548
	 * @ticket 58550
	 */
	public function test_get_stylesheet_generates_layout_styles_with_spacing_presets() {
		$theme_json = new WP_Theme_JSON(
			array(
				'version'  => WP_Theme_JSON::LATEST_SCHEMA,
				'settings' => array(
					'spacing' => array(
						'blockGap' => true,
					),
				),
				'styles'   => array(
					'spacing' => array(
						'blockGap' => 'var:preset|spacing|60',
					),
				),
			),
			'default'
		);

		// Results also include root site blocks styles.
		$this->assertSame(
			'body { margin: 0; }.wp-site-blocks > .alignleft { float: left; margin-right: 2em; }.wp-site-blocks > .alignright { float: right; margin-left: 2em; }.wp-site-blocks > .aligncenter { justify-content: center; margin-left: auto; margin-right: auto; }:where(.wp-site-blocks) > * { margin-block-start: var(--wp--preset--spacing--60); margin-block-end: 0; }:where(.wp-site-blocks) > :first-child:first-child { margin-block-start: 0; }:where(.wp-site-blocks) > :last-child:last-child { margin-block-end: 0; }body { --wp--style--block-gap: var(--wp--preset--spacing--60); }:where(body .is-layout-flow)  > :first-child:first-child{margin-block-start: 0;}:where(body .is-layout-flow)  > :last-child:last-child{margin-block-end: 0;}:where(body .is-layout-flow)  > *{margin-block-start: var(--wp--preset--spacing--60);margin-block-end: 0;}:where(body .is-layout-constrained)  > :first-child:first-child{margin-block-start: 0;}:where(body .is-layout-constrained)  > :last-child:last-child{margin-block-end: 0;}:where(body .is-layout-constrained)  > *{margin-block-start: var(--wp--preset--spacing--60);margin-block-end: 0;}:where(body .is-layout-flex) {gap: var(--wp--preset--spacing--60);}:where(body .is-layout-grid) {gap: var(--wp--preset--spacing--60);}body .is-layout-flow > .alignleft{float: left;margin-inline-start: 0;margin-inline-end: 2em;}body .is-layout-flow > .alignright{float: right;margin-inline-start: 2em;margin-inline-end: 0;}body .is-layout-flow > .aligncenter{margin-left: auto !important;margin-right: auto !important;}body .is-layout-constrained > .alignleft{float: left;margin-inline-start: 0;margin-inline-end: 2em;}body .is-layout-constrained > .alignright{float: right;margin-inline-start: 2em;margin-inline-end: 0;}body .is-layout-constrained > .aligncenter{margin-left: auto !important;margin-right: auto !important;}body .is-layout-constrained > :where(:not(.alignleft):not(.alignright):not(.alignfull)){max-width: var(--wp--style--global--content-size);margin-left: auto !important;margin-right: auto !important;}body .is-layout-constrained > .alignwide{max-width: var(--wp--style--global--wide-size);}body .is-layout-flex{display: flex;}body .is-layout-flex{flex-wrap: wrap;align-items: center;}body .is-layout-flex > *{margin: 0;}body .is-layout-grid{display: grid;}body .is-layout-grid > *{margin: 0;}',
			$theme_json->get_stylesheet( array( 'styles' ) )
		);
	}

	/**
	 * @ticket 56467
	 * @ticket 58550
	 */
	public function test_get_stylesheet_generates_fallback_gap_layout_styles() {
		$theme_json = new WP_Theme_JSON(
			array(
				'version'  => WP_Theme_JSON::LATEST_SCHEMA,
				'settings' => array(
					'spacing' => array(
						'blockGap' => null,
					),
				),
				'styles'   => array(
					'spacing' => array(
						'blockGap' => '1em',
					),
				),
			),
			'default'
		);
		$stylesheet = $theme_json->get_stylesheet( array( 'styles' ) );

		// Results also include root site blocks styles.
		$this->assertSame(
			'body { margin: 0; }.wp-site-blocks > .alignleft { float: left; margin-right: 2em; }.wp-site-blocks > .alignright { float: right; margin-left: 2em; }.wp-site-blocks > .aligncenter { justify-content: center; margin-left: auto; margin-right: auto; }:where(.is-layout-flex){gap: 0.5em;}:where(.is-layout-grid){gap: 0.5em;}body .is-layout-flow > .alignleft{float: left;margin-inline-start: 0;margin-inline-end: 2em;}body .is-layout-flow > .alignright{float: right;margin-inline-start: 2em;margin-inline-end: 0;}body .is-layout-flow > .aligncenter{margin-left: auto !important;margin-right: auto !important;}body .is-layout-constrained > .alignleft{float: left;margin-inline-start: 0;margin-inline-end: 2em;}body .is-layout-constrained > .alignright{float: right;margin-inline-start: 2em;margin-inline-end: 0;}body .is-layout-constrained > .aligncenter{margin-left: auto !important;margin-right: auto !important;}body .is-layout-constrained > :where(:not(.alignleft):not(.alignright):not(.alignfull)){max-width: var(--wp--style--global--content-size);margin-left: auto !important;margin-right: auto !important;}body .is-layout-constrained > .alignwide{max-width: var(--wp--style--global--wide-size);}body .is-layout-flex{display: flex;}body .is-layout-flex{flex-wrap: wrap;align-items: center;}body .is-layout-flex > *{margin: 0;}body .is-layout-grid{display: grid;}body .is-layout-grid > *{margin: 0;}',
			$stylesheet
		);
	}

	/**
	 * @ticket 56467
	 * @ticket 58550
	 */
	public function test_get_stylesheet_generates_base_fallback_gap_layout_styles() {
		$theme_json = new WP_Theme_JSON(
			array(
				'version'  => WP_Theme_JSON::LATEST_SCHEMA,
				'settings' => array(
					'spacing' => array(
						'blockGap' => null,
					),
				),
			),
			'default'
		);
		$stylesheet = $theme_json->get_stylesheet( array( 'base-layout-styles' ) );

		// Note the `base-layout-styles` includes a fallback gap for the Columns block for backwards compatibility.
		$this->assertSame(
			':where(.is-layout-flex){gap: 0.5em;}:where(.is-layout-grid){gap: 0.5em;}body .is-layout-flow > .alignleft{float: left;margin-inline-start: 0;margin-inline-end: 2em;}body .is-layout-flow > .alignright{float: right;margin-inline-start: 2em;margin-inline-end: 0;}body .is-layout-flow > .aligncenter{margin-left: auto !important;margin-right: auto !important;}body .is-layout-constrained > .alignleft{float: left;margin-inline-start: 0;margin-inline-end: 2em;}body .is-layout-constrained > .alignright{float: right;margin-inline-start: 2em;margin-inline-end: 0;}body .is-layout-constrained > .aligncenter{margin-left: auto !important;margin-right: auto !important;}body .is-layout-constrained > :where(:not(.alignleft):not(.alignright):not(.alignfull)){max-width: var(--wp--style--global--content-size);margin-left: auto !important;margin-right: auto !important;}body .is-layout-constrained > .alignwide{max-width: var(--wp--style--global--wide-size);}body .is-layout-flex{display: flex;}body .is-layout-flex{flex-wrap: wrap;align-items: center;}body .is-layout-flex > *{margin: 0;}body .is-layout-grid{display: grid;}body .is-layout-grid > *{margin: 0;}:where(.wp-block-columns.is-layout-flex){gap: 2em;}:where(.wp-block-columns.is-layout-grid){gap: 2em;}:where(.wp-block-post-template.is-layout-flex){gap: 1.25em;}:where(.wp-block-post-template.is-layout-grid){gap: 1.25em;}',
			$stylesheet
		);
	}

	/**
	 * @ticket 56467
	 * @ticket 58550
	 */
	public function test_get_stylesheet_skips_layout_styles() {
		add_theme_support( 'disable-layout-styles' );
		$theme_json = new WP_Theme_JSON(
			array(
				'version'  => WP_Theme_JSON::LATEST_SCHEMA,
				'settings' => array(
					'spacing' => array(
						'blockGap' => null,
					),
				),
			),
			'default'
		);
		$stylesheet = $theme_json->get_stylesheet( array( 'base-layout-styles' ) );
		remove_theme_support( 'disable-layout-styles' );

		// All Layout styles should be skipped.
		$this->assertSame(
			'',
			$stylesheet
		);
	}

	/**
	 * @ticket 56467
	 * @ticket 58550
	 */
	public function test_get_stylesheet_generates_valid_block_gap_values_and_skips_null_or_false_values() {
		$theme_json = new WP_Theme_JSON(
			array(
				'version'  => WP_Theme_JSON::LATEST_SCHEMA,
				'settings' => array(
					'spacing' => array(
						'blockGap' => true,
					),
				),
				'styles'   => array(
					'spacing' => array(
						'blockGap' => '1rem',
					),
					'blocks'  => array(
						'core/post-content' => array(
							'color' => array(
								'text' => 'gray', // This value should not render block layout styles.
							),
						),
						'core/social-links' => array(
							'spacing' => array(
								'blockGap' => '0', // This value should render block layout gap as zero.
							),
						),
						'core/buttons'      => array(
							'spacing' => array(
								'blockGap' => 0, // This value should render block layout gap as zero.
							),
						),
						'core/columns'      => array(
							'spacing' => array(
								'blockGap' => false, // This value should be ignored. The block will use the global layout value.
							),
						),
					),
				),
			),
			'default'
		);

		$this->assertSame(
			'body { margin: 0; }.wp-site-blocks > .alignleft { float: left; margin-right: 2em; }.wp-site-blocks > .alignright { float: right; margin-left: 2em; }.wp-site-blocks > .aligncenter { justify-content: center; margin-left: auto; margin-right: auto; }:where(.wp-site-blocks) > * { margin-block-start: 1rem; margin-block-end: 0; }:where(.wp-site-blocks) > :first-child:first-child { margin-block-start: 0; }:where(.wp-site-blocks) > :last-child:last-child { margin-block-end: 0; }body { --wp--style--block-gap: 1rem; }:where(body .is-layout-flow)  > :first-child:first-child{margin-block-start: 0;}:where(body .is-layout-flow)  > :last-child:last-child{margin-block-end: 0;}:where(body .is-layout-flow)  > *{margin-block-start: 1rem;margin-block-end: 0;}:where(body .is-layout-constrained)  > :first-child:first-child{margin-block-start: 0;}:where(body .is-layout-constrained)  > :last-child:last-child{margin-block-end: 0;}:where(body .is-layout-constrained)  > *{margin-block-start: 1rem;margin-block-end: 0;}:where(body .is-layout-flex) {gap: 1rem;}:where(body .is-layout-grid) {gap: 1rem;}body .is-layout-flow > .alignleft{float: left;margin-inline-start: 0;margin-inline-end: 2em;}body .is-layout-flow > .alignright{float: right;margin-inline-start: 2em;margin-inline-end: 0;}body .is-layout-flow > .aligncenter{margin-left: auto !important;margin-right: auto !important;}body .is-layout-constrained > .alignleft{float: left;margin-inline-start: 0;margin-inline-end: 2em;}body .is-layout-constrained > .alignright{float: right;margin-inline-start: 2em;margin-inline-end: 0;}body .is-layout-constrained > .aligncenter{margin-left: auto !important;margin-right: auto !important;}body .is-layout-constrained > :where(:not(.alignleft):not(.alignright):not(.alignfull)){max-width: var(--wp--style--global--content-size);margin-left: auto !important;margin-right: auto !important;}body .is-layout-constrained > .alignwide{max-width: var(--wp--style--global--wide-size);}body .is-layout-flex{display: flex;}body .is-layout-flex{flex-wrap: wrap;align-items: center;}body .is-layout-flex > *{margin: 0;}body .is-layout-grid{display: grid;}body .is-layout-grid > *{margin: 0;}.wp-block-post-content{color: gray;}.wp-block-social-links-is-layout-flow > :first-child:first-child{margin-block-start: 0;}.wp-block-social-links-is-layout-flow > :last-child:last-child{margin-block-end: 0;}.wp-block-social-links-is-layout-flow > *{margin-block-start: 0;margin-block-end: 0;}.wp-block-social-links-is-layout-constrained > :first-child:first-child{margin-block-start: 0;}.wp-block-social-links-is-layout-constrained > :last-child:last-child{margin-block-end: 0;}.wp-block-social-links-is-layout-constrained > *{margin-block-start: 0;margin-block-end: 0;}.wp-block-social-links-is-layout-flex{gap: 0;}.wp-block-social-links-is-layout-grid{gap: 0;}.wp-block-buttons-is-layout-flow > :first-child:first-child{margin-block-start: 0;}.wp-block-buttons-is-layout-flow > :last-child:last-child{margin-block-end: 0;}.wp-block-buttons-is-layout-flow > *{margin-block-start: 0;margin-block-end: 0;}.wp-block-buttons-is-layout-constrained > :first-child:first-child{margin-block-start: 0;}.wp-block-buttons-is-layout-constrained > :last-child:last-child{margin-block-end: 0;}.wp-block-buttons-is-layout-constrained > *{margin-block-start: 0;margin-block-end: 0;}.wp-block-buttons-is-layout-flex{gap: 0;}.wp-block-buttons-is-layout-grid{gap: 0;}',
			$theme_json->get_stylesheet()
		);
	}

	/**
	 * @ticket 57354
	 * @ticket 58550
	 */
	public function test_get_stylesheet_returns_outline_styles() {
		$theme_json = new WP_Theme_JSON(
			array(
				'version' => WP_Theme_JSON::LATEST_SCHEMA,
				'styles'  => array(
					'elements' => array(
						'button' => array(
							'outline' => array(
								'offset' => '3px',
								'width'  => '3px',
								'style'  => 'dashed',
								'color'  => 'red',
							),
							':hover'  => array(
								'outline' => array(
									'offset' => '3px',
									'width'  => '3px',
									'style'  => 'solid',
									'color'  => 'blue',
								),
							),
						),
					),
				),
			)
		);

		$base_styles = 'body { margin: 0; }.wp-site-blocks > .alignleft { float: left; margin-right: 2em; }.wp-site-blocks > .alignright { float: right; margin-left: 2em; }.wp-site-blocks > .aligncenter { justify-content: center; margin-left: auto; margin-right: auto; }:where(.is-layout-flex){gap: 0.5em;}:where(.is-layout-grid){gap: 0.5em;}body .is-layout-flow > .alignleft{float: left;margin-inline-start: 0;margin-inline-end: 2em;}body .is-layout-flow > .alignright{float: right;margin-inline-start: 2em;margin-inline-end: 0;}body .is-layout-flow > .aligncenter{margin-left: auto !important;margin-right: auto !important;}body .is-layout-constrained > .alignleft{float: left;margin-inline-start: 0;margin-inline-end: 2em;}body .is-layout-constrained > .alignright{float: right;margin-inline-start: 2em;margin-inline-end: 0;}body .is-layout-constrained > .aligncenter{margin-left: auto !important;margin-right: auto !important;}body .is-layout-constrained > :where(:not(.alignleft):not(.alignright):not(.alignfull)){max-width: var(--wp--style--global--content-size);margin-left: auto !important;margin-right: auto !important;}body .is-layout-constrained > .alignwide{max-width: var(--wp--style--global--wide-size);}body .is-layout-flex{display: flex;}body .is-layout-flex{flex-wrap: wrap;align-items: center;}body .is-layout-flex > *{margin: 0;}body .is-layout-grid{display: grid;}body .is-layout-grid > *{margin: 0;}';

		$element_styles = '.wp-element-button, .wp-block-button__link{outline-color: red;outline-offset: 3px;outline-style: dashed;outline-width: 3px;}.wp-element-button:hover, .wp-block-button__link:hover{outline-color: blue;outline-offset: 3px;outline-style: solid;outline-width: 3px;}';

		$expected = $base_styles . $element_styles;
		$this->assertSame( $expected, $theme_json->get_stylesheet() );
	}

	/**
	 * Tests that a custom root selector is correctly applied when generating a stylesheet.
	 *
	 * @ticket 60343
	 */
	public function test_get_stylesheet_custom_root_selector() {
		$theme_json = new WP_Theme_JSON(
			array(
				'version' => WP_Theme_JSON::LATEST_SCHEMA,
				'styles'  => array(
					'color' => array(
						'text' => 'teal',
					),
				),
			),
			'default'
		);

		$options = array( 'root_selector' => '.custom' );
		$actual  = $theme_json->get_stylesheet( array( 'styles' ), null, $options );

		// Results also include root site blocks styles which hard code
		// `body { margin: 0; }`.
		$this->assertSame(
			'body { margin: 0; }.wp-site-blocks > .alignleft { float: left; margin-right: 2em; }.wp-site-blocks > .alignright { float: right; margin-left: 2em; }.wp-site-blocks > .aligncenter { justify-content: center; margin-left: auto; margin-right: auto; }.custom{color: teal;}',
			$actual
		);
	}

	public function test_allow_indirect_properties() {
		$actual = WP_Theme_JSON::remove_insecure_properties(
			array(
				'version'  => WP_Theme_JSON::LATEST_SCHEMA,
				'styles'   => array(
					'blocks'  => array(
						'core/social-links' => array(
							'spacing' => array(
								'blockGap' => array(
									'top'  => '1em',
									'left' => '2em',
								),
							),
						),
					),
					'spacing' => array(
						'blockGap' => '3em',
					),
				),
				'settings' => array(
					'layout' => array(
						'contentSize' => '800px',
						'wideSize'    => '1000px',
					),
				),
			)
		);

		$expected = array(
			'version'  => WP_Theme_JSON::LATEST_SCHEMA,
			'styles'   => array(
				'blocks'  => array(
					'core/social-links' => array(
						'spacing' => array(
							'blockGap' => array(
								'top'  => '1em',
								'left' => '2em',
							),
						),
					),
				),
				'spacing' => array(
					'blockGap' => '3em',
				),
			),
			'settings' => array(
				'layout' => array(
					'contentSize' => '800px',
					'wideSize'    => '1000px',
				),
			),
		);

		$this->assertEqualSetsWithIndex( $expected, $actual );
	}

	/**
	 * @ticket 52991
	 * @ticket 54336
	 */
	public function test_merge_incoming_data() {
		$theme_json = new WP_Theme_JSON(
			array(
				'version'  => WP_Theme_JSON::LATEST_SCHEMA,
				'settings' => array(
					'color'  => array(
						'custom'  => false,
						'palette' => array(
							array(
								'slug'  => 'red',
								'color' => 'red',
							),
							array(
								'slug'  => 'green',
								'color' => 'green',
							),
						),
					),
					'blocks' => array(
						'core/paragraph' => array(
							'color' => array(
								'custom' => false,
							),
						),
					),
				),
				'styles'   => array(
					'typography' => array(
						'fontSize' => '12',
					),
				),
			)
		);

		$add_new_block = array(
			'version'  => WP_Theme_JSON::LATEST_SCHEMA,
			'settings' => array(
				'blocks' => array(
					'core/list' => array(
						'color' => array(
							'custom' => false,
						),
					),
				),
			),
			'styles'   => array(
				'blocks' => array(
					'core/list' => array(
						'typography' => array(
							'fontSize' => '12',
						),
						'color'      => array(
							'background' => 'brown',
						),
					),
				),
			),
		);

		$add_key_in_settings = array(
			'version'  => WP_Theme_JSON::LATEST_SCHEMA,
			'settings' => array(
				'color' => array(
					'customGradient' => true,
				),
			),
		);

		$update_key_in_settings = array(
			'version'  => WP_Theme_JSON::LATEST_SCHEMA,
			'settings' => array(
				'color' => array(
					'custom' => true,
				),
			),
		);

		$add_styles = array(
			'version' => WP_Theme_JSON::LATEST_SCHEMA,
			'styles'  => array(
				'blocks' => array(
					'core/group' => array(
						'spacing' => array(
							'padding' => array(
								'top' => '12px',
							),
						),
					),
				),
			),
		);

		$add_key_in_styles = array(
			'version' => WP_Theme_JSON::LATEST_SCHEMA,
			'styles'  => array(
				'blocks' => array(
					'core/group' => array(
						'spacing' => array(
							'padding' => array(
								'bottom' => '12px',
							),
						),
					),
				),
			),
		);

		$add_invalid_context = array(
			'version' => WP_Theme_JSON::LATEST_SCHEMA,
			'styles'  => array(
				'blocks' => array(
					'core/para' => array(
						'typography' => array(
							'lineHeight' => '12',
						),
					),
				),
			),
		);

		$update_presets = array(
			'version'  => WP_Theme_JSON::LATEST_SCHEMA,
			'settings' => array(
				'color'      => array(
					'palette'   => array(
						array(
							'slug'  => 'blue',
							'color' => 'blue',
						),
					),
					'gradients' => array(
						array(
							'slug'     => 'gradient',
							'gradient' => 'gradient',
						),
					),
				),
				'typography' => array(
					'fontSizes'    => array(
						array(
							'slug' => 'fontSize',
							'size' => 'fontSize',
						),
					),
					'fontFamilies' => array(
						array(
							'slug'       => 'fontFamily',
							'fontFamily' => 'fontFamily',
						),
					),
				),
			),
		);

		$expected = array(
			'version'  => WP_Theme_JSON::LATEST_SCHEMA,
			'settings' => array(
				'color'      => array(
					'custom'         => true,
					'customGradient' => true,
					'palette'        => array(
						'theme' => array(
							array(
								'slug'  => 'blue',
								'color' => 'blue',
							),
						),
					),
					'gradients'      => array(
						'theme' => array(
							array(
								'slug'     => 'gradient',
								'gradient' => 'gradient',
							),
						),
					),
				),
				'typography' => array(
					'fontSizes'    => array(
						'theme' => array(
							array(
								'slug' => 'fontSize',
								'size' => 'fontSize',
							),
						),
					),
					'fontFamilies' => array(
						'theme' => array(
							array(
								'slug'       => 'fontFamily',
								'fontFamily' => 'fontFamily',
							),
						),
					),
				),
				'blocks'     => array(
					'core/paragraph' => array(
						'color' => array(
							'custom' => false,
						),
					),
					'core/list'      => array(
						'color' => array(
							'custom' => false,
						),
					),
				),
			),
			'styles'   => array(
				'typography' => array(
					'fontSize' => '12',
				),
				'blocks'     => array(
					'core/group' => array(
						'spacing' => array(
							'padding' => array(
								'top'    => '12px',
								'bottom' => '12px',
							),
						),
					),
					'core/list'  => array(
						'typography' => array(
							'fontSize' => '12',
						),
						'color'      => array(
							'background' => 'brown',
						),
					),
				),
			),
		);

		$theme_json->merge( new WP_Theme_JSON( $add_new_block ) );
		$theme_json->merge( new WP_Theme_JSON( $add_key_in_settings ) );
		$theme_json->merge( new WP_Theme_JSON( $update_key_in_settings ) );
		$theme_json->merge( new WP_Theme_JSON( $add_styles ) );
		$theme_json->merge( new WP_Theme_JSON( $add_key_in_styles ) );
		$theme_json->merge( new WP_Theme_JSON( $add_invalid_context ) );
		$theme_json->merge( new WP_Theme_JSON( $update_presets ) );
		$actual = $theme_json->get_raw_data();

		$this->assertEqualSetsWithIndex( $expected, $actual );
	}

	/**
	 * @ticket 53175
	 * @ticket 54336
	 */
	public function test_merge_incoming_data_empty_presets() {
		$theme_json = new WP_Theme_JSON(
			array(
				'version'  => WP_Theme_JSON::LATEST_SCHEMA,
				'settings' => array(
					'color'      => array(
						'duotone'   => array(
							array(
								'slug'   => 'value',
								'colors' => array( 'red', 'green' ),
							),
						),
						'gradients' => array(
							array(
								'slug'     => 'gradient',
								'gradient' => 'gradient',
							),
						),
						'palette'   => array(
							array(
								'slug'  => 'red',
								'color' => 'red',
							),
						),
					),
					'spacing'    => array(
						'units' => array( 'px', 'em' ),
					),
					'typography' => array(
						'fontSizes' => array(
							array(
								'slug'  => 'size',
								'value' => 'size',
							),
						),
					),
				),
			)
		);

		$theme_json->merge(
			new WP_Theme_JSON(
				array(
					'version'  => WP_Theme_JSON::LATEST_SCHEMA,
					'settings' => array(
						'color'      => array(
							'duotone'   => array(),
							'gradients' => array(),
							'palette'   => array(),
						),
						'spacing'    => array(
							'units' => array(),
						),
						'typography' => array(
							'fontSizes' => array(),
						),
					),
				)
			)
		);

		$actual   = $theme_json->get_raw_data();
		$expected = array(
			'version'  => WP_Theme_JSON::LATEST_SCHEMA,
			'settings' => array(
				'color'      => array(
					'duotone'   => array(
						'theme' => array(),
					),
					'gradients' => array(
						'theme' => array(),
					),
					'palette'   => array(
						'theme' => array(),
					),
				),
				'spacing'    => array(
					'units' => array(),
				),
				'typography' => array(
					'fontSizes' => array(
						'theme' => array(),
					),
				),
			),
		);

		$this->assertEqualSetsWithIndex( $expected, $actual );
	}

	/**
	 * @ticket 53175
	 * @ticket 54336
	 */
	public function test_merge_incoming_data_null_presets() {
		$theme_json = new WP_Theme_JSON(
			array(
				'version'  => WP_Theme_JSON::LATEST_SCHEMA,
				'settings' => array(
					'color'      => array(
						'duotone'   => array(
							array(
								'slug'   => 'value',
								'colors' => array( 'red', 'green' ),
							),
						),
						'gradients' => array(
							array(
								'slug'     => 'gradient',
								'gradient' => 'gradient',
							),
						),
						'palette'   => array(
							array(
								'slug'  => 'red',
								'color' => 'red',
							),
						),
					),
					'spacing'    => array(
						'units' => array( 'px', 'em' ),
					),
					'typography' => array(
						'fontSizes' => array(
							array(
								'slug'  => 'size',
								'value' => 'size',
							),
						),
					),
				),
			)
		);

		$theme_json->merge(
			new WP_Theme_JSON(
				array(
					'version'  => WP_Theme_JSON::LATEST_SCHEMA,
					'settings' => array(
						'color'      => array(
							'custom' => false,
						),
						'spacing'    => array(
							'margin' => false,
						),
						'typography' => array(
							'lineHeight' => false,
						),
					),
				)
			)
		);

		$actual   = $theme_json->get_raw_data();
		$expected = array(
			'version'  => WP_Theme_JSON::LATEST_SCHEMA,
			'settings' => array(
				'color'      => array(
					'custom'    => false,
					'duotone'   => array(
						'theme' => array(
							array(
								'slug'   => 'value',
								'colors' => array( 'red', 'green' ),
							),
						),
					),
					'gradients' => array(
						'theme' => array(
							array(
								'slug'     => 'gradient',
								'gradient' => 'gradient',
							),
						),
					),
					'palette'   => array(
						'theme' => array(
							array(
								'slug'  => 'red',
								'color' => 'red',
							),
						),
					),
				),
				'spacing'    => array(
					'margin' => false,
					'units'  => array( 'px', 'em' ),
				),
				'typography' => array(
					'lineHeight' => false,
					'fontSizes'  => array(
						'theme' => array(
							array(
								'slug'  => 'size',
								'value' => 'size',
							),
						),
					),
				),
			),
		);

		$this->assertEqualSetsWithIndex( $expected, $actual );
	}

	public function test_merge_incoming_data_color_presets_with_same_slugs_as_default_are_removed() {
		$defaults = new WP_Theme_JSON(
			array(
				'version'  => WP_Theme_JSON::LATEST_SCHEMA,
				'settings' => array(
					'color'  => array(
						'defaultPalette' => true,
						'palette'        => array(
							array(
								'slug'  => 'red',
								'color' => 'red',
								'name'  => 'Red',
							),
							array(
								'slug'  => 'green',
								'color' => 'green',
								'name'  => 'Green',
							),
						),
					),
					'blocks' => array(
						'core/paragraph' => array(
							'color' => array(
								'palette' => array(
									array(
										'slug'  => 'blue',
										'color' => 'blue',
										'name'  => 'Blue',
									),
								),
							),
						),
					),
				),
			),
			'default'
		);
		$theme    = new WP_Theme_JSON(
			array(
				'version'  => WP_Theme_JSON::LATEST_SCHEMA,
				'settings' => array(
					'color'  => array(
						'palette' => array(
							array(
								'slug'  => 'pink',
								'color' => 'pink',
								'name'  => 'Pink',
							),
							array(
								'slug'  => 'green',
								'color' => 'green',
								'name'  => 'Greenish',
							),
						),
					),
					'blocks' => array(
						'core/paragraph' => array(
							'color' => array(
								'palette' => array(
									array(
										'slug'  => 'blue',
										'color' => 'blue',
										'name'  => 'Bluish',
									),
									array(
										'slug'  => 'yellow',
										'color' => 'yellow',
										'name'  => 'Yellow',
									),
									array(
										'slug'  => 'green',
										'color' => 'green',
										'name'  => 'Block Green',
									),
								),
							),
						),
					),
				),
			)
		);

		$expected = array(
			'version'  => WP_Theme_JSON::LATEST_SCHEMA,
			'settings' => array(
				'color'  => array(
					'palette'        => array(
						'default' => array(
							array(
								'slug'  => 'red',
								'color' => 'red',
								'name'  => 'Red',
							),
							array(
								'slug'  => 'green',
								'color' => 'green',
								'name'  => 'Green',
							),
						),
						'theme'   => array(
							array(
								'slug'  => 'pink',
								'color' => 'pink',
								'name'  => 'Pink',
							),
						),
					),
					'defaultPalette' => true,
				),
				'blocks' => array(
					'core/paragraph' => array(
						'color' => array(
							'palette' => array(
								'default' => array(
									array(
										'slug'  => 'blue',
										'color' => 'blue',
										'name'  => 'Blue',
									),
								),
								'theme'   => array(
									array(
										'slug'  => 'yellow',
										'color' => 'yellow',
										'name'  => 'Yellow',
									),
								),
							),
						),
					),
				),
			),
		);

		$defaults->merge( $theme );
		$actual = $defaults->get_raw_data();

		$this->assertEqualSetsWithIndex( $expected, $actual );
	}

	public function test_merge_incoming_data_color_presets_with_same_slugs_as_default_are_not_removed_if_defaults_are_disabled() {
		$defaults = new WP_Theme_JSON(
			array(
				'version'  => WP_Theme_JSON::LATEST_SCHEMA,
				'settings' => array(
					'color'  => array(
						'defaultPalette' => true, // Emulate the defaults from core theme.json.
						'palette'        => array(
							array(
								'slug'  => 'red',
								'color' => 'red',
								'name'  => 'Red',
							),
							array(
								'slug'  => 'green',
								'color' => 'green',
								'name'  => 'Green',
							),
						),
					),
					'blocks' => array(
						'core/paragraph' => array(
							'color' => array(
								'palette' => array(
									array(
										'slug'  => 'blue',
										'color' => 'blue',
										'name'  => 'Blue',
									),
								),
							),
						),
					),
				),
			),
			'default'
		);
		$theme    = new WP_Theme_JSON(
			array(
				'version'  => WP_Theme_JSON::LATEST_SCHEMA,
				'settings' => array(
					'color'  => array(
						'defaultPalette' => false,
						'palette'        => array(
							array(
								'slug'  => 'pink',
								'color' => 'pink',
								'name'  => 'Pink',
							),
							array(
								'slug'  => 'green',
								'color' => 'green',
								'name'  => 'Greenish',
							),
						),
					),
					'blocks' => array(
						'core/paragraph' => array(
							'color' => array(
								'palette' => array(
									array(
										'slug'  => 'blue',
										'color' => 'blue',
										'name'  => 'Bluish',
									),
									array(
										'slug'  => 'yellow',
										'color' => 'yellow',
										'name'  => 'Yellow',
									),
									array(
										'slug'  => 'green',
										'color' => 'green',
										'name'  => 'Block Green',
									),
								),
							),
						),
					),
				),
			)
		);

		$expected = array(
			'version'  => WP_Theme_JSON::LATEST_SCHEMA,
			'settings' => array(
				'color'  => array(
					'defaultPalette' => false,
					'palette'        => array(
						'default' => array(
							array(
								'slug'  => 'red',
								'color' => 'red',
								'name'  => 'Red',
							),
							array(
								'slug'  => 'green',
								'color' => 'green',
								'name'  => 'Green',
							),
						),
						'theme'   => array(
							array(
								'slug'  => 'pink',
								'color' => 'pink',
								'name'  => 'Pink',
							),
							array(
								'slug'  => 'green',
								'color' => 'green',
								'name'  => 'Greenish',
							),
						),
					),
				),
				'blocks' => array(
					'core/paragraph' => array(
						'color' => array(
							'palette' => array(
								'default' => array(
									array(
										'slug'  => 'blue',
										'color' => 'blue',
										'name'  => 'Blue',
									),
								),
								'theme'   => array(
									array(
										'slug'  => 'blue',
										'color' => 'blue',
										'name'  => 'Bluish',
									),
									array(
										'slug'  => 'yellow',
										'color' => 'yellow',
										'name'  => 'Yellow',
									),
									array(
										'slug'  => 'green',
										'color' => 'green',
										'name'  => 'Block Green',
									),
								),
							),
						),
					),
				),
			),
		);

		$defaults->merge( $theme );
		$actual = $defaults->get_raw_data();

		$this->assertEqualSetsWithIndex( $expected, $actual );
	}

	/**
	 * @ticket 54640
	 */
	public function test_merge_incoming_data_presets_use_default_names() {
		$defaults   = new WP_Theme_JSON(
			array(
				'version'  => WP_Theme_JSON::LATEST_SCHEMA,
				'settings' => array(
					'typography' => array(
						'fontSizes' => array(
							array(
								'name' => 'Small',
								'slug' => 'small',
								'size' => '12px',
							),
							array(
								'name' => 'Large',
								'slug' => 'large',
								'size' => '20px',
							),
						),
					),
				),
			),
			'default'
		);
		$theme_json = new WP_Theme_JSON(
			array(
				'version'  => WP_Theme_JSON::LATEST_SCHEMA,
				'settings' => array(
					'typography' => array(
						'fontSizes' => array(
							array(
								'slug' => 'small',
								'size' => '1.1rem',
							),
							array(
								'slug' => 'large',
								'size' => '1.75rem',
							),
							array(
								'name' => 'Huge',
								'slug' => 'huge',
								'size' => '3rem',
							),
						),
					),
				),
			),
			'theme'
		);
		$expected   = array(
			'version'  => WP_Theme_JSON::LATEST_SCHEMA,
			'settings' => array(
				'typography' => array(
					'fontSizes' => array(
						'default' => array(
							array(
								'name' => 'Small',
								'slug' => 'small',
								'size' => '12px',
							),
							array(
								'name' => 'Large',
								'slug' => 'large',
								'size' => '20px',
							),
						),
						'theme'   => array(
							array(
								'slug' => 'small',
								'size' => '1.1rem',
								'name' => 'Small',
							),
							array(
								'slug' => 'large',
								'size' => '1.75rem',
								'name' => 'Large',
							),
							array(
								'name' => 'Huge',
								'slug' => 'huge',
								'size' => '3rem',
							),
						),
					),
				),
			),
		);
		$defaults->merge( $theme_json );
		$actual = $defaults->get_raw_data();
		$this->assertSameSetsWithIndex( $expected, $actual );
	}

	/**
	 * @ticket 54336
	 */
	public function test_remove_insecure_properties_removes_unsafe_styles() {
		$actual = WP_Theme_JSON::remove_insecure_properties(
			array(
				'version' => WP_Theme_JSON::LATEST_SCHEMA,
				'styles'  => array(
					'color'    => array(
						'gradient' => 'url(\'data:image/svg+xml;base64,PHN2ZyB4bWxucz0naHR0cDovL3d3dy53My5vcmcvMjAwMC9zdmcnIHdpZHRoPScxMCcgaGVpZ2h0PScxMCc+PHNjcmlwdD5hbGVydCgnb2snKTwvc2NyaXB0PjxsaW5lYXJHcmFkaWVudCBpZD0nZ3JhZGllbnQnPjxzdG9wIG9mZnNldD0nMTAlJyBzdG9wLWNvbG9yPScjRjAwJy8+PHN0b3Agb2Zmc2V0PSc5MCUnIHN0b3AtY29sb3I9JyNmY2MnLz4gPC9saW5lYXJHcmFkaWVudD48cmVjdCBmaWxsPSd1cmwoI2dyYWRpZW50KScgeD0nMCcgeT0nMCcgd2lkdGg9JzEwMCUnIGhlaWdodD0nMTAwJScvPjwvc3ZnPg==\')',
						'text'     => 'var:preset|color|dark-red',
					),
					'elements' => array(
						'link' => array(
							'color' => array(
								'gradient'   => 'url(\'data:image/svg+xml;base64,PHN2ZyB4bWxucz0naHR0cDovL3d3dy53My5vcmcvMjAwMC9zdmcnIHdpZHRoPScxMCcgaGVpZ2h0PScxMCc+PHNjcmlwdD5hbGVydCgnb2snKTwvc2NyaXB0PjxsaW5lYXJHcmFkaWVudCBpZD0nZ3JhZGllbnQnPjxzdG9wIG9mZnNldD0nMTAlJyBzdG9wLWNvbG9yPScjRjAwJy8+PHN0b3Agb2Zmc2V0PSc5MCUnIHN0b3AtY29sb3I9JyNmY2MnLz4gPC9saW5lYXJHcmFkaWVudD48cmVjdCBmaWxsPSd1cmwoI2dyYWRpZW50KScgeD0nMCcgeT0nMCcgd2lkdGg9JzEwMCUnIGhlaWdodD0nMTAwJScvPjwvc3ZnPg==\')',
								'text'       => 'var:preset|color|dark-pink',
								'background' => 'var:preset|color|dark-red',
							),
						),
					),
					'blocks'   => array(
						'core/image'  => array(
							'filter' => array(
								'duotone' => 'var:preset|duotone|blue-red',
							),
						),
						'core/cover'  => array(
							'filter' => array(
								'duotone' => 'var(--invalid',
							),
						),
						'core/group'  => array(
							'color'    => array(
								'gradient' => 'url(\'data:image/svg+xml;base64,PHN2ZyB4bWxucz0naHR0cDovL3d3dy53My5vcmcvMjAwMC9zdmcnIHdpZHRoPScxMCcgaGVpZ2h0PScxMCc+PHNjcmlwdD5hbGVydCgnb2snKTwvc2NyaXB0PjxsaW5lYXJHcmFkaWVudCBpZD0nZ3JhZGllbnQnPjxzdG9wIG9mZnNldD0nMTAlJyBzdG9wLWNvbG9yPScjRjAwJy8+PHN0b3Agb2Zmc2V0PSc5MCUnIHN0b3AtY29sb3I9JyNmY2MnLz4gPC9saW5lYXJHcmFkaWVudD48cmVjdCBmaWxsPSd1cmwoI2dyYWRpZW50KScgeD0nMCcgeT0nMCcgd2lkdGg9JzEwMCUnIGhlaWdodD0nMTAwJScvPjwvc3ZnPg==\')',
								'text'     => 'var:preset|color|dark-gray',
							),
							'elements' => array(
								'link' => array(
									'color' => array(
										'gradient' => 'url(\'data:image/svg+xml;base64,PHN2ZyB4bWxucz0naHR0cDovL3d3dy53My5vcmcvMjAwMC9zdmcnIHdpZHRoPScxMCcgaGVpZ2h0PScxMCc+PHNjcmlwdD5hbGVydCgnb2snKTwvc2NyaXB0PjxsaW5lYXJHcmFkaWVudCBpZD0nZ3JhZGllbnQnPjxzdG9wIG9mZnNldD0nMTAlJyBzdG9wLWNvbG9yPScjRjAwJy8+PHN0b3Agb2Zmc2V0PSc5MCUnIHN0b3AtY29sb3I9JyNmY2MnLz4gPC9saW5lYXJHcmFkaWVudD48cmVjdCBmaWxsPSd1cmwoI2dyYWRpZW50KScgeD0nMCcgeT0nMCcgd2lkdGg9JzEwMCUnIGhlaWdodD0nMTAwJScvPjwvc3ZnPg==\')',
										'text'     => 'var:preset|color|dark-pink',
									),
								),
							),
						),
						'invalid/key' => array(
							'background' => 'green',
						),
					),
				),
			)
		);

		$expected = array(
			'version' => WP_Theme_JSON::LATEST_SCHEMA,
			'styles'  => array(
				'color'    => array(
					'text' => 'var(--wp--preset--color--dark-red)',
				),
				'elements' => array(
					'link' => array(
						'color' => array(
							'text'       => 'var(--wp--preset--color--dark-pink)',
							'background' => 'var(--wp--preset--color--dark-red)',
						),
					),
				),
				'blocks'   => array(
					'core/image' => array(
						'filter' => array(
							'duotone' => 'var(--wp--preset--duotone--blue-red)',
						),
					),
					'core/group' => array(
						'color'    => array(
							'text' => 'var(--wp--preset--color--dark-gray)',
						),
						'elements' => array(
							'link' => array(
								'color' => array(
									'text' => 'var(--wp--preset--color--dark-pink)',
								),
							),
						),
					),
				),
			),
		);
		$this->assertEqualSetsWithIndex( $expected, $actual );
	}

	/**
	 * @ticket 54336
	 */
	public function test_remove_insecure_properties_removes_unsafe_styles_sub_properties() {
		$actual = WP_Theme_JSON::remove_insecure_properties(
			array(
				'version' => WP_Theme_JSON::LATEST_SCHEMA,
				'styles'  => array(
					'border'   => array(
						'radius' => array(
							'topLeft'     => '6px',
							'topRight'    => 'var(--invalid',
							'bottomRight' => '6px',
							'bottomLeft'  => '6px',
						),
					),
					'spacing'  => array(
						'padding' => array(
							'top'    => '1px',
							'right'  => '1px',
							'bottom' => 'var(--invalid',
							'left'   => '1px',
						),
					),
					'elements' => array(
						'link' => array(
							'spacing' => array(
								'padding' => array(
									'top'    => '2px',
									'right'  => '2px',
									'bottom' => 'var(--invalid',
									'left'   => '2px',
								),
							),
						),
					),
					'blocks'   => array(
						'core/group' => array(
							'border'   => array(
								'radius' => array(
									'topLeft'     => '5px',
									'topRight'    => 'var(--invalid',
									'bottomRight' => '5px',
									'bottomLeft'  => '5px',
								),
							),
							'spacing'  => array(
								'padding' => array(
									'top'    => '3px',
									'right'  => '3px',
									'bottom' => 'var(--invalid',
									'left'   => '3px',
								),
							),
							'elements' => array(
								'link' => array(
									'spacing' => array(
										'padding' => array(
											'top'    => '4px',
											'right'  => '4px',
											'bottom' => 'var(--invalid',
											'left'   => '4px',
										),
									),
								),
							),
						),
					),
				),
			),
			true
		);

		$expected = array(
			'version' => WP_Theme_JSON::LATEST_SCHEMA,
			'styles'  => array(
				'border'   => array(
					'radius' => array(
						'topLeft'     => '6px',
						'bottomRight' => '6px',
						'bottomLeft'  => '6px',
					),
				),
				'spacing'  => array(
					'padding' => array(
						'top'   => '1px',
						'right' => '1px',
						'left'  => '1px',
					),
				),
				'elements' => array(
					'link' => array(
						'spacing' => array(
							'padding' => array(
								'top'   => '2px',
								'right' => '2px',
								'left'  => '2px',
							),
						),
					),
				),
				'blocks'   => array(
					'core/group' => array(
						'border'   => array(
							'radius' => array(
								'topLeft'     => '5px',
								'bottomRight' => '5px',
								'bottomLeft'  => '5px',
							),
						),
						'spacing'  => array(
							'padding' => array(
								'top'   => '3px',
								'right' => '3px',
								'left'  => '3px',
							),
						),
						'elements' => array(
							'link' => array(
								'spacing' => array(
									'padding' => array(
										'top'   => '4px',
										'right' => '4px',
										'left'  => '4px',
									),
								),
							),
						),
					),
				),
			),
		);
		$this->assertEqualSetsWithIndex( $expected, $actual );
	}

	/**
	 * @ticket 54336
	 */
	public function test_remove_insecure_properties_removes_non_preset_settings() {
		$actual = WP_Theme_JSON::remove_insecure_properties(
			array(
				'version'  => WP_Theme_JSON::LATEST_SCHEMA,
				'settings' => array(
					'color'   => array(
						'custom'  => true,
						'palette' => array(
							'custom' => array(
								array(
									'name'  => 'Red',
									'slug'  => 'red',
									'color' => '#ff0000',
								),
								array(
									'name'  => 'Green',
									'slug'  => 'green',
									'color' => '#00ff00',
								),
								array(
									'name'  => 'Blue',
									'slug'  => 'blue',
									'color' => '#0000ff',
								),
							),
						),
					),
					'spacing' => array(
						'padding' => false,
					),
					'blocks'  => array(
						'core/group' => array(
							'color'   => array(
								'custom'  => true,
								'palette' => array(
									'custom' => array(
										array(
											'name'  => 'Yellow',
											'slug'  => 'yellow',
											'color' => '#ff0000',
										),
										array(
											'name'  => 'Pink',
											'slug'  => 'pink',
											'color' => '#00ff00',
										),
										array(
											'name'  => 'Orange',
											'slug'  => 'orange',
											'color' => '#0000ff',
										),
									),
								),
							),
							'spacing' => array(
								'padding' => false,
							),
						),
					),
				),
			)
		);

		$expected = array(
			'version'  => WP_Theme_JSON::LATEST_SCHEMA,
			'settings' => array(
				'color'  => array(
					'palette' => array(
						'custom' => array(
							array(
								'name'  => 'Red',
								'slug'  => 'red',
								'color' => '#ff0000',
							),
							array(
								'name'  => 'Green',
								'slug'  => 'green',
								'color' => '#00ff00',
							),
							array(
								'name'  => 'Blue',
								'slug'  => 'blue',
								'color' => '#0000ff',
							),
						),
					),
				),
				'blocks' => array(
					'core/group' => array(
						'color' => array(
							'palette' => array(
								'custom' => array(
									array(
										'name'  => 'Yellow',
										'slug'  => 'yellow',
										'color' => '#ff0000',
									),
									array(
										'name'  => 'Pink',
										'slug'  => 'pink',
										'color' => '#00ff00',
									),
									array(
										'name'  => 'Orange',
										'slug'  => 'orange',
										'color' => '#0000ff',
									),
								),
							),
						),
					),
				),
			),
		);
		$this->assertEqualSetsWithIndex( $expected, $actual );
	}

	/**
	 * @ticket 54336
	 */
	public function test_remove_insecure_properties_removes_unsafe_preset_settings() {
		$actual = WP_Theme_JSON::remove_insecure_properties(
			array(
				'version'  => WP_Theme_JSON::LATEST_SCHEMA,
				'settings' => array(
					'color'      => array(
						'palette' => array(
							'custom' => array(
								array(
									'name'  => 'Red/><b>ok</ok>',
									'slug'  => 'red',
									'color' => '#ff0000',
								),
								array(
									'name'  => 'Green',
									'slug'  => 'a" attr',
									'color' => '#00ff00',
								),
								array(
									'name'  => 'Blue',
									'slug'  => 'blue',
									'color' => 'var(--invalid',
								),
								array(
									'name'  => 'Pink',
									'slug'  => 'pink',
									'color' => '#FFC0CB',
								),
							),
						),
					),
					'typography' => array(
						'fontFamilies' => array(
							'custom' => array(
								array(
									'name'       => 'Helvetica Arial/><b>test</b>',
									'slug'       => 'helvetica-arial',
									'fontFamily' => 'Helvetica Neue, Helvetica, Arial, sans-serif',
								),
								array(
									'name'       => 'Geneva',
									'slug'       => 'geneva#asa',
									'fontFamily' => 'Geneva, Tahoma, Verdana, sans-serif',
								),
								array(
									'name'       => 'Cambria',
									'slug'       => 'cambria',
									'fontFamily' => 'Cambria, Georgia, serif',
								),
								array(
									'name'       => 'Helvetica Arial',
									'slug'       => 'helvetica-arial',
									'fontFamily' => 'var(--invalid',
								),
							),
						),
					),
					'blocks'     => array(
						'core/group' => array(
							'color' => array(
								'palette' => array(
									'custom' => array(
										array(
											'name'  => 'Red/><b>ok</ok>',
											'slug'  => 'red',
											'color' => '#ff0000',
										),
										array(
											'name'  => 'Green',
											'slug'  => 'a" attr',
											'color' => '#00ff00',
										),
										array(
											'name'  => 'Blue',
											'slug'  => 'blue',
											'color' => 'var(--invalid',
										),
										array(
											'name'  => 'Pink',
											'slug'  => 'pink',
											'color' => '#FFC0CB',
										),
									),
								),
							),
						),
					),
				),
			)
		);

		$expected = array(
			'version'  => WP_Theme_JSON::LATEST_SCHEMA,
			'settings' => array(
				'color'      => array(
					'palette' => array(
						'custom' => array(
							array(
								'name'  => 'Pink',
								'slug'  => 'pink',
								'color' => '#FFC0CB',
							),
						),
					),
				),
				'typography' => array(
					'fontFamilies' => array(
						'custom' => array(
							array(
								'name'       => 'Cambria',
								'slug'       => 'cambria',
								'fontFamily' => 'Cambria, Georgia, serif',
							),
						),
					),
				),
				'blocks'     => array(
					'core/group' => array(
						'color' => array(
							'palette' => array(
								'custom' => array(
									array(
										'name'  => 'Pink',
										'slug'  => 'pink',
										'color' => '#FFC0CB',
									),
								),
							),
						),
					),
				),
			),
		);
		$this->assertEqualSetsWithIndex( $expected, $actual );
	}

	/**
	 * @ticket 54336
	 */
	public function test_remove_insecure_properties_applies_safe_styles() {
		$actual = WP_Theme_JSON::remove_insecure_properties(
			array(
				'version' => WP_Theme_JSON::LATEST_SCHEMA,
				'styles'  => array(
					'color' => array(
						'text' => '#abcabc ', // Trailing space.
					),
				),
			),
			true
		);

		$expected = array(
			'version' => WP_Theme_JSON::LATEST_SCHEMA,
			'styles'  => array(
				'color' => array(
					'text' => '#abcabc ',
				),
			),
		);
		$this->assertEqualSetsWithIndex( $expected, $actual );
	}

	/**
	 * @ticket 57321
	 *
	 * @covers WP_Theme_JSON::remove_insecure_properties
	 */
	public function test_remove_insecure_properties_should_allow_indirect_properties() {
		$actual = WP_Theme_JSON::remove_insecure_properties(
			array(
				'version'  => WP_Theme_JSON::LATEST_SCHEMA,
				'styles'   => array(
					'spacing' => array(
						'blockGap' => '3em',
					),
					'blocks'  => array(
						'core/social-links' => array(
							'spacing' => array(
								'blockGap' => array(
									'left' => '2em',
									'top'  => '1em',
								),
							),
						),
					),
				),
				'settings' => array(
					'layout' => array(
						'contentSize' => '800px',
						'wideSize'    => '1000px',
					),
				),
			)
		);

		$expected = array(
			'version'  => WP_Theme_JSON::LATEST_SCHEMA,
			'styles'   => array(
				'spacing' => array(
					'blockGap' => '3em',
				),
				'blocks'  => array(
					'core/social-links' => array(
						'spacing' => array(
							'blockGap' => array(
								'left' => '2em',
								'top'  => '1em',
							),
						),
					),
				),
			),
			'settings' => array(
				'layout' => array(
					'contentSize' => '800px',
					'wideSize'    => '1000px',
				),
			),
		);

		$this->assertSameSetsWithIndex( $expected, $actual );
	}

	/**
	 * @ticket 56467
	 */
	public function test_remove_invalid_element_pseudo_selectors() {
		$actual = WP_Theme_JSON::remove_insecure_properties(
			array(
				'version' => WP_Theme_JSON::LATEST_SCHEMA,
				'styles'  => array(
					'elements' => array(
						'link' => array(
							'color'  => array(
								'text'       => 'hotpink',
								'background' => 'yellow',
							),
							':hover' => array(
								'color' => array(
									'text'       => 'red',
									'background' => 'blue',
								),
							),
							':seen'  => array(
								'color' => array(
									'background' => 'ivory',
								),
							),
						),
					),
				),
			),
			true
		);

		$expected = array(
			'version' => WP_Theme_JSON::LATEST_SCHEMA,
			'styles'  => array(
				'elements' => array(
					'link' => array(
						'color'  => array(
							'text'       => 'hotpink',
							'background' => 'yellow',
						),
						':hover' => array(
							'color' => array(
								'text'       => 'red',
								'background' => 'blue',
							),
						),
					),
				),
			),
		);

		$this->assertEqualSetsWithIndex( $expected, $actual );
	}

	/**
	 * @ticket 54336
	 */
	public function test_get_custom_templates() {
		$theme_json = new WP_Theme_JSON(
			array(
				'version'         => 1,
				'customTemplates' => array(
					array(
						'name'  => 'page-home',
						'title' => 'Homepage template',
					),
				),
			)
		);

		$page_templates = $theme_json->get_custom_templates();

		$this->assertEqualSetsWithIndex(
			$page_templates,
			array(
				'page-home' => array(
					'title'     => 'Homepage template',
					'postTypes' => array( 'page' ),
				),
			)
		);
	}

	/**
	 * @ticket 54336
	 */
	public function test_get_template_parts() {
		$theme_json = new WP_Theme_JSON(
			array(
				'version'       => 1,
				'templateParts' => array(
					array(
						'name'  => 'small-header',
						'title' => 'Small Header',
						'area'  => 'header',
					),
				),
			)
		);

		$template_parts = $theme_json->get_template_parts();

		$this->assertEqualSetsWithIndex(
			$template_parts,
			array(
				'small-header' => array(
					'title' => 'Small Header',
					'area'  => 'header',
				),
			)
		);
	}

	/**
	 * @ticket 52991
	 */
	public function test_get_from_editor_settings() {
		$input = array(
			'disableCustomColors'    => true,
			'disableCustomGradients' => true,
			'disableCustomFontSizes' => true,
			'enableCustomLineHeight' => true,
			'enableCustomUnits'      => true,
			'colors'                 => array(
				array(
					'slug'  => 'color-slug',
					'name'  => 'Color Name',
					'color' => 'colorvalue',
				),
			),
			'gradients'              => array(
				array(
					'slug'     => 'gradient-slug',
					'name'     => 'Gradient Name',
					'gradient' => 'gradientvalue',
				),
			),
			'fontSizes'              => array(
				array(
					'slug' => 'size-slug',
					'name' => 'Size Name',
					'size' => 'sizevalue',
				),
			),
		);

		$expected = array(
			'version'  => WP_Theme_JSON::LATEST_SCHEMA,
			'settings' => array(
				'color'      => array(
					'custom'         => false,
					'customGradient' => false,
					'gradients'      => array(
						array(
							'slug'     => 'gradient-slug',
							'name'     => 'Gradient Name',
							'gradient' => 'gradientvalue',
						),
					),
					'palette'        => array(
						array(
							'slug'  => 'color-slug',
							'name'  => 'Color Name',
							'color' => 'colorvalue',
						),
					),
				),
				'spacing'    => array(
					'units' => array( 'px', 'em', 'rem', 'vh', 'vw', '%' ),
				),
				'typography' => array(
					'customFontSize' => false,
					'lineHeight'     => true,
					'fontSizes'      => array(
						array(
							'slug' => 'size-slug',
							'name' => 'Size Name',
							'size' => 'sizevalue',
						),
					),
				),
			),
		);

		$actual = WP_Theme_JSON::get_from_editor_settings( $input );

		$this->assertEqualSetsWithIndex( $expected, $actual );
	}

	/**
	 * @ticket 52991
	 * @ticket 54336
	 */
	public function test_get_editor_settings_no_theme_support() {
		$input = array(
			'__unstableEnableFullSiteEditingBlocks' => false,
			'disableCustomColors'                   => false,
			'disableCustomFontSizes'                => false,
			'disableCustomGradients'                => false,
			'enableCustomLineHeight'                => false,
			'enableCustomUnits'                     => false,
			'imageSizes'                            => array(
				array(
					'slug' => 'thumbnail',
					'name' => 'Thumbnail',
				),
				array(
					'slug' => 'medium',
					'name' => 'Medium',
				),
				array(
					'slug' => 'large',
					'name' => 'Large',
				),
				array(
					'slug' => 'full',
					'name' => 'Full Size',
				),
			),
			'isRTL'                                 => false,
			'maxUploadFileSize'                     => 123,
		);

		$expected = array(
			'version'  => WP_Theme_JSON::LATEST_SCHEMA,
			'settings' => array(
				'color'      => array(
					'custom'         => true,
					'customGradient' => true,
				),
				'spacing'    => array(
					'units' => false,
				),
				'typography' => array(
					'customFontSize' => true,
					'lineHeight'     => false,
				),
			),
		);

		$actual = WP_Theme_JSON::get_from_editor_settings( $input );

		$this->assertEqualSetsWithIndex( $expected, $actual );
	}

	/**
	 * @ticket 52991
	 * @ticket 54336
	 */
	public function test_get_editor_settings_blank() {
		$expected = array(
			'version'  => WP_Theme_JSON::LATEST_SCHEMA,
			'settings' => array(),
		);
		$actual   = WP_Theme_JSON::get_from_editor_settings( array() );

		$this->assertEqualSetsWithIndex( $expected, $actual );
	}

	/**
	 * @ticket 52991
	 * @ticket 54336
	 */
	public function test_get_editor_settings_custom_units_can_be_disabled() {
		add_theme_support( 'custom-units', array() );
		$actual = WP_Theme_JSON::get_from_editor_settings( get_classic_theme_supports_block_editor_settings() );
		remove_theme_support( 'custom-units' );

		$expected = array(
			'units'   => array( array() ),
			'padding' => false,
		);

		$this->assertEqualSetsWithIndex( $expected, $actual['settings']['spacing'] );
	}

	/**
	 * @ticket 52991
	 * @ticket 54336
	 */
	public function test_get_editor_settings_custom_units_can_be_enabled() {
		add_theme_support( 'custom-units' );
		$actual = WP_Theme_JSON::get_from_editor_settings( get_classic_theme_supports_block_editor_settings() );
		remove_theme_support( 'custom-units' );

		$expected = array(
			'units'   => array( 'px', 'em', 'rem', 'vh', 'vw', '%' ),
			'padding' => false,
		);

		$this->assertEqualSetsWithIndex( $expected, $actual['settings']['spacing'] );
	}

	/**
	 * @ticket 52991
	 * @ticket 54336
	 */
	public function test_get_editor_settings_custom_units_can_be_filtered() {
		add_theme_support( 'custom-units', 'rem', 'em' );
		$actual = WP_Theme_JSON::get_from_editor_settings( get_classic_theme_supports_block_editor_settings() );
		remove_theme_support( 'custom-units' );

		$expected = array(
			'units'   => array( 'rem', 'em' ),
			'padding' => false,
		);
		$this->assertEqualSetsWithIndex( $expected, $actual['settings']['spacing'] );
	}

	/**
	 * @ticket 55505
	 */
	public function test_export_data() {
		$theme = new WP_Theme_JSON(
			array(
				'version'  => 2,
				'settings' => array(
					'color' => array(
						'palette' => array(
							array(
								'slug'  => 'white',
								'color' => 'white',
								'label' => 'White',
							),
							array(
								'slug'  => 'black',
								'color' => 'black',
								'label' => 'Black',
							),
						),
					),
				),
			)
		);
		$user  = new WP_Theme_JSON(
			array(
				'version'  => 2,
				'settings' => array(
					'color' => array(
						'palette' => array(
							array(
								'slug'  => 'white',
								'color' => '#fff',
								'label' => 'User White',
							),
							array(
								'slug'  => 'hotpink',
								'color' => 'hotpink',
								'label' => 'hotpink',
							),
						),
					),
				),
			),
			'custom'
		);

		$theme->merge( $user );
		$actual   = $theme->get_data();
		$expected = array(
			'version'  => 2,
			'settings' => array(
				'color' => array(
					'palette' => array(
						array(
							'slug'  => 'white',
							'color' => '#fff',
							'label' => 'User White',
						),
						array(
							'slug'  => 'black',
							'color' => 'black',
							'label' => 'Black',
						),
						array(
							'slug'  => 'hotpink',
							'color' => 'hotpink',
							'label' => 'hotpink',
						),
					),
				),
			),
		);

		$this->assertEqualSetsWithIndex( $expected, $actual );
	}

	/**
	 * @ticket 55505
	 */
	public function test_export_data_deals_with_empty_user_data() {
		$theme = new WP_Theme_JSON(
			array(
				'version'  => 2,
				'settings' => array(
					'color' => array(
						'palette' => array(
							array(
								'slug'  => 'white',
								'color' => 'white',
								'label' => 'White',
							),
							array(
								'slug'  => 'black',
								'color' => 'black',
								'label' => 'Black',
							),
						),
					),
				),
			)
		);

		$actual   = $theme->get_data();
		$expected = array(
			'version'  => 2,
			'settings' => array(
				'color' => array(
					'palette' => array(
						array(
							'slug'  => 'white',
							'color' => 'white',
							'label' => 'White',
						),
						array(
							'slug'  => 'black',
							'color' => 'black',
							'label' => 'Black',
						),
					),
				),
			),
		);

		$this->assertEqualSetsWithIndex( $expected, $actual );
	}

	/**
	 * @ticket 55505
	 */
	public function test_export_data_deals_with_empty_theme_data() {
		$user = new WP_Theme_JSON(
			array(
				'version'  => 2,
				'settings' => array(
					'color' => array(
						'palette' => array(
							array(
								'slug'  => 'white',
								'color' => '#fff',
								'label' => 'User White',
							),
							array(
								'slug'  => 'hotpink',
								'color' => 'hotpink',
								'label' => 'hotpink',
							),
						),
					),
				),
			),
			'custom'
		);

		$actual   = $user->get_data();
		$expected = array(
			'version'  => 2,
			'settings' => array(
				'color' => array(
					'palette' => array(
						array(
							'slug'  => 'white',
							'color' => '#fff',
							'label' => 'User White',
						),
						array(
							'slug'  => 'hotpink',
							'color' => 'hotpink',
							'label' => 'hotpink',
						),
					),
				),
			),
		);

		$this->assertEqualSetsWithIndex( $expected, $actual );
	}

	/**
	 * @ticket 55505
	 */
	public function test_export_data_deals_with_empty_data() {
		$theme_v2    = new WP_Theme_JSON(
			array(
				'version' => 2,
			),
			'theme'
		);
		$actual_v2   = $theme_v2->get_data();
		$expected_v2 = array( 'version' => 2 );
		$this->assertEqualSetsWithIndex( $expected_v2, $actual_v2 );

		$theme_v1    = new WP_Theme_JSON(
			array(
				'version' => 1,
			),
			'theme'
		);
		$actual_v1   = $theme_v1->get_data();
		$expected_v1 = array( 'version' => 2 );
		$this->assertEqualSetsWithIndex( $expected_v1, $actual_v1 );
	}

	/**
	 * @ticket 55505
	 */
	public function test_export_data_sets_appearance_tools() {
		$theme = new WP_Theme_JSON(
			array(
				'version'  => 2,
				'settings' => array(
					'appearanceTools' => true,
					'blocks'          => array(
						'core/paragraph' => array(
							'appearanceTools' => true,
						),
					),
				),
			)
		);

		$actual   = $theme->get_data();
		$expected = array(
			'version'  => 2,
			'settings' => array(
				'appearanceTools' => true,
				'blocks'          => array(
					'core/paragraph' => array(
						'appearanceTools' => true,
					),
				),
			),
		);

		$this->assertEqualSetsWithIndex( $expected, $actual );
	}

	/**
	 * @ticket 56611
	 */
	public function test_export_data_sets_use_root_padding_aware_alignments() {
		$theme = new WP_Theme_JSON(
			array(
				'version'  => 2,
				'settings' => array(
					'useRootPaddingAwareAlignments' => true,
					'blocks'                        => array(
						'core/paragraph' => array(
							'useRootPaddingAwareAlignments' => true,
						),
					),
				),
			)
		);

		$actual   = $theme->get_data();
		$expected = array(
			'version'  => 2,
			'settings' => array(
				'useRootPaddingAwareAlignments' => true,
				'blocks'                        => array(
					'core/paragraph' => array(
						'useRootPaddingAwareAlignments' => true,
					),
				),
			),
		);

		$this->assertEqualSetsWithIndex( $expected, $actual );
	}

	public function test_remove_invalid_font_family_settings() {
		$actual = WP_Theme_JSON::remove_insecure_properties(
			array(
				'version'  => WP_Theme_JSON::LATEST_SCHEMA,
				'settings' => array(
					'typography' => array(
						'fontFamilies' => array(
							'custom' => array(
								array(
									'name'       => 'Open Sans',
									'slug'       => 'open-sans',
									'fontFamily' => '"Open Sans", sans-serif</style><script>alert("xss")</script>',
								),
								array(
									'name'       => 'Arial',
									'slug'       => 'arial',
									'fontFamily' => 'Arial, serif',
								),
							),
						),
					),
				),
			),
			true
		);

		$expected = array(
			'version'  => WP_Theme_JSON::LATEST_SCHEMA,
			'settings' => array(
				'typography' => array(
					'fontFamilies' => array(
						'custom' => array(
							array(
								'name'       => 'Arial',
								'slug'       => 'arial',
								'fontFamily' => 'Arial, serif',
							),
						),
					),
				),
			),
		);

		$this->assertEqualSetsWithIndex( $expected, $actual );
	}

	/**
	 * @ticket 56467
	 */
	public function test_get_element_class_name_button() {
		$expected = 'wp-element-button';
		$actual   = WP_Theme_JSON::get_element_class_name( 'button' );

		$this->assertSame( $expected, $actual );
	}

	/**
	 * @ticket 56467
	 */
	public function test_get_element_class_name_invalid() {
		$expected = '';
		$actual   = WP_Theme_JSON::get_element_class_name( 'unknown-element' );

		$this->assertSame( $expected, $actual );
	}

	/**
	 * Testing that dynamic properties in theme.json return the value they reference,
	 * e.g. array( 'ref' => 'styles.color.background' ) => "#ffffff".
	 *
	 * @ticket 56467
	 * @ticket 58550
	 */
	public function test_get_property_value_valid() {
		$theme_json = new WP_Theme_JSON(
			array(
				'version' => 2,
				'styles'  => array(
					'color'    => array(
						'background' => '#ffffff',
						'text'       => '#000000',
					),
					'elements' => array(
						'button' => array(
							'color' => array(
								'background' => array( 'ref' => 'styles.color.text' ),
								'text'       => array( 'ref' => 'styles.color.background' ),
							),
						),
					),
				),
			)
		);

		$base_styles  = 'body { margin: 0; }.wp-site-blocks > .alignleft { float: left; margin-right: 2em; }.wp-site-blocks > .alignright { float: right; margin-left: 2em; }.wp-site-blocks > .aligncenter { justify-content: center; margin-left: auto; margin-right: auto; }:where(.is-layout-flex){gap: 0.5em;}:where(.is-layout-grid){gap: 0.5em;}body .is-layout-flow > .alignleft{float: left;margin-inline-start: 0;margin-inline-end: 2em;}body .is-layout-flow > .alignright{float: right;margin-inline-start: 2em;margin-inline-end: 0;}body .is-layout-flow > .aligncenter{margin-left: auto !important;margin-right: auto !important;}body .is-layout-constrained > .alignleft{float: left;margin-inline-start: 0;margin-inline-end: 2em;}body .is-layout-constrained > .alignright{float: right;margin-inline-start: 2em;margin-inline-end: 0;}body .is-layout-constrained > .aligncenter{margin-left: auto !important;margin-right: auto !important;}body .is-layout-constrained > :where(:not(.alignleft):not(.alignright):not(.alignfull)){max-width: var(--wp--style--global--content-size);margin-left: auto !important;margin-right: auto !important;}body .is-layout-constrained > .alignwide{max-width: var(--wp--style--global--wide-size);}body .is-layout-flex{display: flex;}body .is-layout-flex{flex-wrap: wrap;align-items: center;}body .is-layout-flex > *{margin: 0;}body .is-layout-grid{display: grid;}body .is-layout-grid > *{margin: 0;}';
		$color_styles = 'body{background-color: #ffffff;color: #000000;}.wp-element-button, .wp-block-button__link{background-color: #000000;color: #ffffff;}';
		$expected     = $base_styles . $color_styles;
		$this->assertSame( $expected, $theme_json->get_stylesheet() );
	}

	/**
	 * Tests that get_property_value() static method returns an empty string
	 * if the path is invalid or the value is null.
	 *
	 * Also, tests that PHP 8.1 "passing null to non-nullable" deprecation notice
	 * is not thrown when passing the value to strncmp() in the method.
	 *
	 * The notice that we should not see:
	 * `Deprecated: strncmp(): Passing null to parameter #1 ($string1) of type string is deprecated`.
	 *
	 * @dataProvider data_get_property_value_should_return_string_for_invalid_paths_or_null_values
	 *
	 * @ticket 56620
	 *
	 * @covers WP_Theme_JSON::get_property_value
	 *
	 * @param array $styles An array with style definitions.
	 * @param array $path   Path to the desired properties.
	 */
	public function test_get_property_value_should_return_string_for_invalid_paths_or_null_values( $styles, $path ) {
		$reflection_class = new ReflectionClass( WP_Theme_JSON::class );

		$get_property_value_method = $reflection_class->getMethod( 'get_property_value' );
		$get_property_value_method->setAccessible( true );
		$result = $get_property_value_method->invoke( null, $styles, $path );

		$this->assertSame( '', $result );
	}

	/**
	 * Data provider for test_get_property_value_should_return_string_for_invalid_paths_or_null_values().
	 *
	 * @return array
	 */
	public function data_get_property_value_should_return_string_for_invalid_paths_or_null_values() {
		return array(
			'empty string' => array(
				'styles' => array(),
				'path'   => array( 'non_existent_path' ),
			),
			'null'         => array(
				'styles' => array( 'some_null_value' => null ),
				'path'   => array( 'some_null_value' ),
			),
		);
	}

	/**
	 * Testing that dynamic properties in theme.json that
	 * refer to other dynamic properties in a loop
	 * should be left untouched.
	 *
	 * @ticket 56467
	 * @ticket 58550
	 * @expectedIncorrectUsage get_property_value
	 */
	public function test_get_property_value_loop() {
		$theme_json = new WP_Theme_JSON(
			array(
				'version' => 2,
				'styles'  => array(
					'color'    => array(
						'background' => '#ffffff',
						'text'       => array( 'ref' => 'styles.elements.button.color.background' ),
					),
					'elements' => array(
						'button' => array(
							'color' => array(
								'background' => array( 'ref' => 'styles.color.text' ),
								'text'       => array( 'ref' => 'styles.color.background' ),
							),
						),
					),
				),
			)
		);

		$base_styles  = 'body { margin: 0; }.wp-site-blocks > .alignleft { float: left; margin-right: 2em; }.wp-site-blocks > .alignright { float: right; margin-left: 2em; }.wp-site-blocks > .aligncenter { justify-content: center; margin-left: auto; margin-right: auto; }:where(.is-layout-flex){gap: 0.5em;}:where(.is-layout-grid){gap: 0.5em;}body .is-layout-flow > .alignleft{float: left;margin-inline-start: 0;margin-inline-end: 2em;}body .is-layout-flow > .alignright{float: right;margin-inline-start: 2em;margin-inline-end: 0;}body .is-layout-flow > .aligncenter{margin-left: auto !important;margin-right: auto !important;}body .is-layout-constrained > .alignleft{float: left;margin-inline-start: 0;margin-inline-end: 2em;}body .is-layout-constrained > .alignright{float: right;margin-inline-start: 2em;margin-inline-end: 0;}body .is-layout-constrained > .aligncenter{margin-left: auto !important;margin-right: auto !important;}body .is-layout-constrained > :where(:not(.alignleft):not(.alignright):not(.alignfull)){max-width: var(--wp--style--global--content-size);margin-left: auto !important;margin-right: auto !important;}body .is-layout-constrained > .alignwide{max-width: var(--wp--style--global--wide-size);}body .is-layout-flex{display: flex;}body .is-layout-flex{flex-wrap: wrap;align-items: center;}body .is-layout-flex > *{margin: 0;}body .is-layout-grid{display: grid;}body .is-layout-grid > *{margin: 0;}';
		$color_styles = 'body{background-color: #ffffff;}.wp-element-button, .wp-block-button__link{color: #ffffff;}';
		$expected     = $base_styles . $color_styles;
		$this->assertSame( $expected, $theme_json->get_stylesheet() );
	}

	/**
	 * Testing that dynamic properties in theme.json that
	 * refer to other dynamic properties
	 * should be left unprocessed.
	 *
	 * @ticket 56467
	 * @ticket 58550
	 * @expectedIncorrectUsage get_property_value
	 */
	public function test_get_property_value_recursion() {
		$theme_json = new WP_Theme_JSON(
			array(
				'version' => 2,
				'styles'  => array(
					'color'    => array(
						'background' => '#ffffff',
						'text'       => array( 'ref' => 'styles.color.background' ),
					),
					'elements' => array(
						'button' => array(
							'color' => array(
								'background' => array( 'ref' => 'styles.color.text' ),
								'text'       => array( 'ref' => 'styles.color.background' ),
							),
						),
					),
				),
			)
		);

		$base_styles  = 'body { margin: 0; }.wp-site-blocks > .alignleft { float: left; margin-right: 2em; }.wp-site-blocks > .alignright { float: right; margin-left: 2em; }.wp-site-blocks > .aligncenter { justify-content: center; margin-left: auto; margin-right: auto; }:where(.is-layout-flex){gap: 0.5em;}:where(.is-layout-grid){gap: 0.5em;}body .is-layout-flow > .alignleft{float: left;margin-inline-start: 0;margin-inline-end: 2em;}body .is-layout-flow > .alignright{float: right;margin-inline-start: 2em;margin-inline-end: 0;}body .is-layout-flow > .aligncenter{margin-left: auto !important;margin-right: auto !important;}body .is-layout-constrained > .alignleft{float: left;margin-inline-start: 0;margin-inline-end: 2em;}body .is-layout-constrained > .alignright{float: right;margin-inline-start: 2em;margin-inline-end: 0;}body .is-layout-constrained > .aligncenter{margin-left: auto !important;margin-right: auto !important;}body .is-layout-constrained > :where(:not(.alignleft):not(.alignright):not(.alignfull)){max-width: var(--wp--style--global--content-size);margin-left: auto !important;margin-right: auto !important;}body .is-layout-constrained > .alignwide{max-width: var(--wp--style--global--wide-size);}body .is-layout-flex{display: flex;}body .is-layout-flex{flex-wrap: wrap;align-items: center;}body .is-layout-flex > *{margin: 0;}body .is-layout-grid{display: grid;}body .is-layout-grid > *{margin: 0;}';
		$color_styles = 'body{background-color: #ffffff;color: #ffffff;}.wp-element-button, .wp-block-button__link{color: #ffffff;}';
		$expected     = $base_styles . $color_styles;
		$this->assertSame( $expected, $theme_json->get_stylesheet() );
	}

	/**
	 * Testing that dynamic properties in theme.json that
	 * refer to themselves should be left unprocessed.
	 *
	 * @ticket 56467
	 * @ticket 58550
	 * @expectedIncorrectUsage get_property_value
	 */
	public function test_get_property_value_self() {
		$theme_json = new WP_Theme_JSON(
			array(
				'version' => 2,
				'styles'  => array(
					'color' => array(
						'background' => '#ffffff',
						'text'       => array( 'ref' => 'styles.color.text' ),
					),
				),
			)
		);

		$base_styles  = 'body { margin: 0; }.wp-site-blocks > .alignleft { float: left; margin-right: 2em; }.wp-site-blocks > .alignright { float: right; margin-left: 2em; }.wp-site-blocks > .aligncenter { justify-content: center; margin-left: auto; margin-right: auto; }:where(.is-layout-flex){gap: 0.5em;}:where(.is-layout-grid){gap: 0.5em;}body .is-layout-flow > .alignleft{float: left;margin-inline-start: 0;margin-inline-end: 2em;}body .is-layout-flow > .alignright{float: right;margin-inline-start: 2em;margin-inline-end: 0;}body .is-layout-flow > .aligncenter{margin-left: auto !important;margin-right: auto !important;}body .is-layout-constrained > .alignleft{float: left;margin-inline-start: 0;margin-inline-end: 2em;}body .is-layout-constrained > .alignright{float: right;margin-inline-start: 2em;margin-inline-end: 0;}body .is-layout-constrained > .aligncenter{margin-left: auto !important;margin-right: auto !important;}body .is-layout-constrained > :where(:not(.alignleft):not(.alignright):not(.alignfull)){max-width: var(--wp--style--global--content-size);margin-left: auto !important;margin-right: auto !important;}body .is-layout-constrained > .alignwide{max-width: var(--wp--style--global--wide-size);}body .is-layout-flex{display: flex;}body .is-layout-flex{flex-wrap: wrap;align-items: center;}body .is-layout-flex > *{margin: 0;}body .is-layout-grid{display: grid;}body .is-layout-grid > *{margin: 0;}';
		$color_styles = 'body{background-color: #ffffff;}';
		$expected     = $base_styles . $color_styles;
		$this->assertSame( $expected, $theme_json->get_stylesheet() );
	}

	/**
	 * @ticket 56467
	 * @ticket 58550
	 */
	public function test_get_styles_for_block_with_padding_aware_alignments() {
		$theme_json = new WP_Theme_JSON(
			array(
				'version'  => 2,
				'styles'   => array(
					'spacing' => array(
						'padding' => array(
							'top'    => '10px',
							'right'  => '12px',
							'bottom' => '10px',
							'left'   => '12px',
						),
					),
				),
				'settings' => array(
					'useRootPaddingAwareAlignments' => true,
				),
			)
		);

		$metadata = array(
			'path'     => array( 'styles' ),
			'selector' => 'body',
		);

		$expected    = 'body { margin: 0; }.wp-site-blocks { padding-top: var(--wp--style--root--padding-top); padding-bottom: var(--wp--style--root--padding-bottom); }.has-global-padding { padding-right: var(--wp--style--root--padding-right); padding-left: var(--wp--style--root--padding-left); }.has-global-padding :where(.has-global-padding:not(.wp-block-block)) { padding-right: 0; padding-left: 0; }.has-global-padding > .alignfull { margin-right: calc(var(--wp--style--root--padding-right) * -1); margin-left: calc(var(--wp--style--root--padding-left) * -1); }.has-global-padding :where(.has-global-padding:not(.wp-block-block)) > .alignfull { margin-right: 0; margin-left: 0; }.has-global-padding > .alignfull:where(:not(.has-global-padding):not(.is-layout-flex):not(.is-layout-grid)) > :where([class*="wp-block-"]:not(.alignfull):not([class*="__"]),p,h1,h2,h3,h4,h5,h6,ul,ol) { padding-right: var(--wp--style--root--padding-right); padding-left: var(--wp--style--root--padding-left); }.has-global-padding :where(.has-global-padding) > .alignfull:where(:not(.has-global-padding)) > :where([class*="wp-block-"]:not(.alignfull):not([class*="__"]),p,h1,h2,h3,h4,h5,h6,ul,ol) { padding-right: 0; padding-left: 0; }.wp-site-blocks > .alignleft { float: left; margin-right: 2em; }.wp-site-blocks > .alignright { float: right; margin-left: 2em; }.wp-site-blocks > .aligncenter { justify-content: center; margin-left: auto; margin-right: auto; }:where(.is-layout-flex){gap: 0.5em;}:where(.is-layout-grid){gap: 0.5em;}body .is-layout-flow > .alignleft{float: left;margin-inline-start: 0;margin-inline-end: 2em;}body .is-layout-flow > .alignright{float: right;margin-inline-start: 2em;margin-inline-end: 0;}body .is-layout-flow > .aligncenter{margin-left: auto !important;margin-right: auto !important;}body .is-layout-constrained > .alignleft{float: left;margin-inline-start: 0;margin-inline-end: 2em;}body .is-layout-constrained > .alignright{float: right;margin-inline-start: 2em;margin-inline-end: 0;}body .is-layout-constrained > .aligncenter{margin-left: auto !important;margin-right: auto !important;}body .is-layout-constrained > :where(:not(.alignleft):not(.alignright):not(.alignfull)){max-width: var(--wp--style--global--content-size);margin-left: auto !important;margin-right: auto !important;}body .is-layout-constrained > .alignwide{max-width: var(--wp--style--global--wide-size);}body .is-layout-flex{display: flex;}body .is-layout-flex{flex-wrap: wrap;align-items: center;}body .is-layout-flex > *{margin: 0;}body .is-layout-grid{display: grid;}body .is-layout-grid > *{margin: 0;}body{--wp--style--root--padding-top: 10px;--wp--style--root--padding-right: 12px;--wp--style--root--padding-bottom: 10px;--wp--style--root--padding-left: 12px;}';
		$root_rules  = $theme_json->get_root_layout_rules( WP_Theme_JSON::ROOT_BLOCK_SELECTOR, $metadata );
		$style_rules = $theme_json->get_styles_for_block( $metadata );
		$this->assertSame( $expected, $root_rules . $style_rules );
	}

	/**
	 * @ticket 56467
	 * @ticket 58550
	 */
	public function test_get_styles_for_block_without_padding_aware_alignments() {
		$theme_json = new WP_Theme_JSON(
			array(
				'version' => 2,
				'styles'  => array(
					'spacing' => array(
						'padding' => array(
							'top'    => '10px',
							'right'  => '12px',
							'bottom' => '10px',
							'left'   => '12px',
						),
					),
				),
			)
		);

		$metadata = array(
			'path'     => array( 'styles' ),
			'selector' => 'body',
		);

		$expected    = 'body { margin: 0; }.wp-site-blocks > .alignleft { float: left; margin-right: 2em; }.wp-site-blocks > .alignright { float: right; margin-left: 2em; }.wp-site-blocks > .aligncenter { justify-content: center; margin-left: auto; margin-right: auto; }:where(.is-layout-flex){gap: 0.5em;}:where(.is-layout-grid){gap: 0.5em;}body .is-layout-flow > .alignleft{float: left;margin-inline-start: 0;margin-inline-end: 2em;}body .is-layout-flow > .alignright{float: right;margin-inline-start: 2em;margin-inline-end: 0;}body .is-layout-flow > .aligncenter{margin-left: auto !important;margin-right: auto !important;}body .is-layout-constrained > .alignleft{float: left;margin-inline-start: 0;margin-inline-end: 2em;}body .is-layout-constrained > .alignright{float: right;margin-inline-start: 2em;margin-inline-end: 0;}body .is-layout-constrained > .aligncenter{margin-left: auto !important;margin-right: auto !important;}body .is-layout-constrained > :where(:not(.alignleft):not(.alignright):not(.alignfull)){max-width: var(--wp--style--global--content-size);margin-left: auto !important;margin-right: auto !important;}body .is-layout-constrained > .alignwide{max-width: var(--wp--style--global--wide-size);}body .is-layout-flex{display: flex;}body .is-layout-flex{flex-wrap: wrap;align-items: center;}body .is-layout-flex > *{margin: 0;}body .is-layout-grid{display: grid;}body .is-layout-grid > *{margin: 0;}body{padding-top: 10px;padding-right: 12px;padding-bottom: 10px;padding-left: 12px;}';
		$root_rules  = $theme_json->get_root_layout_rules( WP_Theme_JSON::ROOT_BLOCK_SELECTOR, $metadata );
		$style_rules = $theme_json->get_styles_for_block( $metadata );
		$this->assertSame( $expected, $root_rules . $style_rules );
	}

	/**
	 * @ticket 56467
	 * @ticket 58550
	 */
	public function test_get_styles_for_block_with_content_width() {
		$theme_json = new WP_Theme_JSON(
			array(
				'version'  => 2,
				'settings' => array(
					'layout' => array(
						'contentSize' => '800px',
						'wideSize'    => '1000px',
					),
				),
			)
		);

		$metadata = array(
			'path'     => array( 'settings' ),
			'selector' => 'body',
		);

		$expected    = 'body { margin: 0;--wp--style--global--content-size: 800px;--wp--style--global--wide-size: 1000px; }.wp-site-blocks > .alignleft { float: left; margin-right: 2em; }.wp-site-blocks > .alignright { float: right; margin-left: 2em; }.wp-site-blocks > .aligncenter { justify-content: center; margin-left: auto; margin-right: auto; }:where(.is-layout-flex){gap: 0.5em;}:where(.is-layout-grid){gap: 0.5em;}body .is-layout-flow > .alignleft{float: left;margin-inline-start: 0;margin-inline-end: 2em;}body .is-layout-flow > .alignright{float: right;margin-inline-start: 2em;margin-inline-end: 0;}body .is-layout-flow > .aligncenter{margin-left: auto !important;margin-right: auto !important;}body .is-layout-constrained > .alignleft{float: left;margin-inline-start: 0;margin-inline-end: 2em;}body .is-layout-constrained > .alignright{float: right;margin-inline-start: 2em;margin-inline-end: 0;}body .is-layout-constrained > .aligncenter{margin-left: auto !important;margin-right: auto !important;}body .is-layout-constrained > :where(:not(.alignleft):not(.alignright):not(.alignfull)){max-width: var(--wp--style--global--content-size);margin-left: auto !important;margin-right: auto !important;}body .is-layout-constrained > .alignwide{max-width: var(--wp--style--global--wide-size);}body .is-layout-flex{display: flex;}body .is-layout-flex{flex-wrap: wrap;align-items: center;}body .is-layout-flex > *{margin: 0;}body .is-layout-grid{display: grid;}body .is-layout-grid > *{margin: 0;}';
		$root_rules  = $theme_json->get_root_layout_rules( WP_Theme_JSON::ROOT_BLOCK_SELECTOR, $metadata );
		$style_rules = $theme_json->get_styles_for_block( $metadata );
		$this->assertSame( $expected, $root_rules . $style_rules );
	}

	/**
	 * @ticket 56611
	 * @ticket 58548
	 * @ticket 58550
	 */
	public function test_get_styles_with_appearance_tools() {
		$theme_json = new WP_Theme_JSON(
			array(
				'version'  => 2,
				'settings' => array(
					'appearanceTools' => true,
				),
			)
		);

		$metadata = array(
			'path'     => array( 'settings' ),
			'selector' => 'body',
		);

		$expected   = 'body { margin: 0; }.wp-site-blocks > .alignleft { float: left; margin-right: 2em; }.wp-site-blocks > .alignright { float: right; margin-left: 2em; }.wp-site-blocks > .aligncenter { justify-content: center; margin-left: auto; margin-right: auto; }:where(.wp-site-blocks) > * { margin-block-start: ; margin-block-end: 0; }:where(.wp-site-blocks) > :first-child:first-child { margin-block-start: 0; }:where(.wp-site-blocks) > :last-child:last-child { margin-block-end: 0; }body { --wp--style--block-gap: ; }:where(body .is-layout-flow)  > :first-child:first-child{margin-block-start: 0;}:where(body .is-layout-flow)  > :last-child:last-child{margin-block-end: 0;}:where(body .is-layout-flow)  > *{margin-block-start: 1;margin-block-end: 0;}:where(body .is-layout-constrained)  > :first-child:first-child{margin-block-start: 0;}:where(body .is-layout-constrained)  > :last-child:last-child{margin-block-end: 0;}:where(body .is-layout-constrained)  > *{margin-block-start: 1;margin-block-end: 0;}:where(body .is-layout-flex) {gap: 1;}:where(body .is-layout-grid) {gap: 1;}body .is-layout-flow > .alignleft{float: left;margin-inline-start: 0;margin-inline-end: 2em;}body .is-layout-flow > .alignright{float: right;margin-inline-start: 2em;margin-inline-end: 0;}body .is-layout-flow > .aligncenter{margin-left: auto !important;margin-right: auto !important;}body .is-layout-constrained > .alignleft{float: left;margin-inline-start: 0;margin-inline-end: 2em;}body .is-layout-constrained > .alignright{float: right;margin-inline-start: 2em;margin-inline-end: 0;}body .is-layout-constrained > .aligncenter{margin-left: auto !important;margin-right: auto !important;}body .is-layout-constrained > :where(:not(.alignleft):not(.alignright):not(.alignfull)){max-width: var(--wp--style--global--content-size);margin-left: auto !important;margin-right: auto !important;}body .is-layout-constrained > .alignwide{max-width: var(--wp--style--global--wide-size);}body .is-layout-flex{display: flex;}body .is-layout-flex{flex-wrap: wrap;align-items: center;}body .is-layout-flex > *{margin: 0;}body .is-layout-grid{display: grid;}body .is-layout-grid > *{margin: 0;}';
		$root_rules = $theme_json->get_root_layout_rules( WP_Theme_JSON::ROOT_BLOCK_SELECTOR, $metadata );
		$this->assertSame( $expected, $root_rules );
	}

	/**
	 * @ticket 54487
	 */
	public function test_sanitization() {
		$theme_json = new WP_Theme_JSON(
			array(
				'version' => 2,
				'styles'  => array(
					'spacing' => array(
						'blockGap' => 'valid value',
					),
					'blocks'  => array(
						'core/group' => array(
							'spacing' => array(
								'margin'  => 'valid value',
								'display' => 'none',
							),
						),
					),
				),
			)
		);

		$actual   = $theme_json->get_raw_data();
		$expected = array(
			'version' => 2,
			'styles'  => array(
				'spacing' => array(
					'blockGap' => 'valid value',
				),
				'blocks'  => array(
					'core/group' => array(
						'spacing' => array(
							'margin' => 'valid value',
						),
					),
				),
			),
		);

		$this->assertEqualSetsWithIndex( $expected, $actual );
	}

	/*
	 * @ticket 58462
	 */
	public function test_sanitize_for_unregistered_style_variations() {
		$theme_json = new WP_Theme_JSON(
			array(
				'version' => 2,
				'styles'  => array(
					'blocks' => array(
						'core/quote' => array(
							'variations' => array(
								'unregisteredVariation' => array(
									'color' => array(
										'background' => 'hotpink',
									),
								),
								'plain'                 => array(
									'color' => array(
										'background' => 'hotpink',
									),
								),
							),
						),
					),
				),
			)
		);

		$sanitized_theme_json = $theme_json->get_raw_data();
		$expected             = array(
			'version' => 2,
			'styles'  => array(
				'blocks' => array(
					'core/quote' => array(
						'variations' => array(
							'plain' => array(
								'color' => array(
									'background' => 'hotpink',
								),
							),
						),
					),
				),
			),
		);
		$this->assertSameSetsWithIndex( $expected, $sanitized_theme_json, 'Sanitized theme.json styles does not match' );
	}

	/**
	 * @ticket 57583
	 *
	 * @dataProvider data_sanitize_for_block_with_style_variations
	 *
	 * @param array $theme_json_variations Theme.json variations to test.
	 * @param array $expected_sanitized    Expected results after sanitizing.
	 */
	public function test_sanitize_for_block_with_style_variations( $theme_json_variations, $expected_sanitized ) {
		$theme_json = new WP_Theme_JSON(
			array(
				'version' => 2,
				'styles'  => array(
					'blocks' => array(
						'core/quote' => $theme_json_variations,
					),
				),
			)
		);

		// Validate structure is sanitized.
		$sanitized_theme_json = $theme_json->get_raw_data();
		$this->assertIsArray( $sanitized_theme_json, 'Sanitized theme.json is not an array data type' );
		$this->assertArrayHasKey( 'styles', $sanitized_theme_json, 'Sanitized theme.json does not have an "styles" key' );
		$this->assertSameSetsWithIndex( $expected_sanitized, $sanitized_theme_json['styles'], 'Sanitized theme.json styles does not match' );
	}

	/**
	 * Data provider.
	 *
	 * @return array
	 */
	public function data_sanitize_for_block_with_style_variations() {
		return array(
			'1 variation with 1 valid property'     => array(
				'theme_json_variations' => array(
					'variations' => array(
						'plain' => array(
							'color' => array(
								'background' => 'hotpink',
							),
						),
					),
				),
				'expected_sanitized'    => array(
					'blocks' => array(
						'core/quote' => array(
							'variations' => array(
								'plain' => array(
									'color' => array(
										'background' => 'hotpink',
									),
								),
							),
						),
					),
				),
			),
			'1 variation with 2 invalid properties' => array(
				'theme_json_variations' => array(
					'variations' => array(
						'plain' => array(
							'color'            => array(
								'background' => 'hotpink',
							),
							'invalidProperty1' => 'value1',
							'invalidProperty2' => 'value2',
						),
					),
				),
				'expected_sanitized'    => array(
					'blocks' => array(
						'core/quote' => array(
							'variations' => array(
								'plain' => array(
									'color' => array(
										'background' => 'hotpink',
									),
								),
							),
						),
					),
				),
			),
		);
	}

	/**
	 * Tests that invalid properties are removed from the theme.json inside indexed arrays as settings.typography.fontFamilies.
	 *
	 * @ticket 60360
	 */
	public function test_sanitize_indexed_arrays() {
		$theme_json = new WP_Theme_JSON(
			array(
				'version'  => '2',
				'badKey2'  => 'I am Evil!',
				'settings' => array(
					'badKey3'    => 'I am Evil!',
					'typography' => array(
						'badKey4'      => 'I am Evil!',
						'fontFamilies' => array(
							'custom' => array(
								array(
									'badKey4'    => 'I am Evil!',
									'name'       => 'Arial',
									'slug'       => 'arial',
									'fontFamily' => 'Arial, sans-serif',
								),
							),
							'theme'  => array(
								array(
									'badKey5'    => 'I am Evil!',
									'name'       => 'Piazzolla',
									'slug'       => 'piazzolla',
									'fontFamily' => 'Piazzolla',
									'fontFace'   => array(
										array(
											'badKey6'    => 'I am Evil!',
											'fontFamily' => 'Piazzolla',
											'fontStyle'  => 'italic',
											'fontWeight' => '400',
											'src'        => 'https://example.com/font.ttf',
										),
										array(
											'badKey7'    => 'I am Evil!',
											'fontFamily' => 'Piazzolla',
											'fontStyle'  => 'italic',
											'fontWeight' => '400',
											'src'        => 'https://example.com/font.ttf',
										),
									),
								),
								array(
									'badKey8'    => 'I am Evil!',
									'name'       => 'Inter',
									'slug'       => 'Inter',
									'fontFamily' => 'Inter',
									'fontFace'   => array(
										array(
											'badKey9'    => 'I am Evil!',
											'fontFamily' => 'Inter',
											'fontStyle'  => 'italic',
											'fontWeight' => '400',
											'src'        => 'https://example.com/font.ttf',
										),
										array(
											'badKey10'   => 'I am Evil!',
											'fontFamily' => 'Inter',
											'fontStyle'  => 'italic',
											'fontWeight' => '400',
											'src'        => 'https://example.com/font.ttf',
										),
									),
								),
							),
						),
					),
				),
			)
		);

		$expected_sanitized   = array(
			'version'  => '2',
			'settings' => array(
				'typography' => array(
					'fontFamilies' => array(
						'custom' => array(
							array(
								'name'       => 'Arial',
								'slug'       => 'arial',
								'fontFamily' => 'Arial, sans-serif',
							),
						),
						'theme'  => array(
							array(
								'name'       => 'Piazzolla',
								'slug'       => 'piazzolla',
								'fontFamily' => 'Piazzolla',
								'fontFace'   => array(
									array(
										'fontFamily' => 'Piazzolla',
										'fontStyle'  => 'italic',
										'fontWeight' => '400',
										'src'        => 'https://example.com/font.ttf',
									),
									array(
										'fontFamily' => 'Piazzolla',
										'fontStyle'  => 'italic',
										'fontWeight' => '400',
										'src'        => 'https://example.com/font.ttf',
									),
								),
							),
							array(
								'name'       => 'Inter',
								'slug'       => 'Inter',
								'fontFamily' => 'Inter',
								'fontFace'   => array(
									array(
										'fontFamily' => 'Inter',
										'fontStyle'  => 'italic',
										'fontWeight' => '400',
										'src'        => 'https://example.com/font.ttf',
									),
									array(
										'fontFamily' => 'Inter',
										'fontStyle'  => 'italic',
										'fontWeight' => '400',
										'src'        => 'https://example.com/font.ttf',
									),
								),
							),
						),
					),
				),
			),
		);
		$sanitized_theme_json = $theme_json->get_raw_data();
		$this->assertSameSetsWithIndex( $expected_sanitized, $sanitized_theme_json, 'Sanitized theme.json does not match' );
	}

	/**
	 * @ticket 57583
	 *
	 * @dataProvider data_sanitize_with_invalid_style_variation
	 *
	 * @param array $theme_json_variations The theme.json variations to test.
	 */
	public function test_sanitize_with_invalid_style_variation( $theme_json_variations ) {
		$theme_json = new WP_Theme_JSON(
			array(
				'version' => 2,
				'styles'  => array(
					'blocks' => array(
						'core/quote' => $theme_json_variations,
					),
				),
			)
		);

		// Validate structure is sanitized.
		$sanitized_theme_json = $theme_json->get_raw_data();
		$this->assertIsArray( $sanitized_theme_json, 'Sanitized theme.json is not an array data type' );
		$this->assertArrayNotHasKey( 'styles', $sanitized_theme_json, 'Sanitized theme.json should not have a "styles" key' );
	}

	/**
	 * Data provider.
	 *
	 * @return array
	 */
	public function data_sanitize_with_invalid_style_variation() {
		return array(
			'empty string variation' => array(
				array(
					'variations' => '',
				),
			),
			'boolean variation'      => array(
				array(
					'variations' => false,
				),
			),
		);
	}

	/**
	 * @ticket 57583
	 *
	 * @dataProvider data_get_styles_for_block_with_style_variations
	 *
	 * @param array  $theme_json_variations Theme.json variations to test.
	 * @param string $metadata_variations   Style variations to test.
	 * @param string $expected              Expected results for styling.
	 */
	public function test_get_styles_for_block_with_style_variations( $theme_json_variations, $metadata_variations, $expected ) {
		$theme_json = new WP_Theme_JSON(
			array(
				'version' => 2,
				'styles'  => array(
					'blocks' => array(
						'core/quote' => $theme_json_variations,
					),
				),
			)
		);

		// Validate styles are generated properly.
		$metadata      = array(
			'path'       => array( 'styles', 'blocks', 'core/quote' ),
			'selector'   => '.wp-block-quote',
			'variations' => $metadata_variations,
		);
		$actual_styles = $theme_json->get_styles_for_block( $metadata );
		$this->assertSame( $expected, $actual_styles );
	}

	/**
	 * Data provider.
	 *
	 * @return array
	 */
	public function data_get_styles_for_block_with_style_variations() {
		$plain = array(
			'metadata' => array(
				'path'     => array( 'styles', 'blocks', 'core/quote', 'variations', 'plain' ),
				'selector' => '.is-style-plain.is-style-plain.wp-block-quote',
			),
			'styles'   => '.is-style-plain.is-style-plain.wp-block-quote{background-color: hotpink;}',
		);

		return array(
			'1 variation with 1 invalid property'   => array(
				'theme_json_variations' => array(
					'variations' => array(
						'plain' => array(
							'color' => array(
								'background' => 'hotpink',
							),
						),
					),
				),
				'metadata_variation'    => array( $plain['metadata'] ),
				'expected'              => $plain['styles'],
			),
			'1 variation with 2 invalid properties' => array(
				'theme_json_variations' => array(
					'variations' => array(
						'plain' => array(
							'color'            => array(
								'background' => 'hotpink',
							),
							'invalidProperty1' => 'value1',
							'invalidProperty2' => 'value2',
						),
					),
				),
				'metadata_variation'    => array( $plain['metadata'] ),
				'expected'              => $plain['styles'],
			),
		);
	}

	public function test_block_style_variations() {
		wp_set_current_user( static::$administrator_id );

		$expected = array(
			'version' => WP_Theme_JSON::LATEST_SCHEMA,
			'styles'  => array(
				'blocks' => array(
					'core/button' => array(
						'color'      => array(
							'background' => 'blue',
						),
						'variations' => array(
							'outline' => array(
								'color' => array(
									'background' => 'purple',
								),
							),
						),
					),
				),
			),
		);

		$actual = WP_Theme_JSON::remove_insecure_properties( $expected );

		$this->assertSameSetsWithIndex( $expected, $actual );
	}

	public function test_block_style_variations_with_invalid_properties() {
		wp_set_current_user( static::$administrator_id );

		$partially_invalid_variation = array(
			'version' => WP_Theme_JSON::LATEST_SCHEMA,
			'styles'  => array(
				'blocks' => array(
					'core/button' => array(
						'color'      => array(
							'background' => 'blue',
						),
						'variations' => array(
							'outline' => array(
								'color'   => array(
									'background' => 'purple',
								),
								'invalid' => array(
									'value' => 'should be stripped',
								),
							),
						),
					),
				),
			),
		);

		$expected = array(
			'version' => WP_Theme_JSON::LATEST_SCHEMA,
			'styles'  => array(
				'blocks' => array(
					'core/button' => array(
						'color'      => array(
							'background' => 'blue',
						),
						'variations' => array(
							'outline' => array(
								'color' => array(
									'background' => 'purple',
								),
							),
						),
					),
				),
			),
		);

		$actual = WP_Theme_JSON::remove_insecure_properties( $partially_invalid_variation );

		$this->assertSameSetsWithIndex( $expected, $actual );
	}

	/**
	 * Tests generating the spacing presets array based on the spacing scale provided.
	 *
	 * @ticket 56467
	 *
	 * @dataProvider data_set_spacing_sizes
	 */
	public function test_set_spacing_sizes( $spacing_scale, $expected_output ) {
		$theme_json = new WP_Theme_JSON(
			array(
				'version'  => 2,
				'settings' => array(
					'spacing' => array(
						'spacingScale' => $spacing_scale,
					),
				),
			)
		);

		$theme_json->set_spacing_sizes();
		$this->assertSame( $expected_output, _wp_array_get( $theme_json->get_raw_data(), array( 'settings', 'spacing', 'spacingSizes', 'default' ) ) );
	}

	/**
	 * Data provider for spacing scale tests.
	 *
	 * @ticket 56467
	 *
	 * @return array
	 */
	public function data_set_spacing_sizes() {
		return array(
			'only one value when single step in spacing scale' => array(
				'spacing_scale'   => array(
					'operator'   => '+',
					'increment'  => 1.5,
					'steps'      => 1,
					'mediumStep' => 4,
					'unit'       => 'rem',
				),
				'expected_output' => array(
					array(
						'name' => '1',
						'slug' => '50',
						'size' => '4rem',
					),
				),
			),
			'one step above medium when two steps in spacing scale' => array(
				'spacing_scale'   => array(
					'operator'   => '+',
					'increment'  => 1.5,
					'steps'      => 2,
					'mediumStep' => 4,
					'unit'       => 'rem',
				),
				'expected_output' => array(
					array(
						'name' => '1',
						'slug' => '50',
						'size' => '4rem',
					),
					array(
						'name' => '2',
						'slug' => '60',
						'size' => '5.5rem',
					),
				),
			),
			'one step above medium and one below when three steps in spacing scale' => array(
				'spacing_scale'   => array(
					'operator'   => '+',
					'increment'  => 1.5,
					'steps'      => 3,
					'mediumStep' => 4,
					'unit'       => 'rem',
				),
				'expected_output' => array(
					array(
						'name' => '1',
						'slug' => '40',
						'size' => '2.5rem',
					),
					array(
						'name' => '2',
						'slug' => '50',
						'size' => '4rem',
					),
					array(
						'name' => '3',
						'slug' => '60',
						'size' => '5.5rem',
					),
				),
			),
			'extra step added above medium when an even number of steps > 2 specified' => array(
				'spacing_scale'   => array(
					'operator'   => '+',
					'increment'  => 1.5,
					'steps'      => 4,
					'mediumStep' => 4,
					'unit'       => 'rem',
				),
				'expected_output' => array(
					array(
						'name' => '1',
						'slug' => '40',
						'size' => '2.5rem',
					),
					array(
						'name' => '2',
						'slug' => '50',
						'size' => '4rem',
					),
					array(
						'name' => '3',
						'slug' => '60',
						'size' => '5.5rem',
					),
					array(
						'name' => '4',
						'slug' => '70',
						'size' => '7rem',
					),
				),
			),
			'extra steps above medium if bottom end will go below zero' => array(
				'spacing_scale'   => array(
					'operator'   => '+',
					'increment'  => 2.5,
					'steps'      => 5,
					'mediumStep' => 5,
					'unit'       => 'rem',
				),
				'expected_output' => array(
					array(
						'name' => '1',
						'slug' => '40',
						'size' => '2.5rem',
					),
					array(
						'name' => '2',
						'slug' => '50',
						'size' => '5rem',
					),
					array(
						'name' => '3',
						'slug' => '60',
						'size' => '7.5rem',
					),
					array(
						'name' => '4',
						'slug' => '70',
						'size' => '10rem',
					),
					array(
						'name' => '5',
						'slug' => '80',
						'size' => '12.5rem',
					),
				),
			),
			'multiplier correctly calculated above and below medium' => array(
				'spacing_scale'   => array(
					'operator'   => '*',
					'increment'  => 1.5,
					'steps'      => 5,
					'mediumStep' => 1.5,
					'unit'       => 'rem',
				),
				'expected_output' => array(
					array(
						'name' => '1',
						'slug' => '30',
						'size' => '0.67rem',
					),
					array(
						'name' => '2',
						'slug' => '40',
						'size' => '1rem',
					),
					array(
						'name' => '3',
						'slug' => '50',
						'size' => '1.5rem',
					),
					array(
						'name' => '4',
						'slug' => '60',
						'size' => '2.25rem',
					),
					array(
						'name' => '5',
						'slug' => '70',
						'size' => '3.38rem',
					),
				),
			),
			'increment < 1 combined showing * operator acting as divisor above and below medium' => array(
				'spacing_scale'   => array(
					'operator'   => '*',
					'increment'  => 0.25,
					'steps'      => 5,
					'mediumStep' => 1.5,
					'unit'       => 'rem',
				),
				'expected_output' => array(
					array(
						'name' => '1',
						'slug' => '30',
						'size' => '0.09rem',
					),
					array(
						'name' => '2',
						'slug' => '40',
						'size' => '0.38rem',
					),
					array(
						'name' => '3',
						'slug' => '50',
						'size' => '1.5rem',
					),
					array(
						'name' => '4',
						'slug' => '60',
						'size' => '6rem',
					),
					array(
						'name' => '5',
						'slug' => '70',
						'size' => '24rem',
					),
				),
			),
			't-shirt sizing used if more than 7 steps in scale' => array(
				'spacing_scale'   => array(
					'operator'   => '*',
					'increment'  => 1.5,
					'steps'      => 8,
					'mediumStep' => 1.5,
					'unit'       => 'rem',
				),
				'expected_output' => array(
					array(
						'name' => '2X-Small',
						'slug' => '20',
						'size' => '0.44rem',
					),
					array(
						'name' => 'X-Small',
						'slug' => '30',
						'size' => '0.67rem',
					),
					array(
						'name' => 'Small',
						'slug' => '40',
						'size' => '1rem',
					),
					array(
						'name' => 'Medium',
						'slug' => '50',
						'size' => '1.5rem',
					),
					array(
						'name' => 'Large',
						'slug' => '60',
						'size' => '2.25rem',
					),
					array(
						'name' => 'X-Large',
						'slug' => '70',
						'size' => '3.38rem',
					),
					array(
						'name' => '2X-Large',
						'slug' => '80',
						'size' => '5.06rem',
					),
					array(
						'name' => '3X-Large',
						'slug' => '90',
						'size' => '7.59rem',
					),
				),
			),
		);
	}

	/**
	 * Tests generating the spacing presets array based on the spacing scale provided.
	 *
	 * @ticket 56467
	 *
	 * @dataProvider data_set_spacing_sizes_when_invalid
	 *
	 * @param array $spacing_scale   Example spacing scale definitions from the data provider.
	 * @param array $expected_output Expected output from data provider.
	 */
	public function test_set_spacing_sizes_when_invalid( $spacing_scale, $expected_output ) {
		$this->expectException( Exception::class );
		$this->expectExceptionMessage( 'Some of the theme.json settings.spacing.spacingScale values are invalid' );

		$theme_json = new WP_Theme_JSON(
			array(
				'version'  => 2,
				'settings' => array(
					'spacing' => array(
						'spacingScale' => $spacing_scale,
					),
				),
			)
		);

		// Ensure PHPUnit 10 compatibility.
		set_error_handler(
			static function ( $errno, $errstr ) {
				restore_error_handler();
				throw new Exception( $errstr, $errno );
			},
			E_ALL
		);

		$theme_json->set_spacing_sizes();

		restore_error_handler();

		$this->assertSame( $expected_output, _wp_array_get( $theme_json->get_raw_data(), array( 'settings', 'spacing', 'spacingSizes', 'default' ) ) );
	}

	/**
	 * Data provider for spacing scale tests.
	 *
	 * @ticket 56467
	 *
	 * @return array
	 */
	public function data_set_spacing_sizes_when_invalid() {
		return array(
			'missing operator value'  => array(
				'spacing_scale'   => array(
					'operator'   => '',
					'increment'  => 1.5,
					'steps'      => 1,
					'mediumStep' => 4,
					'unit'       => 'rem',
				),
				'expected_output' => null,
			),
			'non numeric increment'   => array(
				'spacing_scale'   => array(
					'operator'   => '+',
					'increment'  => 'add two to previous value',
					'steps'      => 1,
					'mediumStep' => 4,
					'unit'       => 'rem',
				),
				'expected_output' => null,
			),
			'non numeric steps'       => array(
				'spacing_scale'   => array(
					'operator'   => '+',
					'increment'  => 1.5,
					'steps'      => 'spiral staircase preferred',
					'mediumStep' => 4,
					'unit'       => 'rem',
				),
				'expected_output' => null,
			),
			'non numeric medium step' => array(
				'spacing_scale'   => array(
					'operator'   => '+',
					'increment'  => 1.5,
					'steps'      => 5,
					'mediumStep' => 'That which is just right',
					'unit'       => 'rem',
				),
				'expected_output' => null,
			),
			'missing unit value'      => array(
				'spacing_scale'   => array(
					'operator'   => '+',
					'increment'  => 1.5,
					'steps'      => 5,
					'mediumStep' => 4,
				),
				'expected_output' => null,
			),
		);
	}

	/**
	 * Tests the core separator block outbut based on various provided settings.
	 *
	 * @ticket 56903
	 * @ticket 58550
	 *
	 * @dataProvider data_update_separator_declarations
	 *
	 * @param array $separator_block_settings Example separator block settings from the data provider.
	 * @param array $expected_output          Expected output from data provider.
	 */
	public function test_update_separator_declarations( $separator_block_settings, $expected_output ) {
		// If only background is defined, test that includes border-color to the style so it is applied on the front end.
		$theme_json = new WP_Theme_JSON(
			array(
				'version' => WP_Theme_JSON::LATEST_SCHEMA,
				'styles'  => array(
					'blocks' => array(
						'core/separator' => $separator_block_settings,
					),
				),
			),
			'default'
		);

		$stylesheet = $theme_json->get_stylesheet( array( 'styles' ) );

		$this->assertSame( $expected_output, $stylesheet );
	}

	/**
	 * Data provider for separator declaration tests.
	 *
	 * @return array
	 */
	public function data_update_separator_declarations() {
		return array(
			// If only background is defined, test that includes border-color to the style so it is applied on the front end.
			'only background'                      => array(
				array(
					'color' => array(
						'background' => 'blue',
					),
				),
				'expected_output' => 'body { margin: 0; }.wp-site-blocks > .alignleft { float: left; margin-right: 2em; }.wp-site-blocks > .alignright { float: right; margin-left: 2em; }.wp-site-blocks > .aligncenter { justify-content: center; margin-left: auto; margin-right: auto; }:where(.is-layout-flex){gap: 0.5em;}:where(.is-layout-grid){gap: 0.5em;}body .is-layout-flow > .alignleft{float: left;margin-inline-start: 0;margin-inline-end: 2em;}body .is-layout-flow > .alignright{float: right;margin-inline-start: 2em;margin-inline-end: 0;}body .is-layout-flow > .aligncenter{margin-left: auto !important;margin-right: auto !important;}body .is-layout-constrained > .alignleft{float: left;margin-inline-start: 0;margin-inline-end: 2em;}body .is-layout-constrained > .alignright{float: right;margin-inline-start: 2em;margin-inline-end: 0;}body .is-layout-constrained > .aligncenter{margin-left: auto !important;margin-right: auto !important;}body .is-layout-constrained > :where(:not(.alignleft):not(.alignright):not(.alignfull)){max-width: var(--wp--style--global--content-size);margin-left: auto !important;margin-right: auto !important;}body .is-layout-constrained > .alignwide{max-width: var(--wp--style--global--wide-size);}body .is-layout-flex{display: flex;}body .is-layout-flex{flex-wrap: wrap;align-items: center;}body .is-layout-flex > *{margin: 0;}body .is-layout-grid{display: grid;}body .is-layout-grid > *{margin: 0;}.wp-block-separator{background-color: blue;color: blue;}',
			),
			// If background and text are defined, do not include border-color, as text color is enough.
			'background and text, no border-color' => array(
				array(
					'color' => array(
						'background' => 'blue',
						'text'       => 'red',
					),
				),
				'expected_output' => 'body { margin: 0; }.wp-site-blocks > .alignleft { float: left; margin-right: 2em; }.wp-site-blocks > .alignright { float: right; margin-left: 2em; }.wp-site-blocks > .aligncenter { justify-content: center; margin-left: auto; margin-right: auto; }:where(.is-layout-flex){gap: 0.5em;}:where(.is-layout-grid){gap: 0.5em;}body .is-layout-flow > .alignleft{float: left;margin-inline-start: 0;margin-inline-end: 2em;}body .is-layout-flow > .alignright{float: right;margin-inline-start: 2em;margin-inline-end: 0;}body .is-layout-flow > .aligncenter{margin-left: auto !important;margin-right: auto !important;}body .is-layout-constrained > .alignleft{float: left;margin-inline-start: 0;margin-inline-end: 2em;}body .is-layout-constrained > .alignright{float: right;margin-inline-start: 2em;margin-inline-end: 0;}body .is-layout-constrained > .aligncenter{margin-left: auto !important;margin-right: auto !important;}body .is-layout-constrained > :where(:not(.alignleft):not(.alignright):not(.alignfull)){max-width: var(--wp--style--global--content-size);margin-left: auto !important;margin-right: auto !important;}body .is-layout-constrained > .alignwide{max-width: var(--wp--style--global--wide-size);}body .is-layout-flex{display: flex;}body .is-layout-flex{flex-wrap: wrap;align-items: center;}body .is-layout-flex > *{margin: 0;}body .is-layout-grid{display: grid;}body .is-layout-grid > *{margin: 0;}.wp-block-separator{background-color: blue;color: red;}',
			),
			// If only text is defined, do not include border-color, as by itself is enough.
			'only text'                            => array(
				array(
					'color' => array(
						'text' => 'red',
					),
				),
				'expected_output' => 'body { margin: 0; }.wp-site-blocks > .alignleft { float: left; margin-right: 2em; }.wp-site-blocks > .alignright { float: right; margin-left: 2em; }.wp-site-blocks > .aligncenter { justify-content: center; margin-left: auto; margin-right: auto; }:where(.is-layout-flex){gap: 0.5em;}:where(.is-layout-grid){gap: 0.5em;}body .is-layout-flow > .alignleft{float: left;margin-inline-start: 0;margin-inline-end: 2em;}body .is-layout-flow > .alignright{float: right;margin-inline-start: 2em;margin-inline-end: 0;}body .is-layout-flow > .aligncenter{margin-left: auto !important;margin-right: auto !important;}body .is-layout-constrained > .alignleft{float: left;margin-inline-start: 0;margin-inline-end: 2em;}body .is-layout-constrained > .alignright{float: right;margin-inline-start: 2em;margin-inline-end: 0;}body .is-layout-constrained > .aligncenter{margin-left: auto !important;margin-right: auto !important;}body .is-layout-constrained > :where(:not(.alignleft):not(.alignright):not(.alignfull)){max-width: var(--wp--style--global--content-size);margin-left: auto !important;margin-right: auto !important;}body .is-layout-constrained > .alignwide{max-width: var(--wp--style--global--wide-size);}body .is-layout-flex{display: flex;}body .is-layout-flex{flex-wrap: wrap;align-items: center;}body .is-layout-flex > *{margin: 0;}body .is-layout-grid{display: grid;}body .is-layout-grid > *{margin: 0;}.wp-block-separator{color: red;}',
			),
			// If background, text, and border-color are defined, include everything, CSS specificity will decide which to apply.
			'background, text, and border-color'   => array(
				array(
					'color'  => array(
						'background' => 'blue',
						'text'       => 'red',
					),
					'border' => array(
						'color' => 'pink',
					),
				),
				'expected_output' => 'body { margin: 0; }.wp-site-blocks > .alignleft { float: left; margin-right: 2em; }.wp-site-blocks > .alignright { float: right; margin-left: 2em; }.wp-site-blocks > .aligncenter { justify-content: center; margin-left: auto; margin-right: auto; }:where(.is-layout-flex){gap: 0.5em;}:where(.is-layout-grid){gap: 0.5em;}body .is-layout-flow > .alignleft{float: left;margin-inline-start: 0;margin-inline-end: 2em;}body .is-layout-flow > .alignright{float: right;margin-inline-start: 2em;margin-inline-end: 0;}body .is-layout-flow > .aligncenter{margin-left: auto !important;margin-right: auto !important;}body .is-layout-constrained > .alignleft{float: left;margin-inline-start: 0;margin-inline-end: 2em;}body .is-layout-constrained > .alignright{float: right;margin-inline-start: 2em;margin-inline-end: 0;}body .is-layout-constrained > .aligncenter{margin-left: auto !important;margin-right: auto !important;}body .is-layout-constrained > :where(:not(.alignleft):not(.alignright):not(.alignfull)){max-width: var(--wp--style--global--content-size);margin-left: auto !important;margin-right: auto !important;}body .is-layout-constrained > .alignwide{max-width: var(--wp--style--global--wide-size);}body .is-layout-flex{display: flex;}body .is-layout-flex{flex-wrap: wrap;align-items: center;}body .is-layout-flex > *{margin: 0;}body .is-layout-grid{display: grid;}body .is-layout-grid > *{margin: 0;}.wp-block-separator{background-color: blue;border-color: pink;color: red;}',
			),
			// If background and border color are defined, include everything, CSS specificity will decide which to apply.
			'background, and border-color'         => array(
				array(
					'color'  => array(
						'background' => 'blue',
					),
					'border' => array(
						'color' => 'pink',
					),
				),
				'expected_output' => 'body { margin: 0; }.wp-site-blocks > .alignleft { float: left; margin-right: 2em; }.wp-site-blocks > .alignright { float: right; margin-left: 2em; }.wp-site-blocks > .aligncenter { justify-content: center; margin-left: auto; margin-right: auto; }:where(.is-layout-flex){gap: 0.5em;}:where(.is-layout-grid){gap: 0.5em;}body .is-layout-flow > .alignleft{float: left;margin-inline-start: 0;margin-inline-end: 2em;}body .is-layout-flow > .alignright{float: right;margin-inline-start: 2em;margin-inline-end: 0;}body .is-layout-flow > .aligncenter{margin-left: auto !important;margin-right: auto !important;}body .is-layout-constrained > .alignleft{float: left;margin-inline-start: 0;margin-inline-end: 2em;}body .is-layout-constrained > .alignright{float: right;margin-inline-start: 2em;margin-inline-end: 0;}body .is-layout-constrained > .aligncenter{margin-left: auto !important;margin-right: auto !important;}body .is-layout-constrained > :where(:not(.alignleft):not(.alignright):not(.alignfull)){max-width: var(--wp--style--global--content-size);margin-left: auto !important;margin-right: auto !important;}body .is-layout-constrained > .alignwide{max-width: var(--wp--style--global--wide-size);}body .is-layout-flex{display: flex;}body .is-layout-flex{flex-wrap: wrap;align-items: center;}body .is-layout-flex > *{margin: 0;}body .is-layout-grid{display: grid;}body .is-layout-grid > *{margin: 0;}.wp-block-separator{background-color: blue;border-color: pink;}',
			),
		);
	}

	/**
	 * @ticket 57559
	 */
	public function test_shadow_preset_styles() {
		$theme_json = new WP_Theme_JSON(
			array(
				'version'  => WP_Theme_JSON::LATEST_SCHEMA,
				'settings' => array(
					'shadow' => array(
						'presets' => array(
							array(
								'slug'   => 'natural',
								'shadow' => '5px 5px 5px 0 black',
							),
							array(
								'slug'   => 'sharp',
								'shadow' => '5px 5px black',
							),
						),
					),
				),
			)
		);

		$expected_styles = 'body{--wp--preset--shadow--natural: 5px 5px 5px 0 black;--wp--preset--shadow--sharp: 5px 5px black;}';
		$this->assertSame( $expected_styles, $theme_json->get_stylesheet(), 'Styles returned from "::get_stylesheet()" does not match expectations' );
		$this->assertSame( $expected_styles, $theme_json->get_stylesheet( array( 'variables' ) ), 'Styles returned from "::get_stylesheet()" when requiring "variables" type does not match expectations' );
	}

	/**
	 * @ticket 57559
	 * @ticket 58550
	 */
	public function test_get_shadow_styles_for_blocks() {
		$theme_json = new WP_Theme_JSON(
			array(
				'version'  => WP_Theme_JSON::LATEST_SCHEMA,
				'settings' => array(
					'shadow' => array(
						'presets' => array(
							array(
								'slug'   => 'natural',
								'shadow' => '5px 5px 0 0 black',
							),
						),
					),
				),
				'styles'   => array(
					'blocks'   => array(
						'core/paragraph' => array(
							'shadow' => 'var(--wp--preset--shadow--natural)',
						),
					),
					'elements' => array(
						'button' => array(
							'shadow' => 'var:preset|shadow|natural',
						),
						'link'   => array(
							'shadow' => array( 'ref' => 'styles.elements.button.shadow' ),
						),
					),
				),
			)
		);

		$global_styles   = 'body{--wp--preset--shadow--natural: 5px 5px 0 0 black;}body { margin: 0; }.wp-site-blocks > .alignleft { float: left; margin-right: 2em; }.wp-site-blocks > .alignright { float: right; margin-left: 2em; }.wp-site-blocks > .aligncenter { justify-content: center; margin-left: auto; margin-right: auto; }:where(.is-layout-flex){gap: 0.5em;}:where(.is-layout-grid){gap: 0.5em;}body .is-layout-flow > .alignleft{float: left;margin-inline-start: 0;margin-inline-end: 2em;}body .is-layout-flow > .alignright{float: right;margin-inline-start: 2em;margin-inline-end: 0;}body .is-layout-flow > .aligncenter{margin-left: auto !important;margin-right: auto !important;}body .is-layout-constrained > .alignleft{float: left;margin-inline-start: 0;margin-inline-end: 2em;}body .is-layout-constrained > .alignright{float: right;margin-inline-start: 2em;margin-inline-end: 0;}body .is-layout-constrained > .aligncenter{margin-left: auto !important;margin-right: auto !important;}body .is-layout-constrained > :where(:not(.alignleft):not(.alignright):not(.alignfull)){max-width: var(--wp--style--global--content-size);margin-left: auto !important;margin-right: auto !important;}body .is-layout-constrained > .alignwide{max-width: var(--wp--style--global--wide-size);}body .is-layout-flex{display: flex;}body .is-layout-flex{flex-wrap: wrap;align-items: center;}body .is-layout-flex > *{margin: 0;}body .is-layout-grid{display: grid;}body .is-layout-grid > *{margin: 0;}';
		$element_styles  = 'a:where(:not(.wp-element-button)){box-shadow: var(--wp--preset--shadow--natural);}.wp-element-button, .wp-block-button__link{box-shadow: var(--wp--preset--shadow--natural);}p{box-shadow: var(--wp--preset--shadow--natural);}';
		$expected_styles = $global_styles . $element_styles;
		$this->assertSame( $expected_styles, $theme_json->get_stylesheet() );
	}

	/**
	 * @ticket 57536
	 */
	public function test_get_custom_css_handles_global_custom_css() {
		$theme_json = new WP_Theme_JSON(
			array(
				'version' => WP_Theme_JSON::LATEST_SCHEMA,
				'styles'  => array(
					'css'    => 'body {color:purple;}',
					'blocks' => array(
						'core/paragraph' => array(
							'css' => 'color:red;',
						),
					),
				),
			)
		);

		$custom_css = 'body {color:purple;}p{color:red;}';
		$this->assertSame( $custom_css, $theme_json->get_custom_css() );
	}

	/**
	 * Tests that custom CSS is kept for users with correct capabilities and removed for others.
	 *
	 * @ticket 57536
	 *
	 * @dataProvider data_custom_css_for_user_caps
	 *
	 * @param string $user_property The property name for current user.
	 * @param array  $expected      Expected results.
	 */
	public function test_custom_css_for_user_caps( $user_property, array $expected ) {
		wp_set_current_user( static::${$user_property} );

		$actual = WP_Theme_JSON::remove_insecure_properties(
			array(
				'version' => WP_Theme_JSON::LATEST_SCHEMA,
				'styles'  => array(
					'css'    => 'body { color:purple; }',
					'blocks' => array(
						'core/separator' => array(
							'color' => array(
								'background' => 'blue',
							),
						),
					),
				),
			)
		);

		$this->assertSameSetsWithIndex( $expected, $actual );
	}

	/**
	 * Data provider.
	 *
	 * @return array[]
	 */
	public function data_custom_css_for_user_caps() {
		return array(
			'allows custom css for users with caps'     => array(
				'user_property' => 'administrator_id',
				'expected'      => array(
					'version' => WP_Theme_JSON::LATEST_SCHEMA,
					'styles'  => array(
						'css'    => 'body { color:purple; }',
						'blocks' => array(
							'core/separator' => array(
								'color' => array(
									'background' => 'blue',
								),
							),
						),
					),
				),
			),
			'removes custom css for users without caps' => array(
				'user_property' => 'user_id',
				'expected'      => array(
					'version' => WP_Theme_JSON::LATEST_SCHEMA,
					'styles'  => array(
						'blocks' => array(
							'core/separator' => array(
								'color' => array(
									'background' => 'blue',
								),
							),
						),
					),
				),
			),
		);
	}

	/**
	 * @dataProvider data_process_blocks_custom_css
	 *
	 * @param array  $input    An array containing the selector and css to test.
	 * @param string $expected Expected results.
	 */
	public function test_process_blocks_custom_css( $input, $expected ) {
		$theme_json = new WP_Theme_JSON(
			array(
				'version' => WP_Theme_JSON::LATEST_SCHEMA,
				'styles'  => array(),
			)
		);
		$reflection = new ReflectionMethod( $theme_json, 'process_blocks_custom_css' );
		$reflection->setAccessible( true );

		$this->assertSame( $expected, $reflection->invoke( $theme_json, $input['css'], $input['selector'] ) );
	}

	/**
	 * Data provider.
	 *
	 * @return array[]
	 */
	public function data_process_blocks_custom_css() {
		return array(
			// Simple CSS without any nested selectors.
			'no nested selectors'          => array(
				'input'    => array(
					'selector' => '.foo',
					'css'      => 'color: red; margin: auto;',
				),
				'expected' => '.foo{color: red; margin: auto;}',
			),
			// CSS with nested selectors.
			'with nested selector'         => array(
				'input'    => array(
					'selector' => '.foo',
					'css'      => 'color: red; margin: auto; &.one{color: blue;} & .two{color: green;}',
				),
				'expected' => '.foo{color: red; margin: auto;}.foo.one{color: blue;}.foo .two{color: green;}',
			),
			// CSS with pseudo elements.
			'with pseudo elements'         => array(
				'input'    => array(
					'selector' => '.foo',
					'css'      => 'color: red; margin: auto; &::before{color: blue;} & ::before{color: green;}  &.one::before{color: yellow;} & .two::before{color: purple;}',
				),
				'expected' => '.foo{color: red; margin: auto;}.foo::before{color: blue;}.foo ::before{color: green;}.foo.one::before{color: yellow;}.foo .two::before{color: purple;}',
			),
			// CSS with multiple root selectors.
			'with multiple root selectors' => array(
				'input'    => array(
					'selector' => '.foo, .bar',
					'css'      => 'color: red; margin: auto; &.one{color: blue;} & .two{color: green;} &::before{color: yellow;} & ::before{color: purple;}  &.three::before{color: orange;} & .four::before{color: skyblue;}',
				),
				'expected' => '.foo, .bar{color: red; margin: auto;}.foo.one, .bar.one{color: blue;}.foo .two, .bar .two{color: green;}.foo::before, .bar::before{color: yellow;}.foo ::before, .bar ::before{color: purple;}.foo.three::before, .bar.three::before{color: orange;}.foo .four::before, .bar .four::before{color: skyblue;}',
			),
		);
	}

	public function test_internal_syntax_is_converted_to_css_variables() {
		$result = new WP_Theme_JSON(
			array(
				'version' => WP_Theme_JSON::LATEST_SCHEMA,
				'styles'  => array(
					'color'    => array(
						'background' => 'var:preset|color|primary',
						'text'       => 'var(--wp--preset--color--secondary)',
					),
					'elements' => array(
						'link' => array(
							'color' => array(
								'background' => 'var:preset|color|pri',
								'text'       => 'var(--wp--preset--color--sec)',
							),
						),
					),
					'blocks'   => array(
						'core/post-terms' => array(
							'typography' => array( 'fontSize' => 'var(--wp--preset--font-size--small)' ),
							'color'      => array( 'background' => 'var:preset|color|secondary' ),
						),
						'core/navigation' => array(
							'elements' => array(
								'link' => array(
									'color' => array(
										'background' => 'var:preset|color|p',
										'text'       => 'var(--wp--preset--color--s)',
									),
								),
							),
						),
						'core/quote'      => array(
							'typography' => array( 'fontSize' => 'var(--wp--preset--font-size--d)' ),
							'color'      => array( 'background' => 'var:preset|color|d' ),
							'variations' => array(
								'plain' => array(
									'typography' => array( 'fontSize' => 'var(--wp--preset--font-size--s)' ),
									'color'      => array( 'background' => 'var:preset|color|s' ),
								),
							),
						),
					),
				),
			)
		);
		$styles = $result->get_raw_data()['styles'];

		$this->assertEquals( 'var(--wp--preset--color--primary)', $styles['color']['background'], 'Top level: Assert the originally correct values are still correct.' );
		$this->assertEquals( 'var(--wp--preset--color--secondary)', $styles['color']['text'], 'Top level: Assert the originally correct values are still correct.' );

		$this->assertEquals( 'var(--wp--preset--color--pri)', $styles['elements']['link']['color']['background'], 'Element top level: Assert the originally correct values are still correct.' );
		$this->assertEquals( 'var(--wp--preset--color--sec)', $styles['elements']['link']['color']['text'], 'Element top level: Assert the originally correct values are still correct.' );

		$this->assertEquals( 'var(--wp--preset--font-size--small)', $styles['blocks']['core/post-terms']['typography']['fontSize'], 'Top block level: Assert the originally correct values are still correct.' );
		$this->assertEquals( 'var(--wp--preset--color--secondary)', $styles['blocks']['core/post-terms']['color']['background'], 'Top block level: Assert the internal variables are convert to CSS custom variables.' );

		$this->assertEquals( 'var(--wp--preset--color--p)', $styles['blocks']['core/navigation']['elements']['link']['color']['background'], 'Elements block level: Assert the originally correct values are still correct.' );
		$this->assertEquals( 'var(--wp--preset--color--s)', $styles['blocks']['core/navigation']['elements']['link']['color']['text'], 'Elements block level: Assert the originally correct values are still correct.' );

		$this->assertEquals( 'var(--wp--preset--font-size--s)', $styles['blocks']['core/quote']['variations']['plain']['typography']['fontSize'], 'Style variations: Assert the originally correct values are still correct.' );
		$this->assertEquals( 'var(--wp--preset--color--s)', $styles['blocks']['core/quote']['variations']['plain']['color']['background'], 'Style variations: Assert the internal variables are convert to CSS custom variables.' );
	}

	public function test_resolve_variables() {
		$primary_color   = '#9DFF20';
		$secondary_color = '#9DFF21';
		$contrast_color  = '#000';
		$raw_color_value = '#efefef';
		$large_font      = '18px';
		$small_font      = '12px';
		$theme_json      = new WP_Theme_JSON(
			array(
				'version'  => WP_Theme_JSON::LATEST_SCHEMA,
				'settings' => array(
					'color'      => array(
						'palette' => array(
							'theme' => array(
								array(
									'color' => $primary_color,
									'name'  => 'Primary',
									'slug'  => 'primary',
								),
								array(
									'color' => $secondary_color,
									'name'  => 'Secondary',
									'slug'  => 'secondary',
								),
								array(
									'color' => $contrast_color,
									'name'  => 'Contrast',
									'slug'  => 'contrast',
								),
							),
						),
					),
					'typography' => array(
						'fontSizes' => array(
							array(
								'size' => $small_font,
								'name' => 'Font size small',
								'slug' => 'small',
							),
							array(
								'size' => $large_font,
								'name' => 'Font size large',
								'slug' => 'large',
							),
						),
					),
				),
				'styles'   => array(
					'color'    => array(
						'background' => 'var(--wp--preset--color--primary)',
						'text'       => $raw_color_value,
					),
					'elements' => array(
						'button' => array(
							'color'      => array(
								'text' => 'var(--wp--preset--color--contrast)',
							),
							'typography' => array(
								'fontSize' => 'var(--wp--preset--font-size--small)',
							),
						),
					),
					'blocks'   => array(
						'core/post-terms'      => array(
							'typography' => array( 'fontSize' => 'var(--wp--preset--font-size--small)' ),
							'color'      => array( 'background' => $raw_color_value ),
						),
						'core/more'            => array(
							'typography' => array( 'fontSize' => 'var(--undefined--font-size--small)' ),
							'color'      => array( 'background' => 'linear-gradient(90deg, var(--wp--preset--color--primary) 0%, var(--wp--preset--color--secondary) 35%, var(--wp--undefined--color--secondary) 100%)' ),
						),
						'core/comment-content' => array(
							'typography' => array( 'fontSize' => 'calc(var(--wp--preset--font-size--small, 12px) + 20px)' ),
							'color'      => array(
								'text'       => 'var(--wp--preset--color--primary, red)',
								'background' => 'var(--wp--preset--color--primary, var(--wp--preset--font-size--secondary))',
								'link'       => 'var(--undefined--color--primary, var(--wp--preset--font-size--secondary))',
							),
						),
						'core/comments'        => array(
							'color' => array(
								'text'       => 'var(--undefined--color--primary, var(--wp--preset--font-size--small))',
								'background' => 'var(--wp--preset--color--primary, var(--undefined--color--primary))',
							),
						),
						'core/navigation'      => array(
							'elements' => array(
								'link' => array(
									'color'      => array(
										'background' => 'var(--wp--preset--color--primary)',
										'text'       => 'var(--wp--preset--color--secondary)',
									),
									'typography' => array(
										'fontSize' => 'var(--wp--preset--font-size--large)',
									),
								),
							),
						),
						'core/quote'           => array(
							'typography' => array( 'fontSize' => 'var(--wp--preset--font-size--large)' ),
							'color'      => array( 'background' => 'var(--wp--preset--color--primary)' ),
							'variations' => array(
								'plain' => array(
									'typography' => array( 'fontSize' => 'var(--wp--preset--font-size--small)' ),
									'color'      => array( 'background' => 'var(--wp--preset--color--secondary)' ),
								),
							),
						),
					),
				),
			)
		);

		$styles = $theme_json::resolve_variables( $theme_json )->get_raw_data()['styles'];

		$this->assertEquals( $primary_color, $styles['color']['background'], 'Top level: Assert values are converted' );
		$this->assertEquals( $raw_color_value, $styles['color']['text'], 'Top level: Assert raw values stay intact' );

		$this->assertEquals( $contrast_color, $styles['elements']['button']['color']['text'], 'Elements: color' );
		$this->assertEquals( $small_font, $styles['elements']['button']['typography']['fontSize'], 'Elements: font-size' );

		$this->assertEquals( $large_font, $styles['blocks']['core/quote']['typography']['fontSize'], 'Blocks: font-size' );
		$this->assertEquals( $primary_color, $styles['blocks']['core/quote']['color']['background'], 'Blocks: color' );
		$this->assertEquals( $raw_color_value, $styles['blocks']['core/post-terms']['color']['background'], 'Blocks: Raw color value stays intact' );
		$this->assertEquals( $small_font, $styles['blocks']['core/post-terms']['typography']['fontSize'], 'Block core/post-terms: font-size' );
		$this->assertEquals(
			"linear-gradient(90deg, $primary_color 0%, $secondary_color 35%, var(--wp--undefined--color--secondary) 100%)",
			$styles['blocks']['core/more']['color']['background'],
			'Blocks: multiple colors and undefined color'
		);
		$this->assertEquals( 'var(--undefined--font-size--small)', $styles['blocks']['core/more']['typography']['fontSize'], 'Blocks: undefined font-size ' );
		$this->assertEquals( "calc($small_font + 20px)", $styles['blocks']['core/comment-content']['typography']['fontSize'], 'Blocks: font-size in random place' );
		$this->assertEquals( $primary_color, $styles['blocks']['core/comment-content']['color']['text'], 'Blocks: text color with fallback' );
		$this->assertEquals( $primary_color, $styles['blocks']['core/comment-content']['color']['background'], 'Blocks: background color with var as fallback' );
		$this->assertEquals( $primary_color, $styles['blocks']['core/navigation']['elements']['link']['color']['background'], 'Block element: background color' );
		$this->assertEquals( $secondary_color, $styles['blocks']['core/navigation']['elements']['link']['color']['text'], 'Block element: text color' );
		$this->assertEquals( $large_font, $styles['blocks']['core/navigation']['elements']['link']['typography']['fontSize'], 'Block element: font-size' );

		$this->assertEquals(
			"var(--undefined--color--primary, $small_font)",
			$styles['blocks']['core/comments']['color']['text'],
			'Blocks: text color with undefined var and fallback'
		);
		$this->assertEquals(
			$primary_color,
			$styles['blocks']['core/comments']['color']['background'],
			'Blocks: background color with variable and undefined fallback'
		);

		$this->assertEquals( $small_font, $styles['blocks']['core/quote']['variations']['plain']['typography']['fontSize'], 'Block variations: font-size' );
		$this->assertEquals( $secondary_color, $styles['blocks']['core/quote']['variations']['plain']['color']['background'], 'Block variations: color' );
	}
<<<<<<< HEAD
=======

	/**
	 * Tests that a custom root selector is correctly applied when generating a stylesheet.
	 *
	 * @ticket 60343
	 */
	public function test_get_stylesheet_custom_root_selector() {
		$theme_json = new WP_Theme_JSON(
			array(
				'version' => WP_Theme_JSON::LATEST_SCHEMA,
				'styles'  => array(
					'color' => array(
						'text' => 'teal',
					),
				),
			),
			'default'
		);

		$options = array( 'root_selector' => '.custom' );
		$actual  = $theme_json->get_stylesheet( array( 'styles' ), null, $options );

		// Results also include root site blocks styles which hard code
		// `body { margin: 0;}`.
		$this->assertEquals(
			'body { margin: 0; }.wp-site-blocks > .alignleft { float: left; margin-right: 2em; }.wp-site-blocks > .alignright { float: right; margin-left: 2em; }.wp-site-blocks > .aligncenter { justify-content: center; margin-left: auto; margin-right: auto; }.custom{color: teal;}',
			$actual
		);
	}

	/**
	 * Tests that invalid properties are removed from the theme.json inside indexed arrays as settings.typography.fontFamilies.
	 *
	 * @ticket 60360
	 */
	public function test_sanitize_indexed_arrays() {
		$theme_json = new WP_Theme_JSON(
			array(
				'version'  => '2',
				'badKey2'  => 'I am Evil!',
				'settings' => array(
					'badKey3'    => 'I am Evil!',
					'typography' => array(
						'badKey4'      => 'I am Evil!',
						'fontFamilies' => array(
							'custom' => array(
								array(
									'badKey4'    => 'I am Evil!',
									'name'       => 'Arial',
									'slug'       => 'arial',
									'fontFamily' => 'Arial, sans-serif',
								),
							),
							'theme'  => array(
								array(
									'badKey5'    => 'I am Evil!',
									'name'       => 'Piazzolla',
									'slug'       => 'piazzolla',
									'fontFamily' => 'Piazzolla',
									'fontFace'   => array(
										array(
											'badKey6'    => 'I am Evil!',
											'fontFamily' => 'Piazzolla',
											'fontStyle'  => 'italic',
											'fontWeight' => '400',
											'src'        => 'https://example.com/font.ttf',
										),
										array(
											'badKey7'    => 'I am Evil!',
											'fontFamily' => 'Piazzolla',
											'fontStyle'  => 'italic',
											'fontWeight' => '400',
											'src'        => 'https://example.com/font.ttf',
										),
									),
								),
								array(
									'badKey8'    => 'I am Evil!',
									'name'       => 'Inter',
									'slug'       => 'Inter',
									'fontFamily' => 'Inter',
									'fontFace'   => array(
										array(
											'badKey9'    => 'I am Evil!',
											'fontFamily' => 'Inter',
											'fontStyle'  => 'italic',
											'fontWeight' => '400',
											'src'        => 'https://example.com/font.ttf',
										),
										array(
											'badKey10'   => 'I am Evil!',
											'fontFamily' => 'Inter',
											'fontStyle'  => 'italic',
											'fontWeight' => '400',
											'src'        => 'https://example.com/font.ttf',
										),
									),
								),
							),
						),
					),
				),
			)
		);

		$expected_sanitized   = array(
			'version'  => '2',
			'settings' => array(
				'typography' => array(
					'fontFamilies' => array(
						'custom' => array(
							array(
								'name'       => 'Arial',
								'slug'       => 'arial',
								'fontFamily' => 'Arial, sans-serif',
							),
						),
						'theme'  => array(
							array(
								'name'       => 'Piazzolla',
								'slug'       => 'piazzolla',
								'fontFamily' => 'Piazzolla',
								'fontFace'   => array(
									array(
										'fontFamily' => 'Piazzolla',
										'fontStyle'  => 'italic',
										'fontWeight' => '400',
										'src'        => 'https://example.com/font.ttf',
									),
									array(
										'fontFamily' => 'Piazzolla',
										'fontStyle'  => 'italic',
										'fontWeight' => '400',
										'src'        => 'https://example.com/font.ttf',
									),
								),
							),
							array(
								'name'       => 'Inter',
								'slug'       => 'Inter',
								'fontFamily' => 'Inter',
								'fontFace'   => array(
									array(
										'fontFamily' => 'Inter',
										'fontStyle'  => 'italic',
										'fontWeight' => '400',
										'src'        => 'https://example.com/font.ttf',
									),
									array(
										'fontFamily' => 'Inter',
										'fontStyle'  => 'italic',
										'fontWeight' => '400',
										'src'        => 'https://example.com/font.ttf',
									),
								),
							),
						),
					),
				),
			),
		);
		$sanitized_theme_json = $theme_json->get_raw_data();
		$this->assertSameSetsWithIndex( $expected_sanitized, $sanitized_theme_json, 'Sanitized theme.json does not match' );
	}

	/**
	 * Tests the correct application of a block style variation's selector to
	 * a block's selector.
	 *
	 * @ticket 60453
	 *
	 * @dataProvider data_get_block_style_variation_selector
	 *
	 * @param string $selector  CSS selector.
	 * @param string $expected  Expected block style variation CSS selector.
	 */
	public function test_get_block_style_variation_selector( $selector, $expected ) {
		$theme_json = new ReflectionClass( 'WP_Theme_JSON' );

		$func = $theme_json->getMethod( 'get_block_style_variation_selector' );
		$func->setAccessible( true );

		$actual = $func->invoke( null, 'custom', $selector );

		$this->assertEquals( $expected, $actual );
	}

	/**
	 * Data provider for generating block style variation selectors.
	 *
	 * @return array[]
	 */
	public function data_get_block_style_variation_selector() {
		return array(
			'empty block selector'     => array(
				'selector' => '',
				'expected' => '.is-style-custom',
			),
			'class selector'           => array(
				'selector' => '.wp-block',
				'expected' => '.wp-block.is-style-custom',
			),
			'id selector'              => array(
				'selector' => '#wp-block',
				'expected' => '#wp-block.is-style-custom',
			),
			'element tag selector'     => array(
				'selector' => 'p',
				'expected' => 'p.is-style-custom',
			),
			'attribute selector'       => array(
				'selector' => '[style*="color"]',
				'expected' => '[style*="color"].is-style-custom',
			),
			'descendant selector'      => array(
				'selector' => '.wp-block .inner',
				'expected' => '.wp-block.is-style-custom .inner',
			),
			'comma separated selector' => array(
				'selector' => '.wp-block .inner, .wp-block .alternative',
				'expected' => '.wp-block.is-style-custom .inner, .wp-block.is-style-custom .alternative',
			),
			'pseudo selector'          => array(
				'selector' => 'div:first-child',
				'expected' => 'div.is-style-custom:first-child',
			),
			':is selector'             => array(
				'selector' => '.wp-block:is(.outer .inner:first-child)',
				'expected' => '.wp-block.is-style-custom:is(.outer .inner:first-child)',
			),
			':not selector'            => array(
				'selector' => '.wp-block:not(.outer .inner:first-child)',
				'expected' => '.wp-block.is-style-custom:not(.outer .inner:first-child)',
			),
			':has selector'            => array(
				'selector' => '.wp-block:has(.outer .inner:first-child)',
				'expected' => '.wp-block.is-style-custom:has(.outer .inner:first-child)',
			),
			':where selector'          => array(
				'selector' => '.wp-block:where(.outer .inner:first-child)',
				'expected' => '.wp-block.is-style-custom:where(.outer .inner:first-child)',
			),
			'wrapping :where selector' => array(
				'selector' => ':where(.outer .inner:first-child)',
				'expected' => ':where(.outer.is-style-custom .inner:first-child)',
			),
			'complex'                  => array(
				'selector' => '.wp:where(.something):is(.test:not(.nothing p)):has(div[style]) .content, .wp:where(.nothing):not(.test:is(.something div)):has(span[style]) .inner',
				'expected' => '.wp.is-style-custom:where(.something):is(.test:not(.nothing p)):has(div[style]) .content, .wp.is-style-custom:where(.nothing):not(.test:is(.something div)):has(span[style]) .inner',
			),
		);
	}
>>>>>>> 9173f8ba
}<|MERGE_RESOLUTION|>--- conflicted
+++ resolved
@@ -5244,172 +5244,6 @@
 		$this->assertEquals( $small_font, $styles['blocks']['core/quote']['variations']['plain']['typography']['fontSize'], 'Block variations: font-size' );
 		$this->assertEquals( $secondary_color, $styles['blocks']['core/quote']['variations']['plain']['color']['background'], 'Block variations: color' );
 	}
-<<<<<<< HEAD
-=======
-
-	/**
-	 * Tests that a custom root selector is correctly applied when generating a stylesheet.
-	 *
-	 * @ticket 60343
-	 */
-	public function test_get_stylesheet_custom_root_selector() {
-		$theme_json = new WP_Theme_JSON(
-			array(
-				'version' => WP_Theme_JSON::LATEST_SCHEMA,
-				'styles'  => array(
-					'color' => array(
-						'text' => 'teal',
-					),
-				),
-			),
-			'default'
-		);
-
-		$options = array( 'root_selector' => '.custom' );
-		$actual  = $theme_json->get_stylesheet( array( 'styles' ), null, $options );
-
-		// Results also include root site blocks styles which hard code
-		// `body { margin: 0;}`.
-		$this->assertEquals(
-			'body { margin: 0; }.wp-site-blocks > .alignleft { float: left; margin-right: 2em; }.wp-site-blocks > .alignright { float: right; margin-left: 2em; }.wp-site-blocks > .aligncenter { justify-content: center; margin-left: auto; margin-right: auto; }.custom{color: teal;}',
-			$actual
-		);
-	}
-
-	/**
-	 * Tests that invalid properties are removed from the theme.json inside indexed arrays as settings.typography.fontFamilies.
-	 *
-	 * @ticket 60360
-	 */
-	public function test_sanitize_indexed_arrays() {
-		$theme_json = new WP_Theme_JSON(
-			array(
-				'version'  => '2',
-				'badKey2'  => 'I am Evil!',
-				'settings' => array(
-					'badKey3'    => 'I am Evil!',
-					'typography' => array(
-						'badKey4'      => 'I am Evil!',
-						'fontFamilies' => array(
-							'custom' => array(
-								array(
-									'badKey4'    => 'I am Evil!',
-									'name'       => 'Arial',
-									'slug'       => 'arial',
-									'fontFamily' => 'Arial, sans-serif',
-								),
-							),
-							'theme'  => array(
-								array(
-									'badKey5'    => 'I am Evil!',
-									'name'       => 'Piazzolla',
-									'slug'       => 'piazzolla',
-									'fontFamily' => 'Piazzolla',
-									'fontFace'   => array(
-										array(
-											'badKey6'    => 'I am Evil!',
-											'fontFamily' => 'Piazzolla',
-											'fontStyle'  => 'italic',
-											'fontWeight' => '400',
-											'src'        => 'https://example.com/font.ttf',
-										),
-										array(
-											'badKey7'    => 'I am Evil!',
-											'fontFamily' => 'Piazzolla',
-											'fontStyle'  => 'italic',
-											'fontWeight' => '400',
-											'src'        => 'https://example.com/font.ttf',
-										),
-									),
-								),
-								array(
-									'badKey8'    => 'I am Evil!',
-									'name'       => 'Inter',
-									'slug'       => 'Inter',
-									'fontFamily' => 'Inter',
-									'fontFace'   => array(
-										array(
-											'badKey9'    => 'I am Evil!',
-											'fontFamily' => 'Inter',
-											'fontStyle'  => 'italic',
-											'fontWeight' => '400',
-											'src'        => 'https://example.com/font.ttf',
-										),
-										array(
-											'badKey10'   => 'I am Evil!',
-											'fontFamily' => 'Inter',
-											'fontStyle'  => 'italic',
-											'fontWeight' => '400',
-											'src'        => 'https://example.com/font.ttf',
-										),
-									),
-								),
-							),
-						),
-					),
-				),
-			)
-		);
-
-		$expected_sanitized   = array(
-			'version'  => '2',
-			'settings' => array(
-				'typography' => array(
-					'fontFamilies' => array(
-						'custom' => array(
-							array(
-								'name'       => 'Arial',
-								'slug'       => 'arial',
-								'fontFamily' => 'Arial, sans-serif',
-							),
-						),
-						'theme'  => array(
-							array(
-								'name'       => 'Piazzolla',
-								'slug'       => 'piazzolla',
-								'fontFamily' => 'Piazzolla',
-								'fontFace'   => array(
-									array(
-										'fontFamily' => 'Piazzolla',
-										'fontStyle'  => 'italic',
-										'fontWeight' => '400',
-										'src'        => 'https://example.com/font.ttf',
-									),
-									array(
-										'fontFamily' => 'Piazzolla',
-										'fontStyle'  => 'italic',
-										'fontWeight' => '400',
-										'src'        => 'https://example.com/font.ttf',
-									),
-								),
-							),
-							array(
-								'name'       => 'Inter',
-								'slug'       => 'Inter',
-								'fontFamily' => 'Inter',
-								'fontFace'   => array(
-									array(
-										'fontFamily' => 'Inter',
-										'fontStyle'  => 'italic',
-										'fontWeight' => '400',
-										'src'        => 'https://example.com/font.ttf',
-									),
-									array(
-										'fontFamily' => 'Inter',
-										'fontStyle'  => 'italic',
-										'fontWeight' => '400',
-										'src'        => 'https://example.com/font.ttf',
-									),
-								),
-							),
-						),
-					),
-				),
-			),
-		);
-		$sanitized_theme_json = $theme_json->get_raw_data();
-		$this->assertSameSetsWithIndex( $expected_sanitized, $sanitized_theme_json, 'Sanitized theme.json does not match' );
-	}
 
 	/**
 	 * Tests the correct application of a block style variation's selector to
@@ -5498,5 +5332,4 @@
 			),
 		);
 	}
->>>>>>> 9173f8ba
 }