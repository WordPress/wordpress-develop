--- conflicted
+++ resolved
@@ -67,16 +67,11 @@
 	}
 
 	/**
-<<<<<<< HEAD
+	 * @ticket 53397
+	 *
 	 * @covers WP_Theme_JSON::get_raw_data
 	 */
-
-	function test_get_settings_presets_are_keyed_by_origin() {
-=======
-	 * @ticket 53397
-	 */
 	public function test_get_settings_presets_are_keyed_by_origin() {
->>>>>>> 6284a166
 		$core_origin = new WP_Theme_JSON(
 			array(
 				'version'  => WP_Theme_JSON::LATEST_SCHEMA,
@@ -202,15 +197,11 @@
 	}
 
 	/**
-<<<<<<< HEAD
+	 * @ticket 53175
+	 *
 	 * @covers WP_Theme_JSON::get_stylesheet
 	 */
-	function test_get_stylesheet() {
-=======
-	 * @ticket 53175
-	 */
 	public function test_get_stylesheet() {
->>>>>>> 6284a166
 		$theme_json = new WP_Theme_JSON(
 			array(
 				'version'  => WP_Theme_JSON::LATEST_SCHEMA,
@@ -329,15 +320,11 @@
 	}
 
 	/**
-<<<<<<< HEAD
+	 * @ticket 52991
+	 *
 	 * @covers WP_Theme_JSON::get_stylesheet
 	 */
-	function test_get_stylesheet_preset_classes_work_with_compounded_selectors() {
-=======
-	 * @ticket 52991
-	 */
 	public function test_get_stylesheet_preset_classes_work_with_compounded_selectors() {
->>>>>>> 6284a166
 		$theme_json = new WP_Theme_JSON(
 			array(
 				'version'  => WP_Theme_JSON::LATEST_SCHEMA,
@@ -365,15 +352,11 @@
 	}
 
 	/**
-<<<<<<< HEAD
+	 * @ticket 53175
+	 *
 	 * @covers WP_Theme_JSON::get_stylesheet
 	 */
-	function test_get_stylesheet_preset_rules_come_after_block_rules() {
-=======
-	 * @ticket 53175
-	 */
 	public function test_get_stylesheet_preset_rules_come_after_block_rules() {
->>>>>>> 6284a166
 		$theme_json = new WP_Theme_JSON(
 			array(
 				'version'  => WP_Theme_JSON::LATEST_SCHEMA,
@@ -414,11 +397,9 @@
 	}
 
 	/**
-<<<<<<< HEAD
+	 * @ticket 53175
+	 *
 	 * @covers WP_Theme_JSON::get_stylesheet
-=======
-	 * @ticket 53175
->>>>>>> 6284a166
 	 */
 	public function test_get_stylesheet_preset_values_are_marked_as_important() {
 		$theme_json = new WP_Theme_JSON(
@@ -702,6 +683,8 @@
 
 	/**
 	 * @ticket 53175
+	 *
+	 * @covers WP_Theme_JSON::merge
 	 */
 	public function test_merge_incoming_data_empty_presets() {
 		$theme_json = new WP_Theme_JSON(
@@ -793,6 +776,8 @@
 
 	/**
 	 * @ticket 53175
+	 *
+	 * @covers WP_Theme_JSON::merge
 	 */
 	public function test_merge_incoming_data_null_presets() {
 		$theme_json = new WP_Theme_JSON(
@@ -1093,8 +1078,6 @@
 
 	/**
 	 * @ticket 52991
-	 *
-	 * @covers WP_Theme_JSON::get_from_editor_settings
 	 */
 	public function test_get_editor_settings_custom_units_can_be_filtered() {
 		add_theme_support( 'custom-units', 'rem', 'em' );
