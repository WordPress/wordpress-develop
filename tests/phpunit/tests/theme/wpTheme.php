--- conflicted
+++ resolved
@@ -37,14 +37,10 @@
 		return $this->theme_root;
 	}
 
-<<<<<<< HEAD
 	/**
 	 * @covers WP_Theme::__construct
 	 */
 	function test_new_WP_Theme_top_level() {
-=======
-	public function test_new_WP_Theme_top_level() {
->>>>>>> 6284a166
 		$theme = new WP_Theme( 'theme1', $this->theme_root );
 
 		// Meta.
@@ -62,15 +58,10 @@
 		$this->assertSame( 'theme1', $theme->get_stylesheet() );
 		$this->assertSame( 'theme1', $theme->get_template() );
 	}
-
-<<<<<<< HEAD
-	/**
-	 * @covers WP_Theme::__construct
-	 */
-	function test_new_WP_Theme_subdir() {
-=======
+	/**
+	 * @covers WP_Theme::__construct
+	 */
 	public function test_new_WP_Theme_subdir() {
->>>>>>> 6284a166
 		$theme = new WP_Theme( 'subdir/theme2', $this->theme_root );
 
 		// Meta.
