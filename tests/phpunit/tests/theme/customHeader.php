<?php
/**
 * @group themes
 */
class Tests_Theme_CustomHeader extends WP_UnitTestCase {

	public static $post;

	protected static $header_video_id;

	public static function wpSetUpBeforeClass( WP_UnitTest_Factory $factory ) {
		self::$post = self::factory()->post->create(
			array(
				'post_status' => 'publish',
			)
		);

		$file                  = DIR_TESTDATA . '/uploads/small-video.mp4';
		self::$header_video_id = $factory->attachment->create_upload_object( $file );
	}

	public function set_up() {
		parent::set_up();

		require_once ABSPATH . WPINC . '/class-wp-customize-manager.php';
		$GLOBALS['wp_customize'] = new WP_Customize_Manager();
		$this->customize_manager = $GLOBALS['wp_customize'];

		wp_dequeue_script( 'wp-custom-header' );
	}

	public function tear_down() {
		$this->customize_manager = null;
		unset( $GLOBALS['wp_customize'] );

		remove_theme_support( 'custom-header' );
		remove_theme_mod( 'header_image' );
		remove_theme_mod( 'header_image_data' );
		remove_theme_mod( 'header_video' );
		remove_theme_mod( 'external_header_video' );

		parent::tear_down();
	}

<<<<<<< HEAD
	/**
	 * @covers ::remove_theme_support
	 */
	function test_add_and_remove_theme_support() {
		$this->_add_theme_support();
=======
	public function test_add_and_remove_theme_support() {
		$this->add_theme_support();
>>>>>>> 4dea8f59
		$this->assertTrue( current_theme_supports( 'custom-header' ) );
		remove_theme_support( 'custom-header' );
		$this->assertFalse( current_theme_supports( 'custom-header' ) );
	}

<<<<<<< HEAD
	/**
	 * @covers ::get_header_image
	 */
	function test_get_header_image_without_registered_default() {
		$this->_add_theme_support();
=======
	public function test_get_header_image_without_registered_default() {
		$this->add_theme_support();
>>>>>>> 4dea8f59
		$image = get_header_image();
		$this->assertFalse( has_header_image() );
		$this->assertEmpty( $image );
	}

<<<<<<< HEAD
	/**
	 * @covers ::get_header_image
	 */
	function test_get_header_image_with_registered_default() {
=======
	public function test_get_header_image_with_registered_default() {
>>>>>>> 4dea8f59
		$default = 'http://localhost/default-header.jpg';
		$this->add_theme_support( array( 'default-image' => $default ) );

		$image = get_header_image();
		$this->assertTrue( has_header_image() );
		$this->assertSame( $default, $image );
	}

<<<<<<< HEAD
	/**
	 * @covers ::set_theme_mod
	 * @covers ::get_header_image
	 */
	function test_get_header_image_from_theme_mod() {
=======
	public function test_get_header_image_from_theme_mod() {
>>>>>>> 4dea8f59
		$default = 'http://localhost/default-header.jpg';
		$custom  = 'http://localhost/custom-header.jpg';
		$this->add_theme_support( array( 'default-image' => $default ) );

		set_theme_mod( 'header_image', $custom );
		$image = get_header_image();
		$this->assertSame( $custom, $image );
		$this->assertTrue( has_header_image() );

		set_theme_mod( 'header_image', 'remove-header' );
		$image = get_header_image();
		$this->assertFalse( has_header_image() );
		$this->assertFalse( $image );
	}

<<<<<<< HEAD
	/**
	 * @covers ::get_header_image_tag
	 */
	function test_get_header_image_tag_without_registered_default_image() {
		$this->_add_theme_support();
=======
	public function test_get_header_image_tag_without_registered_default_image() {
		$this->add_theme_support();
>>>>>>> 4dea8f59
		$html = get_header_image_tag();
		$this->assertEmpty( $html );
	}

<<<<<<< HEAD
	/**
	 * @covers ::get_header_image_tag
	 */
	function test_get_header_image_tag_with_registered_default_image() {
=======
	public function test_get_header_image_tag_with_registered_default_image() {
>>>>>>> 4dea8f59
		$default = 'http://localhost/default-header.jpg';
		$this->add_theme_support( array( 'default-image' => $default ) );

		$html = get_header_image_tag();
		$this->assertStringStartsWith( '<img ', $html );
		$this->assertStringContainsString( sprintf( 'src="%s"', $default ), $html );
	}

	/**
	 * @ticket 38633
	 *
	 * @covers ::set_theme_mod
	 * @covers ::get_header_image_tag
	 */
	public function test_get_header_image_tag_with_registered_default_image_and_remove_header_theme_mod() {
		$default = 'http://localhost/default-header.jpg';
		$this->add_theme_support( array( 'default-image' => $default ) );

		set_theme_mod( 'header_image', 'remove-header' );
		$html = get_header_image_tag();
		$this->assertEmpty( $html );
	}

<<<<<<< HEAD
	/**
	 * @covers ::set_theme_mod
	 * @covers ::get_header_image_tag
	 */
	function test_get_header_image_tag_with_registered_default_image_and_custom_theme_mod() {
=======
	public function test_get_header_image_tag_with_registered_default_image_and_custom_theme_mod() {
>>>>>>> 4dea8f59
		$default = 'http://localhost/default-header.jpg';
		$custom  = 'http://localhost/custom-header.jpg';
		$this->add_theme_support( array( 'default-image' => $default ) );

		set_theme_mod( 'header_image', $custom );
		$html = get_header_image_tag();
		$this->assertStringStartsWith( '<img ', $html );
		$this->assertStringContainsString( sprintf( 'src="%s"', $custom ), $html );
	}

<<<<<<< HEAD
	/**
	 * @covers ::get_custom_header_markup
	 * @covers ::has_custom_header
	 */
	function test_get_custom_header_markup_without_registered_default_image() {
		$this->_add_theme_support();
=======
	public function test_get_custom_header_markup_without_registered_default_image() {
		$this->add_theme_support();
>>>>>>> 4dea8f59

		$html = get_custom_header_markup();
		$this->assertFalse( has_custom_header() );
		$this->assertEmpty( $html );

		// The container should always be returned in the Customizer preview.
		$this->set_customize_previewing( true );
		$html = get_custom_header_markup();
		$this->assertSame( '<div id="wp-custom-header" class="wp-custom-header"></div>', $html );
	}

<<<<<<< HEAD
	/**
	 * @covers ::get_custom_header_markup
	 * @covers ::has_custom_header
	 */
	function test_get_custom_header_markup_with_registered_default_image() {
=======
	public function test_get_custom_header_markup_with_registered_default_image() {
>>>>>>> 4dea8f59
		$default = 'http://localhost/default-header.jpg';
		$this->add_theme_support( array( 'default-image' => $default ) );
		$html = get_custom_header_markup();
		$this->assertTrue( has_custom_header() );
		$this->assertStringStartsWith( '<div id="wp-custom-header" class="wp-custom-header">', $html );
		$this->assertStringContainsString( sprintf( 'src="%s"', $default ), $html );
	}

<<<<<<< HEAD
	/**
	 * @covers ::has_header_video
	 * @covers ::set_theme_mod
	 * @covers ::get_header_video_url
	 */
	function test_get_header_video_url() {
		$this->_add_theme_support( array( 'video' => true ) );
=======
	public function test_get_header_video_url() {
		$this->add_theme_support( array( 'video' => true ) );
>>>>>>> 4dea8f59

		$this->assertFalse( has_header_video() );
		set_theme_mod( 'header_video', self::$header_video_id );
		$this->assertTrue( has_header_video() );
		$this->assertSame( wp_get_attachment_url( self::$header_video_id ), get_header_video_url() );
	}

<<<<<<< HEAD
	/**
	 * @covers ::has_header_video
	 * @covers ::set_theme_mod
	 * @covers ::get_header_video_url
	 */
	function test_get_external_header_video_url() {
=======
	public function test_get_external_header_video_url() {
>>>>>>> 4dea8f59
		$external = 'http://example.com/custom-video.mp4';
		$this->add_theme_support( array( 'video' => true ) );

		$this->assertFalse( has_header_video() );
		set_theme_mod( 'external_header_video', $external );
		$this->assertTrue( has_header_video() );
		$this->assertSame( $external, get_header_video_url() );
	}

<<<<<<< HEAD
	/**
	 * @covers ::get_header_video_url
	 */
	function test_get_header_video_url_prefers_local_video() {
=======
	public function test_get_header_video_url_prefers_local_video() {
>>>>>>> 4dea8f59
		$external = 'http://example.com/custom-video.mp4';
		$this->add_theme_support( array( 'video' => true ) );

		set_theme_mod( 'header_video', self::$header_video_id );
		set_theme_mod( 'external_header_video', $external );
		$this->assertSame( wp_get_attachment_url( self::$header_video_id ), get_header_video_url() );
	}

<<<<<<< HEAD
	/**
	 * @covers ::get_custom_header_markup
	 * @covers ::has_header_video
	 * @covers ::has_custom_header
	 */
	function test_get_custom_header_markup_with_video_and_without_an_image() {
=======
	public function test_get_custom_header_markup_with_video_and_without_an_image() {
>>>>>>> 4dea8f59
		$custom = 'http://localhost/custom-video.mp4';
		$this->add_theme_support(
			array(
				'video'                 => true,
				'video-active-callback' => '__return_true',
			)
		);

		set_theme_mod( 'external_header_video', $custom );
		$html = get_custom_header_markup();
		$this->assertTrue( has_header_video() );
		$this->assertTrue( has_custom_header() );
		$this->assertSame( '<div id="wp-custom-header" class="wp-custom-header"></div>', $html );
	}

<<<<<<< HEAD
	/**
	 * @covers ::the_custom_header_markup
	 */
	function test_header_script_is_not_enqueued_by_the_custom_header_markup_without_video() {
		$this->_add_theme_support(
=======
	public function test_header_script_is_not_enqueued_by_the_custom_header_markup_without_video() {
		$this->add_theme_support(
>>>>>>> 4dea8f59
			array(
				'video'                 => true,
				'video-active-callback' => '__return_true',
			)
		);

		ob_start();
		the_custom_header_markup();
		ob_end_clean();
		$this->assertFalse( wp_script_is( 'wp-custom-header', 'enqueued' ) );

		set_theme_mod( 'header_image', 'http://localhost/custom-header.jpg' );

		ob_start();
		the_custom_header_markup();
		ob_end_clean();
		$this->assertFalse( wp_script_is( 'wp-custom-header', 'enqueued' ) );
	}

<<<<<<< HEAD
	/**
	 * @covers ::the_custom_header_markup
	 */
	function test_header_script_is_not_enqueued_by_the_custom_header_markup_when_active_callback_is_false() {
		$this->_add_theme_support(
=======
	public function test_header_script_is_not_enqueued_by_the_custom_header_markup_when_active_callback_is_false() {
		$this->add_theme_support(
>>>>>>> 4dea8f59
			array(
				'video'                 => true,
				'video-active-callback' => '__return_false',
			)
		);
		set_theme_mod( 'external_header_video', 'http://localhost/custom-video.mp4' );

		ob_start();
		the_custom_header_markup();
		ob_end_clean();
		$this->assertFalse( wp_script_is( 'wp-custom-header', 'enqueued' ) );
	}

<<<<<<< HEAD
	/**
	 * @covers ::the_custom_header_markup
	 */
	function test_header_script_is_enqueued_by_the_custom_header_markup_without_video_when_previewing_in_customizer() {
		$this->_add_theme_support(
=======
	public function test_header_script_is_enqueued_by_the_custom_header_markup_without_video_when_previewing_in_customizer() {
		$this->add_theme_support(
>>>>>>> 4dea8f59
			array(
				'video'                 => true,
				'video-active-callback' => '__return_true',
			)
		);
		$this->set_customize_previewing( true );

		ob_start();
		the_custom_header_markup();
		ob_end_clean();
		$this->assertTrue( wp_script_is( 'wp-custom-header', 'enqueued' ) );
	}

<<<<<<< HEAD
	/**
	 * @covers ::the_custom_header_markup
	 */
	function test_header_script_is_enqueued_by_the_custom_header_markup_with_video() {
		$this->_add_theme_support(
=======
	public function test_header_script_is_enqueued_by_the_custom_header_markup_with_video() {
		$this->add_theme_support(
>>>>>>> 4dea8f59
			array(
				'video'                 => true,
				'video-active-callback' => '__return_true',
			)
		);
		set_theme_mod( 'external_header_video', 'http://localhost/custom-video.mp4' );

		ob_start();
		the_custom_header_markup();
		ob_end_clean();
		$this->assertTrue( wp_script_is( 'wp-custom-header', 'enqueued' ) );
	}

	/**
	 * @ticket 38738
	 *
	 * @covers ::is_header_video_active
	 */
	public function test_video_header_callback_front_page_from_front_page() {
		$this->add_theme_support(
			array(
				'video' => true,
			)
		);

		$this->go_to( home_url() );

		$result = is_header_video_active();

		$this->assertTrue( $result );
	}

	/**
	 * @ticket 38738
	 *
	 * @covers ::is_header_video_active
	 */
	public function test_video_header_callback_front_page_from_elsewhere() {
		$this->add_theme_support(
			array(
				'video' => true,
			)
		);

		$this->go_to( get_permalink( self::$post ) );

		$result = is_header_video_active();

		$this->assertFalse( $result );
	}

	/**
	 * @ticket 38738
	 *
	 * @covers ::is_header_video_active
	 */
	public function test_video_header_callback_globally_from_front_page() {
		$this->add_theme_support(
			array(
				'video'                 => true,
				'video-active-callback' => '__return_true',
			)
		);

		$this->go_to( home_url() );

		$result = is_header_video_active();

		$this->assertTrue( $result );
	}

	/**
	 * @ticket 38738
	 *
	 * @covers ::is_header_video_active
	 */
	public function test_video_header_callback_globally_from_elsewhere() {
		$this->add_theme_support(
			array(
				'video'                 => true,
				'video-active-callback' => '__return_true',
			)
		);

		$this->go_to( get_permalink( self::$post ) );

		$result = is_header_video_active();

		$this->assertTrue( $result );
	}

	/**
	 * @ticket 38738
	 *
	 * @covers ::is_header_video_active
	 */
	public function test_video_header_callback_globally_with_negative_filter() {
		$this->add_theme_support(
			array(
				'video'                 => true,
				'video-active-callback' => '__return_true',
			)
		);

		$this->go_to( get_permalink( self::$post ) );

		add_filter( 'is_header_video_active', '__return_false' );
		$result = is_header_video_active();
		remove_filter( 'is_header_video_active', '__return_false' );

		$this->assertFalse( $result );
	}

	/**
	 * Adds arguments directly to the $_wp_theme_features global. Calling
	 * add_theme_support( 'custom-header' ) will poison subsequent tests since
	 * it defines constants.
	 */
	private function add_theme_support( $args = array() ) {
		global $_wp_theme_features;

		$_wp_theme_features['custom-header'][0] = wp_parse_args(
			$args,
			array(
				'default-image'          => '',
				'random-default'         => false,
				'width'                  => 0,
				'height'                 => 0,
				'flex-height'            => false,
				'flex-width'             => false,
				'default-text-color'     => '',
				'header-text'            => true,
				'uploads'                => true,
				'wp-head-callback'       => '',
				'admin-head-callback'    => '',
				'admin-preview-callback' => '',
				'video'                  => false,
				'video-active-callback'  => 'is_front_page',
			)
		);
	}

	private function set_customize_previewing( $value ) {
		$class    = new ReflectionClass( 'WP_Customize_Manager' );
		$property = $class->getProperty( 'previewing' );
		$property->setAccessible( true );
		$property->setValue( $this->customize_manager, $value );
	}
}<|MERGE_RESOLUTION|>--- conflicted
+++ resolved
@@ -42,44 +42,30 @@
 		parent::tear_down();
 	}
 
-<<<<<<< HEAD
 	/**
 	 * @covers ::remove_theme_support
 	 */
-	function test_add_and_remove_theme_support() {
+	public function test_add_and_remove_theme_support() {
 		$this->_add_theme_support();
-=======
-	public function test_add_and_remove_theme_support() {
-		$this->add_theme_support();
->>>>>>> 4dea8f59
 		$this->assertTrue( current_theme_supports( 'custom-header' ) );
 		remove_theme_support( 'custom-header' );
 		$this->assertFalse( current_theme_supports( 'custom-header' ) );
 	}
 
-<<<<<<< HEAD
 	/**
 	 * @covers ::get_header_image
 	 */
-	function test_get_header_image_without_registered_default() {
+	public function test_get_header_image_without_registered_default() {
 		$this->_add_theme_support();
-=======
-	public function test_get_header_image_without_registered_default() {
-		$this->add_theme_support();
->>>>>>> 4dea8f59
 		$image = get_header_image();
 		$this->assertFalse( has_header_image() );
 		$this->assertEmpty( $image );
 	}
 
-<<<<<<< HEAD
 	/**
 	 * @covers ::get_header_image
 	 */
-	function test_get_header_image_with_registered_default() {
-=======
 	public function test_get_header_image_with_registered_default() {
->>>>>>> 4dea8f59
 		$default = 'http://localhost/default-header.jpg';
 		$this->add_theme_support( array( 'default-image' => $default ) );
 
@@ -88,15 +74,11 @@
 		$this->assertSame( $default, $image );
 	}
 
-<<<<<<< HEAD
 	/**
 	 * @covers ::set_theme_mod
 	 * @covers ::get_header_image
 	 */
-	function test_get_header_image_from_theme_mod() {
-=======
 	public function test_get_header_image_from_theme_mod() {
->>>>>>> 4dea8f59
 		$default = 'http://localhost/default-header.jpg';
 		$custom  = 'http://localhost/custom-header.jpg';
 		$this->add_theme_support( array( 'default-image' => $default ) );
@@ -112,28 +94,19 @@
 		$this->assertFalse( $image );
 	}
 
-<<<<<<< HEAD
 	/**
 	 * @covers ::get_header_image_tag
 	 */
-	function test_get_header_image_tag_without_registered_default_image() {
+	public function test_get_header_image_tag_without_registered_default_image() {
 		$this->_add_theme_support();
-=======
-	public function test_get_header_image_tag_without_registered_default_image() {
-		$this->add_theme_support();
->>>>>>> 4dea8f59
 		$html = get_header_image_tag();
 		$this->assertEmpty( $html );
 	}
 
-<<<<<<< HEAD
 	/**
 	 * @covers ::get_header_image_tag
 	 */
-	function test_get_header_image_tag_with_registered_default_image() {
-=======
 	public function test_get_header_image_tag_with_registered_default_image() {
->>>>>>> 4dea8f59
 		$default = 'http://localhost/default-header.jpg';
 		$this->add_theme_support( array( 'default-image' => $default ) );
 
@@ -157,15 +130,11 @@
 		$this->assertEmpty( $html );
 	}
 
-<<<<<<< HEAD
 	/**
 	 * @covers ::set_theme_mod
 	 * @covers ::get_header_image_tag
 	 */
-	function test_get_header_image_tag_with_registered_default_image_and_custom_theme_mod() {
-=======
 	public function test_get_header_image_tag_with_registered_default_image_and_custom_theme_mod() {
->>>>>>> 4dea8f59
 		$default = 'http://localhost/default-header.jpg';
 		$custom  = 'http://localhost/custom-header.jpg';
 		$this->add_theme_support( array( 'default-image' => $default ) );
@@ -176,17 +145,12 @@
 		$this->assertStringContainsString( sprintf( 'src="%s"', $custom ), $html );
 	}
 
-<<<<<<< HEAD
 	/**
 	 * @covers ::get_custom_header_markup
 	 * @covers ::has_custom_header
 	 */
-	function test_get_custom_header_markup_without_registered_default_image() {
+	public function test_get_custom_header_markup_without_registered_default_image() {
 		$this->_add_theme_support();
-=======
-	public function test_get_custom_header_markup_without_registered_default_image() {
-		$this->add_theme_support();
->>>>>>> 4dea8f59
 
 		$html = get_custom_header_markup();
 		$this->assertFalse( has_custom_header() );
@@ -198,15 +162,11 @@
 		$this->assertSame( '<div id="wp-custom-header" class="wp-custom-header"></div>', $html );
 	}
 
-<<<<<<< HEAD
 	/**
 	 * @covers ::get_custom_header_markup
 	 * @covers ::has_custom_header
 	 */
-	function test_get_custom_header_markup_with_registered_default_image() {
-=======
 	public function test_get_custom_header_markup_with_registered_default_image() {
->>>>>>> 4dea8f59
 		$default = 'http://localhost/default-header.jpg';
 		$this->add_theme_support( array( 'default-image' => $default ) );
 		$html = get_custom_header_markup();
@@ -215,18 +175,13 @@
 		$this->assertStringContainsString( sprintf( 'src="%s"', $default ), $html );
 	}
 
-<<<<<<< HEAD
 	/**
 	 * @covers ::has_header_video
 	 * @covers ::set_theme_mod
 	 * @covers ::get_header_video_url
 	 */
-	function test_get_header_video_url() {
+	public function test_get_header_video_url() {
 		$this->_add_theme_support( array( 'video' => true ) );
-=======
-	public function test_get_header_video_url() {
-		$this->add_theme_support( array( 'video' => true ) );
->>>>>>> 4dea8f59
 
 		$this->assertFalse( has_header_video() );
 		set_theme_mod( 'header_video', self::$header_video_id );
@@ -234,16 +189,12 @@
 		$this->assertSame( wp_get_attachment_url( self::$header_video_id ), get_header_video_url() );
 	}
 
-<<<<<<< HEAD
 	/**
 	 * @covers ::has_header_video
 	 * @covers ::set_theme_mod
 	 * @covers ::get_header_video_url
 	 */
-	function test_get_external_header_video_url() {
-=======
 	public function test_get_external_header_video_url() {
->>>>>>> 4dea8f59
 		$external = 'http://example.com/custom-video.mp4';
 		$this->add_theme_support( array( 'video' => true ) );
 
@@ -253,14 +204,10 @@
 		$this->assertSame( $external, get_header_video_url() );
 	}
 
-<<<<<<< HEAD
 	/**
 	 * @covers ::get_header_video_url
 	 */
-	function test_get_header_video_url_prefers_local_video() {
-=======
 	public function test_get_header_video_url_prefers_local_video() {
->>>>>>> 4dea8f59
 		$external = 'http://example.com/custom-video.mp4';
 		$this->add_theme_support( array( 'video' => true ) );
 
@@ -269,16 +216,12 @@
 		$this->assertSame( wp_get_attachment_url( self::$header_video_id ), get_header_video_url() );
 	}
 
-<<<<<<< HEAD
 	/**
 	 * @covers ::get_custom_header_markup
 	 * @covers ::has_header_video
 	 * @covers ::has_custom_header
 	 */
-	function test_get_custom_header_markup_with_video_and_without_an_image() {
-=======
 	public function test_get_custom_header_markup_with_video_and_without_an_image() {
->>>>>>> 4dea8f59
 		$custom = 'http://localhost/custom-video.mp4';
 		$this->add_theme_support(
 			array(
@@ -294,16 +237,11 @@
 		$this->assertSame( '<div id="wp-custom-header" class="wp-custom-header"></div>', $html );
 	}
 
-<<<<<<< HEAD
 	/**
 	 * @covers ::the_custom_header_markup
 	 */
-	function test_header_script_is_not_enqueued_by_the_custom_header_markup_without_video() {
+	public function test_header_script_is_not_enqueued_by_the_custom_header_markup_without_video() {
 		$this->_add_theme_support(
-=======
-	public function test_header_script_is_not_enqueued_by_the_custom_header_markup_without_video() {
-		$this->add_theme_support(
->>>>>>> 4dea8f59
 			array(
 				'video'                 => true,
 				'video-active-callback' => '__return_true',
@@ -323,16 +261,11 @@
 		$this->assertFalse( wp_script_is( 'wp-custom-header', 'enqueued' ) );
 	}
 
-<<<<<<< HEAD
 	/**
 	 * @covers ::the_custom_header_markup
 	 */
-	function test_header_script_is_not_enqueued_by_the_custom_header_markup_when_active_callback_is_false() {
+	public function test_header_script_is_not_enqueued_by_the_custom_header_markup_when_active_callback_is_false() {
 		$this->_add_theme_support(
-=======
-	public function test_header_script_is_not_enqueued_by_the_custom_header_markup_when_active_callback_is_false() {
-		$this->add_theme_support(
->>>>>>> 4dea8f59
 			array(
 				'video'                 => true,
 				'video-active-callback' => '__return_false',
@@ -346,16 +279,11 @@
 		$this->assertFalse( wp_script_is( 'wp-custom-header', 'enqueued' ) );
 	}
 
-<<<<<<< HEAD
 	/**
 	 * @covers ::the_custom_header_markup
 	 */
-	function test_header_script_is_enqueued_by_the_custom_header_markup_without_video_when_previewing_in_customizer() {
+	public function test_header_script_is_enqueued_by_the_custom_header_markup_without_video_when_previewing_in_customizer() {
 		$this->_add_theme_support(
-=======
-	public function test_header_script_is_enqueued_by_the_custom_header_markup_without_video_when_previewing_in_customizer() {
-		$this->add_theme_support(
->>>>>>> 4dea8f59
 			array(
 				'video'                 => true,
 				'video-active-callback' => '__return_true',
@@ -369,16 +297,11 @@
 		$this->assertTrue( wp_script_is( 'wp-custom-header', 'enqueued' ) );
 	}
 
-<<<<<<< HEAD
 	/**
 	 * @covers ::the_custom_header_markup
 	 */
-	function test_header_script_is_enqueued_by_the_custom_header_markup_with_video() {
+	public function test_header_script_is_enqueued_by_the_custom_header_markup_with_video() {
 		$this->_add_theme_support(
-=======
-	public function test_header_script_is_enqueued_by_the_custom_header_markup_with_video() {
-		$this->add_theme_support(
->>>>>>> 4dea8f59
 			array(
 				'video'                 => true,
 				'video-active-callback' => '__return_true',
