<?php
/**
 * @group themes
 */
class Tests_Theme_CustomHeader extends WP_UnitTestCase {

	public static $post;

	protected static $header_video_id;

	private $customize_manager = null;

	public static function wpSetUpBeforeClass( WP_UnitTest_Factory $factory ) {
		self::$post = self::factory()->post->create(
			array(
				'post_status' => 'publish',
			)
		);

		$file                  = DIR_TESTDATA . '/uploads/small-video.mp4';
		self::$header_video_id = $factory->attachment->create_upload_object( $file );
	}

	public function set_up() {
		parent::set_up();

		require_once ABSPATH . WPINC . '/class-wp-customize-manager.php';
		$GLOBALS['wp_customize'] = new WP_Customize_Manager();
		$this->customize_manager = $GLOBALS['wp_customize'];

		wp_dequeue_script( 'wp-custom-header' );
	}

	public function tear_down() {
		$this->customize_manager = null;
		unset( $GLOBALS['wp_customize'] );

		remove_theme_support( 'custom-header' );
		remove_theme_mod( 'header_image' );
		remove_theme_mod( 'header_image_data' );
		remove_theme_mod( 'header_video' );
		remove_theme_mod( 'external_header_video' );

		parent::tear_down();
	}

	/**
	 * @covers ::remove_theme_support
	 */
	public function test_add_and_remove_theme_support() {
		$this->_add_theme_support();
		$this->assertTrue( current_theme_supports( 'custom-header' ) );
		remove_theme_support( 'custom-header' );
		$this->assertFalse( current_theme_supports( 'custom-header' ) );
	}

	/**
	 * @covers ::get_header_image
	 */
	public function test_get_header_image_without_registered_default() {
		$this->_add_theme_support();
		$image = get_header_image();
		$this->assertFalse( has_header_image() );
		$this->assertEmpty( $image );
	}

	/**
	 * @covers ::get_header_image
	 */
	public function test_get_header_image_with_registered_default() {
		$default = 'http://localhost/default-header.jpg';
		$this->add_theme_support( array( 'default-image' => $default ) );

		$image = get_header_image();
		$this->assertTrue( has_header_image() );
		$this->assertSame( $default, $image );
	}

	/**
	 * @covers ::set_theme_mod
	 * @covers ::get_header_image
	 */
	public function test_get_header_image_from_theme_mod() {
		$default = 'http://localhost/default-header.jpg';
		$custom  = 'http://localhost/custom-header.jpg';
		$this->add_theme_support( array( 'default-image' => $default ) );

		set_theme_mod( 'header_image', $custom );
		$image = get_header_image();
		$this->assertSame( $custom, $image );
		$this->assertTrue( has_header_image() );

		set_theme_mod( 'header_image', 'remove-header' );
		$image = get_header_image();
		$this->assertFalse( has_header_image() );
		$this->assertFalse( $image );
	}

	/**
<<<<<<< HEAD
	 * @covers ::get_header_image_tag
	 */
=======
	 * Tests the "get_header_image" filter.
	 *
	 * @ticket 56180
	 *
	 * @covers get_header_image
	 *
	 * @dataProvider data_filter_header_image
	 *
	 * @param mixed  $header_image The header image.
	 * @param string $expected     The expected return value from get_header_image().
	 */
	public function test_filter_header_image( $header_image, $expected ) {
		add_filter(
			'get_header_image',
			static function() use ( $header_image ) {
				return $header_image;
			}
		);

		$this->assertSame( $expected, get_header_image() );
	}

	/**
	 * Data provider.
	 *
	 * @return array
	 */
	public function data_filter_header_image() {
		return array(
			'an image url'         => array(
				'header_image' => 'http://example.org/image.png',
				'expected'     => 'http://example.org/image.png',
			),
			'an empty string'      => array(
				'header_image' => '',
				'expected'     => '',
			),
			'a string with spaces' => array(
				'header_image' => ' ',
				'expected'     => '',
			),
			'null'                 => array(
				'header_image' => null,
				'expected'     => false,
			),
			'false'                => array(
				'header_image' => false,
				'expected'     => false,
			),
		);
	}

>>>>>>> 7a74026b
	public function test_get_header_image_tag_without_registered_default_image() {
		$this->_add_theme_support();
		$html = get_header_image_tag();
		$this->assertEmpty( $html );
	}

	/**
	 * @covers ::get_header_image_tag
	 */
	public function test_get_header_image_tag_with_registered_default_image() {
		$default = 'http://localhost/default-header.jpg';
		$this->add_theme_support( array( 'default-image' => $default ) );

		$html = get_header_image_tag();
		$this->assertStringStartsWith( '<img ', $html );
		$this->assertStringContainsString( sprintf( 'src="%s"', $default ), $html );
	}

	/**
	 * @ticket 38633
	 *
	 * @covers ::set_theme_mod
	 * @covers ::get_header_image_tag
	 */
	public function test_get_header_image_tag_with_registered_default_image_and_remove_header_theme_mod() {
		$default = 'http://localhost/default-header.jpg';
		$this->add_theme_support( array( 'default-image' => $default ) );

		set_theme_mod( 'header_image', 'remove-header' );
		$html = get_header_image_tag();
		$this->assertEmpty( $html );
	}

	/**
	 * @covers ::set_theme_mod
	 * @covers ::get_header_image_tag
	 */
	public function test_get_header_image_tag_with_registered_default_image_and_custom_theme_mod() {
		$default = 'http://localhost/default-header.jpg';
		$custom  = 'http://localhost/custom-header.jpg';
		$this->add_theme_support( array( 'default-image' => $default ) );

		set_theme_mod( 'header_image', $custom );
		$html = get_header_image_tag();
		$this->assertStringStartsWith( '<img ', $html );
		$this->assertStringContainsString( sprintf( 'src="%s"', $custom ), $html );
	}

	/**
	 * @covers ::get_custom_header_markup
	 * @covers ::has_custom_header
	 */
	public function test_get_custom_header_markup_without_registered_default_image() {
		$this->_add_theme_support();

		$html = get_custom_header_markup();
		$this->assertFalse( has_custom_header() );
		$this->assertEmpty( $html );

		// The container should always be returned in the Customizer preview.
		$this->set_customize_previewing( true );
		$html = get_custom_header_markup();
		$this->assertSame( '<div id="wp-custom-header" class="wp-custom-header"></div>', $html );
	}

	/**
	 * @covers ::get_custom_header_markup
	 * @covers ::has_custom_header
	 */
	public function test_get_custom_header_markup_with_registered_default_image() {
		$default = 'http://localhost/default-header.jpg';
		$this->add_theme_support( array( 'default-image' => $default ) );
		$html = get_custom_header_markup();
		$this->assertTrue( has_custom_header() );
		$this->assertStringStartsWith( '<div id="wp-custom-header" class="wp-custom-header">', $html );
		$this->assertStringContainsString( sprintf( 'src="%s"', $default ), $html );
	}

	/**
	 * @covers ::has_header_video
	 * @covers ::set_theme_mod
	 * @covers ::get_header_video_url
	 */
	public function test_get_header_video_url() {
		$this->_add_theme_support( array( 'video' => true ) );

		$this->assertFalse( has_header_video() );
		set_theme_mod( 'header_video', self::$header_video_id );
		$this->assertTrue( has_header_video() );
		$this->assertSame( wp_get_attachment_url( self::$header_video_id ), get_header_video_url() );
	}

	/**
	 * @covers ::has_header_video
	 * @covers ::set_theme_mod
	 * @covers ::get_header_video_url
	 */
	public function test_get_external_header_video_url() {
		$external = 'http://example.com/custom-video.mp4';
		$this->add_theme_support( array( 'video' => true ) );

		$this->assertFalse( has_header_video() );
		set_theme_mod( 'external_header_video', $external );
		$this->assertTrue( has_header_video() );
		$this->assertSame( $external, get_header_video_url() );
	}

	/**
	 * @covers ::get_header_video_url
	 */
	public function test_get_header_video_url_prefers_local_video() {
		$external = 'http://example.com/custom-video.mp4';
		$this->add_theme_support( array( 'video' => true ) );

		set_theme_mod( 'header_video', self::$header_video_id );
		set_theme_mod( 'external_header_video', $external );
		$this->assertSame( wp_get_attachment_url( self::$header_video_id ), get_header_video_url() );
	}

	/**
	 * @covers ::get_custom_header_markup
	 * @covers ::has_header_video
	 * @covers ::has_custom_header
	 */
	public function test_get_custom_header_markup_with_video_and_without_an_image() {
		$custom = 'http://localhost/custom-video.mp4';
		$this->add_theme_support(
			array(
				'video'                 => true,
				'video-active-callback' => '__return_true',
			)
		);

		set_theme_mod( 'external_header_video', $custom );
		$html = get_custom_header_markup();
		$this->assertTrue( has_header_video() );
		$this->assertTrue( has_custom_header() );
		$this->assertSame( '<div id="wp-custom-header" class="wp-custom-header"></div>', $html );
	}

	/**
	 * @covers ::the_custom_header_markup
	 */
	public function test_header_script_is_not_enqueued_by_the_custom_header_markup_without_video() {
		$this->_add_theme_support(
			array(
				'video'                 => true,
				'video-active-callback' => '__return_true',
			)
		);

		ob_start();
		the_custom_header_markup();
		ob_end_clean();
		$this->assertFalse( wp_script_is( 'wp-custom-header', 'enqueued' ) );

		set_theme_mod( 'header_image', 'http://localhost/custom-header.jpg' );

		ob_start();
		the_custom_header_markup();
		ob_end_clean();
		$this->assertFalse( wp_script_is( 'wp-custom-header', 'enqueued' ) );
	}

	/**
	 * @covers ::the_custom_header_markup
	 */
	public function test_header_script_is_not_enqueued_by_the_custom_header_markup_when_active_callback_is_false() {
		$this->_add_theme_support(
			array(
				'video'                 => true,
				'video-active-callback' => '__return_false',
			)
		);
		set_theme_mod( 'external_header_video', 'http://localhost/custom-video.mp4' );

		ob_start();
		the_custom_header_markup();
		ob_end_clean();
		$this->assertFalse( wp_script_is( 'wp-custom-header', 'enqueued' ) );
	}

	/**
	 * @covers ::the_custom_header_markup
	 */
	public function test_header_script_is_enqueued_by_the_custom_header_markup_without_video_when_previewing_in_customizer() {
		$this->_add_theme_support(
			array(
				'video'                 => true,
				'video-active-callback' => '__return_true',
			)
		);
		$this->set_customize_previewing( true );

		ob_start();
		the_custom_header_markup();
		ob_end_clean();
		$this->assertTrue( wp_script_is( 'wp-custom-header', 'enqueued' ) );
	}

	/**
	 * @covers ::the_custom_header_markup
	 */
	public function test_header_script_is_enqueued_by_the_custom_header_markup_with_video() {
		$this->_add_theme_support(
			array(
				'video'                 => true,
				'video-active-callback' => '__return_true',
			)
		);
		set_theme_mod( 'external_header_video', 'http://localhost/custom-video.mp4' );

		ob_start();
		the_custom_header_markup();
		ob_end_clean();
		$this->assertTrue( wp_script_is( 'wp-custom-header', 'enqueued' ) );
	}

	/**
	 * @ticket 38738
	 *
	 * @covers ::is_header_video_active
	 */
	public function test_video_header_callback_front_page_from_front_page() {
		$this->add_theme_support(
			array(
				'video' => true,
			)
		);

		$this->go_to( home_url() );

		$result = is_header_video_active();

		$this->assertTrue( $result );
	}

	/**
	 * @ticket 38738
	 *
	 * @covers ::is_header_video_active
	 */
	public function test_video_header_callback_front_page_from_elsewhere() {
		$this->add_theme_support(
			array(
				'video' => true,
			)
		);

		$this->go_to( get_permalink( self::$post ) );

		$result = is_header_video_active();

		$this->assertFalse( $result );
	}

	/**
	 * @ticket 38738
	 *
	 * @covers ::is_header_video_active
	 */
	public function test_video_header_callback_globally_from_front_page() {
		$this->add_theme_support(
			array(
				'video'                 => true,
				'video-active-callback' => '__return_true',
			)
		);

		$this->go_to( home_url() );

		$result = is_header_video_active();

		$this->assertTrue( $result );
	}

	/**
	 * @ticket 38738
	 *
	 * @covers ::is_header_video_active
	 */
	public function test_video_header_callback_globally_from_elsewhere() {
		$this->add_theme_support(
			array(
				'video'                 => true,
				'video-active-callback' => '__return_true',
			)
		);

		$this->go_to( get_permalink( self::$post ) );

		$result = is_header_video_active();

		$this->assertTrue( $result );
	}

	/**
	 * @ticket 38738
	 *
	 * @covers ::is_header_video_active
	 */
	public function test_video_header_callback_globally_with_negative_filter() {
		$this->add_theme_support(
			array(
				'video'                 => true,
				'video-active-callback' => '__return_true',
			)
		);

		$this->go_to( get_permalink( self::$post ) );

		add_filter( 'is_header_video_active', '__return_false' );
		$result = is_header_video_active();
		remove_filter( 'is_header_video_active', '__return_false' );

		$this->assertFalse( $result );
	}

	/**
	 * Adds arguments directly to the $_wp_theme_features global. Calling
	 * add_theme_support( 'custom-header' ) will poison subsequent tests since
	 * it defines constants.
	 */
	private function add_theme_support( $args = array() ) {
		global $_wp_theme_features;

		$_wp_theme_features['custom-header'][0] = wp_parse_args(
			$args,
			array(
				'default-image'          => '',
				'random-default'         => false,
				'width'                  => 0,
				'height'                 => 0,
				'flex-height'            => false,
				'flex-width'             => false,
				'default-text-color'     => '',
				'header-text'            => true,
				'uploads'                => true,
				'wp-head-callback'       => '',
				'admin-head-callback'    => '',
				'admin-preview-callback' => '',
				'video'                  => false,
				'video-active-callback'  => 'is_front_page',
			)
		);
	}

	private function set_customize_previewing( $value ) {
		$class    = new ReflectionClass( 'WP_Customize_Manager' );
		$property = $class->getProperty( 'previewing' );
		$property->setAccessible( true );
		$property->setValue( $this->customize_manager, $value );
	}
}<|MERGE_RESOLUTION|>--- conflicted
+++ resolved
@@ -97,10 +97,6 @@
 	}
 
 	/**
-<<<<<<< HEAD
-	 * @covers ::get_header_image_tag
-	 */
-=======
 	 * Tests the "get_header_image" filter.
 	 *
 	 * @ticket 56180
@@ -153,7 +149,9 @@
 		);
 	}
 
->>>>>>> 7a74026b
+	/**
+	 * @covers ::get_header_image_tag
+	 */
 	public function test_get_header_image_tag_without_registered_default_image() {
 		$this->_add_theme_support();
 		$html = get_header_image_tag();
