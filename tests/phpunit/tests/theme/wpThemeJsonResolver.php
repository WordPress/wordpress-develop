--- conflicted
+++ resolved
@@ -47,60 +47,8 @@
 	/**
 	 * @ticket 52991
 	 *
-	 * @covers WP_Theme_JSON_Resolver::get_fields_to_translate
-	 */
-<<<<<<< HEAD
-	public function test_fields_are_extracted() {
-		$actual = WP_Theme_JSON_Resolver::get_fields_to_translate();
-
-		$expected = array(
-			array(
-				'path'    => array( 'settings', 'typography', 'fontSizes' ),
-				'key'     => 'name',
-				'context' => 'Font size name',
-			),
-			array(
-				'path'    => array( 'settings', 'color', 'palette' ),
-				'key'     => 'name',
-				'context' => 'Color name',
-			),
-			array(
-				'path'    => array( 'settings', 'color', 'gradients' ),
-				'key'     => 'name',
-				'context' => 'Gradient name',
-			),
-			array(
-				'path'    => array( 'settings', 'color', 'duotone' ),
-				'key'     => 'name',
-				'context' => 'Duotone name',
-			),
-			array(
-				'path'    => array( 'settings', 'blocks', '*', 'typography', 'fontSizes' ),
-				'key'     => 'name',
-				'context' => 'Font size name',
-			),
-			array(
-				'path'    => array( 'settings', 'blocks', '*', 'color', 'palette' ),
-				'key'     => 'name',
-				'context' => 'Color name',
-			),
-			array(
-				'path'    => array( 'settings', 'blocks', '*', 'color', 'gradients' ),
-				'key'     => 'name',
-				'context' => 'Gradient name',
-			),
-		);
-
-		$this->assertSame( $expected, $actual );
-	}
-
-	/**
-	 * @ticket 52991
-	 *
 	 * @covers WP_Theme_JSON_Resolver::get_theme_data
 	 */
-=======
->>>>>>> de822e8f
 	public function test_translations_are_applied() {
 		add_filter( 'locale', array( $this, 'filter_set_locale_to_polish' ) );
 		load_textdomain( 'block-theme', realpath( DIR_TESTDATA . '/languages/themes/block-theme-pl_PL.mo' ) );
