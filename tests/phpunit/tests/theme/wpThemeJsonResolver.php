--- conflicted
+++ resolved
@@ -125,12 +125,9 @@
 	/**
 	 * @ticket 52991
 	 * @ticket 54336
-<<<<<<< HEAD
+	 * @ticket 56611
 	 *
 	 * @covers WP_Theme_JSON_Resolver::get_theme_data
-=======
-	 * @ticket 56611
->>>>>>> df17fdbd
 	 */
 	public function test_translations_are_applied() {
 		add_filter( 'locale', array( $this, 'filter_set_locale_to_polish' ) );
@@ -262,11 +259,6 @@
 	}
 
 	/**
-<<<<<<< HEAD
-	 * @ticket 52991
-	 *
-	 * @covers WP_Theme_JSON_Resolver::theme_has_support
-=======
 	 * Tests when WP_Theme_JSON_Resolver::$blocks_cache is empty or does not match
 	 * the all registered blocks.
 	 *
@@ -277,7 +269,8 @@
 	 * @ticket 56467
 	 *
 	 * @param string $origin The origin to test.
->>>>>>> df17fdbd
+	 *
+	 * @covers WP_Theme_JSON_Resolver::theme_has_support
 	 */
 	public function test_has_same_registered_blocks_when_all_blocks_not_cached( $origin, array $cache = array() ) {
 		$has_same_registered_blocks = new ReflectionMethod( WP_Theme_JSON_Resolver::class, 'has_same_registered_blocks' );
