--- conflicted
+++ resolved
@@ -46,12 +46,9 @@
 
 	/**
 	 * @ticket 52991
-<<<<<<< HEAD
+	 * @ticket 54336
 	 *
 	 * @covers WP_Theme_JSON_Resolver::get_theme_data
-=======
-	 * @ticket 54336
->>>>>>> 4dea8f59
 	 */
 	public function test_translations_are_applied() {
 		add_filter( 'locale', array( $this, 'filter_set_locale_to_polish' ) );
