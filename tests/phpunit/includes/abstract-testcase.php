<?php

require_once __DIR__ . '/factory.php';
require_once __DIR__ . '/trac.php';

/**
 * Defines a basic fixture to run multiple tests.
 *
 * Resets the state of the WordPress installation before and after every test.
 *
 * Includes utility functions and assertions useful for testing WordPress.
 *
 * All WordPress unit tests should inherit from this class.
 */
abstract class WP_UnitTestCase_Base extends PHPUnit_Adapter_TestCase {

	protected static $forced_tickets   = array();
	protected $expected_deprecated     = array();
	protected $caught_deprecated       = array();
	protected $expected_doing_it_wrong = array();
	protected $caught_doing_it_wrong   = array();

	protected static $hooks_saved = array();
	protected static $ignore_files;

	public function __isset( $name ) {
		return 'factory' === $name;
	}

	public function __get( $name ) {
		if ( 'factory' === $name ) {
			return self::factory();
		}
	}

	/**
	 * Fetches the factory object for generating WordPress fixtures.
	 *
	 * @return WP_UnitTest_Factory The fixture factory.
	 */
	protected static function factory() {
		static $factory = null;
		if ( ! $factory ) {
			$factory = new WP_UnitTest_Factory();
		}
		return $factory;
	}

	/**
	 * Retrieves the name of the class the static method is called in.
	 *
	 * @deprecated 5.3.0 Use the PHP native get_called_class() function instead.
	 *
	 * @return string The class name.
	 */
	public static function get_called_class() {
		return get_called_class();
	}

	/**
	 * Runs the routine before setting up all tests.
	 */
	public static function set_up_before_class() {
		global $wpdb;

		$wpdb->suppress_errors = false;
		$wpdb->show_errors     = true;
		$wpdb->db_connect();
		ini_set( 'display_errors', 1 );

		parent::set_up_before_class();

		$class = get_called_class();

		if ( method_exists( $class, 'wpSetUpBeforeClass' ) ) {
			call_user_func( array( $class, 'wpSetUpBeforeClass' ), self::factory() );
		}

		self::commit_transaction();
	}

	/**
	 * Runs the routine after all tests have been run.
	 */
	public static function tear_down_after_class() {
		parent::tear_down_after_class();

		_delete_all_data();
		self::flush_cache();

		$class = get_called_class();

		if ( method_exists( $class, 'wpTearDownAfterClass' ) ) {
			call_user_func( array( $class, 'wpTearDownAfterClass' ) );
		}

		self::commit_transaction();
	}

	/**
	 * Runs the routine before each test is executed.
	 */
	public function set_up() {
		set_time_limit( 0 );

		if ( ! self::$ignore_files ) {
			self::$ignore_files = $this->scan_user_uploads();
		}

		if ( ! self::$hooks_saved ) {
			$this->_backup_hooks();
		}

		global $wp_rewrite;

		$this->clean_up_global_scope();

		/*
		 * When running core tests, ensure that post types and taxonomies
		 * are reset for each test. We skip this step for non-core tests,
		 * given the large number of plugins that register post types and
		 * taxonomies at 'init'.
		 */
		if ( defined( 'WP_RUN_CORE_TESTS' ) && WP_RUN_CORE_TESTS ) {
			$this->reset_post_types();
			$this->reset_taxonomies();
			$this->reset_post_statuses();
			$this->reset__SERVER();

			if ( $wp_rewrite->permalink_structure ) {
				$this->set_permalink_structure( '' );
			}
		}

		$this->start_transaction();
		$this->expectDeprecated();
		add_filter( 'wp_die_handler', array( $this, 'get_wp_die_handler' ) );
	}

	/**
	 * After a test method runs, resets any state in WordPress the test method might have changed.
	 */
	public function tear_down() {
		global $wpdb, $wp_query, $wp;
		$wpdb->query( 'ROLLBACK' );
		if ( is_multisite() ) {
			while ( ms_is_switched() ) {
				restore_current_blog();
			}
		}
		$wp_query = new WP_Query();
		$wp       = new WP();

		// Reset globals related to the post loop and `setup_postdata()`.
		$post_globals = array( 'post', 'id', 'authordata', 'currentday', 'currentmonth', 'page', 'pages', 'multipage', 'more', 'numpages' );
		foreach ( $post_globals as $global ) {
			$GLOBALS[ $global ] = null;
		}

		/*
		 * Reset globals related to current screen to provide a consistent global starting state
		 * for tests that interact with admin screens. Replaces the need for individual tests
		 * to invoke `set_current_screen( 'front' )` (or an alternative implementation) as a reset.
		 *
		 * The globals are from `WP_Screen::set_current_screen()`.
		 *
		 * Why not invoke `set_current_screen( 'front' )`?
		 * Performance (faster test runs with less memory usage). How so? For each test,
		 * it saves creating an instance of WP_Screen, making two method calls,
		 * and firing of the `current_screen` action.
		 */
		$current_screen_globals = array( 'current_screen', 'taxnow', 'typenow' );
		foreach ( $current_screen_globals as $global ) {
			$GLOBALS[ $global ] = null;
		}

		// Reset comment globals.
		$comment_globals = array( 'comment_alt', 'comment_depth', 'comment_thread_alt' );
		foreach ( $comment_globals as $global ) {
			$GLOBALS[ $global ] = null;
		}

		/*
		 * Reset $wp_sitemap global so that sitemap-related dynamic $wp->public_query_vars
		 * are added when the next test runs.
		 */
		$GLOBALS['wp_sitemaps'] = null;

		$this->unregister_all_meta_keys();
		remove_theme_support( 'html5' );
		remove_filter( 'query', array( $this, '_create_temporary_tables' ) );
		remove_filter( 'query', array( $this, '_drop_temporary_tables' ) );
		remove_filter( 'wp_die_handler', array( $this, 'get_wp_die_handler' ) );
		$this->_restore_hooks();
		wp_set_current_user( 0 );
	}

	/**
	 * Cleans the global scope (e.g `$_GET` and `$_POST`).
	 */
	public function clean_up_global_scope() {
		$_GET     = array();
		$_POST    = array();
		$_REQUEST = array();
		self::flush_cache();
	}

	/**
	 * Allows tests to be skipped on some automated runs.
	 *
	 * For test runs on GitHub Actions for something other than trunk,
	 * we want to skip tests that only need to run for trunk.
	 */
	public function skipOnAutomatedBranches() {
		// https://docs.github.com/en/actions/learn-github-actions/environment-variables#default-environment-variables
		$github_event_name = getenv( 'GITHUB_EVENT_NAME' );
		$github_ref        = getenv( 'GITHUB_REF' );

		if ( $github_event_name ) {
			// We're on GitHub Actions.
			$skipped = array( 'pull_request', 'pull_request_target' );

			if ( in_array( $github_event_name, $skipped, true ) || 'refs/heads/trunk' !== $github_ref ) {
				$this->markTestSkipped( 'For automated test runs, this test is only run on trunk' );
			}
		}
	}

	/**
	 * Allows tests to be skipped when Multisite is not in use.
	 *
	 * Use in conjunction with the ms-required group.
	 */
	public function skipWithoutMultisite() {
		if ( ! is_multisite() ) {
			$this->markTestSkipped( 'Test only runs on Multisite' );
		}
	}

	/**
	 * Allows tests to be skipped when Multisite is in use.
	 *
	 * Use in conjunction with the ms-excluded group.
	 */
	public function skipWithMultisite() {
		if ( is_multisite() ) {
			$this->markTestSkipped( 'Test does not run on Multisite' );
		}
	}

	/**
	 * Allows tests to be skipped if the HTTP request times out.
	 *
	 * @param array|WP_Error $response HTTP response.
	 */
	public function skipTestOnTimeout( $response ) {
		if ( ! is_wp_error( $response ) ) {
			return;
		}
		if ( 'connect() timed out!' === $response->get_error_message() ) {
			$this->markTestSkipped( 'HTTP timeout' );
		}

		if ( false !== strpos( $response->get_error_message(), 'timed out after' ) ) {
			$this->markTestSkipped( 'HTTP timeout' );
		}

		if ( 0 === strpos( $response->get_error_message(), 'stream_socket_client(): unable to connect to tcp://s.w.org:80' ) ) {
			$this->markTestSkipped( 'HTTP timeout' );
		}

	}

	/**
	 * Unregisters existing post types and register defaults.
	 *
	 * Run before each test in order to clean up the global scope, in case
	 * a test forgets to unregister a post type on its own, or fails before
	 * it has a chance to do so.
	 */
	protected function reset_post_types() {
		foreach ( get_post_types( array(), 'objects' ) as $pt ) {
			if ( empty( $pt->tests_no_auto_unregister ) ) {
				_unregister_post_type( $pt->name );
			}
		}
		create_initial_post_types();
	}

	/**
	 * Unregisters existing taxonomies and register defaults.
	 *
	 * Run before each test in order to clean up the global scope, in case
	 * a test forgets to unregister a taxonomy on its own, or fails before
	 * it has a chance to do so.
	 */
	protected function reset_taxonomies() {
		foreach ( get_taxonomies() as $tax ) {
			_unregister_taxonomy( $tax );
		}
		create_initial_taxonomies();
	}

	/**
	 * Unregisters non-built-in post statuses.
	 */
	protected function reset_post_statuses() {
		foreach ( get_post_stati( array( '_builtin' => false ) ) as $post_status ) {
			_unregister_post_status( $post_status );
		}
	}

	/**
	 * Resets `$_SERVER` variables
	 */
	protected function reset__SERVER() {
		tests_reset__SERVER();
	}

	/**
	 * Saves the action and filter-related globals so they can be restored later.
	 *
	 * Stores $wp_actions, $wp_current_filter, and $wp_filter on a class variable
	 * so they can be restored on tearDown() using _restore_hooks().
	 *
	 * @global array $wp_actions
	 * @global array $wp_current_filter
	 * @global array $wp_filter
	 */
	protected function _backup_hooks() {
		$globals = array( 'wp_actions', 'wp_current_filter' );
		foreach ( $globals as $key ) {
			self::$hooks_saved[ $key ] = $GLOBALS[ $key ];
		}
		self::$hooks_saved['wp_filter'] = array();
		foreach ( $GLOBALS['wp_filter'] as $hook_name => $hook_object ) {
			self::$hooks_saved['wp_filter'][ $hook_name ] = clone $hook_object;
		}
	}

	/**
	 * Restores the hook-related globals to their state at setUp()
	 * so that future tests aren't affected by hooks set during this last test.
	 *
	 * @global array $wp_actions
	 * @global array $wp_current_filter
	 * @global array $wp_filter
	 */
	protected function _restore_hooks() {
		$globals = array( 'wp_actions', 'wp_current_filter' );
		foreach ( $globals as $key ) {
			if ( isset( self::$hooks_saved[ $key ] ) ) {
				$GLOBALS[ $key ] = self::$hooks_saved[ $key ];
			}
		}
		if ( isset( self::$hooks_saved['wp_filter'] ) ) {
			$GLOBALS['wp_filter'] = array();
			foreach ( self::$hooks_saved['wp_filter'] as $hook_name => $hook_object ) {
				$GLOBALS['wp_filter'][ $hook_name ] = clone $hook_object;
			}
		}
	}

	/**
	 * Flushes the WordPress object cache.
	 */
	public static function flush_cache() {
		global $wp_object_cache;
		$wp_object_cache->group_ops      = array();
		$wp_object_cache->stats          = array();
		$wp_object_cache->memcache_debug = array();
		$wp_object_cache->cache          = array();
		if ( method_exists( $wp_object_cache, '__remoteset' ) ) {
			$wp_object_cache->__remoteset();
		}
		wp_cache_flush();
		wp_cache_add_global_groups( array( 'users', 'userlogins', 'usermeta', 'user_meta', 'useremail', 'userslugs', 'site-transient', 'site-options', 'blog-lookup', 'blog-details', 'rss', 'global-posts', 'blog-id-cache', 'networks', 'sites', 'site-details', 'blog_meta' ) );
		wp_cache_add_non_persistent_groups( array( 'comment', 'counts', 'plugins' ) );
	}

	/**
	 * Cleans up any registered meta keys.
	 *
	 * @since 5.1.0
	 *
	 * @global array $wp_meta_keys
	 */
	public function unregister_all_meta_keys() {
		global $wp_meta_keys;
		if ( ! is_array( $wp_meta_keys ) ) {
			return;
		}
		foreach ( $wp_meta_keys as $object_type => $type_keys ) {
			foreach ( $type_keys as $object_subtype => $subtype_keys ) {
				foreach ( $subtype_keys as $key => $value ) {
					unregister_meta_key( $object_type, $key, $object_subtype );
				}
			}
		}
	}

	/**
	 * Starts a database transaction.
	 */
	public function start_transaction() {
		global $wpdb;
		$wpdb->query( 'SET autocommit = 0;' );
		$wpdb->query( 'START TRANSACTION;' );
		add_filter( 'query', array( $this, '_create_temporary_tables' ) );
		add_filter( 'query', array( $this, '_drop_temporary_tables' ) );
	}

	/**
	 * Commits the queries in a transaction.
	 *
	 * @since 4.1.0
	 */
	public static function commit_transaction() {
		global $wpdb;
		$wpdb->query( 'COMMIT;' );
	}

	/**
	 * Replaces the `CREATE TABLE` statement with a `CREATE TEMPORARY TABLE` statement.
	 *
	 * @param string $query The query to replace the statement for.
	 * @return string The altered query.
	 */
	public function _create_temporary_tables( $query ) {
		if ( 0 === strpos( trim( $query ), 'CREATE TABLE' ) ) {
			return substr_replace( trim( $query ), 'CREATE TEMPORARY TABLE', 0, 12 );
		}
		return $query;
	}

	/**
	 * Replaces the `DROP TABLE` statement with a `DROP TEMPORARY TABLE` statement.
	 *
	 * @param string $query The query to replace the statement for.
	 * @return string The altered query.
	 */
	public function _drop_temporary_tables( $query ) {
		if ( 0 === strpos( trim( $query ), 'DROP TABLE' ) ) {
			return substr_replace( trim( $query ), 'DROP TEMPORARY TABLE', 0, 10 );
		}
		return $query;
	}

	/**
	 * Retrieves the `wp_die()` handler.
	 *
	 * @param callable $handler The current die handler.
	 * @return callable The test die handler.
	 */
	public function get_wp_die_handler( $handler ) {
		return array( $this, 'wp_die_handler' );
	}

	/**
	 * Throws an exception when called.
	 *
	 * @since UT (3.7.0)
	 * @since 5.9.0 Added the `$title` and `$args` parameters.
	 *
	 * @throws WPDieException Exception containing the message and the response code.
	 *
	 * @param string|WP_Error $message The `wp_die()` message or WP_Error object.
	 * @param string          $title   The `wp_die()` title.
	 * @param string|array    $args    The `wp_die()` arguments.
	 */
	public function wp_die_handler( $message, $title, $args ) {
		if ( is_wp_error( $message ) ) {
			$message = $message->get_error_message();
		}

		if ( ! is_scalar( $message ) ) {
			$message = '0';
		}

		$code = 0;
		if ( isset( $args['response'] ) ) {
			$code = $args['response'];
		}

		throw new WPDieException( $message, $code );
	}

	/**
	 * Sets up the expectations for testing a deprecated call.
	 */
	public function expectDeprecated() {
		if ( method_exists( $this, 'getAnnotations' ) ) {
			// PHPUnit < 9.5.0.
			$annotations = $this->getAnnotations();
		} else {
			// PHPUnit >= 9.5.0.
			$annotations = \PHPUnit\Util\Test::parseTestMethodAnnotations(
				static::class,
				$this->getName( false )
			);
		}

		foreach ( array( 'class', 'method' ) as $depth ) {
			if ( ! empty( $annotations[ $depth ]['expectedDeprecated'] ) ) {
				$this->expected_deprecated = array_merge( $this->expected_deprecated, $annotations[ $depth ]['expectedDeprecated'] );
			}
			if ( ! empty( $annotations[ $depth ]['expectedIncorrectUsage'] ) ) {
				$this->expected_doing_it_wrong = array_merge( $this->expected_doing_it_wrong, $annotations[ $depth ]['expectedIncorrectUsage'] );
			}
		}
		add_action( 'deprecated_function_run', array( $this, 'deprecated_function_run' ) );
		add_action( 'deprecated_argument_run', array( $this, 'deprecated_function_run' ) );
		add_action( 'deprecated_file_included', array( $this, 'deprecated_function_run' ) );
		add_action( 'deprecated_hook_run', array( $this, 'deprecated_function_run' ) );
		add_action( 'doing_it_wrong_run', array( $this, 'doing_it_wrong_run' ) );
		add_action( 'deprecated_function_trigger_error', '__return_false' );
		add_action( 'deprecated_argument_trigger_error', '__return_false' );
		add_action( 'deprecated_file_trigger_error', '__return_false' );
		add_action( 'deprecated_hook_trigger_error', '__return_false' );
		add_action( 'doing_it_wrong_trigger_error', '__return_false' );
	}

	/**
	 * Handles a deprecated expectation.
	 *
	 * The DocBlock should contain `@expectedDeprecated` to trigger this.
	 */
	public function expectedDeprecated() {
		$errors = array();

		$not_caught_deprecated = array_diff( $this->expected_deprecated, $this->caught_deprecated );
		foreach ( $not_caught_deprecated as $not_caught ) {
			$errors[] = "Failed to assert that $not_caught triggered a deprecated notice";
		}

		$unexpected_deprecated = array_diff( $this->caught_deprecated, $this->expected_deprecated );
		foreach ( $unexpected_deprecated as $unexpected ) {
			$errors[] = "Unexpected deprecated notice for $unexpected";
		}

		$not_caught_doing_it_wrong = array_diff( $this->expected_doing_it_wrong, $this->caught_doing_it_wrong );
		foreach ( $not_caught_doing_it_wrong as $not_caught ) {
			$errors[] = "Failed to assert that $not_caught triggered an incorrect usage notice";
		}

		$unexpected_doing_it_wrong = array_diff( $this->caught_doing_it_wrong, $this->expected_doing_it_wrong );
		foreach ( $unexpected_doing_it_wrong as $unexpected ) {
			$errors[] = "Unexpected incorrect usage notice for $unexpected";
		}

		// Perform an assertion, but only if there are expected or unexpected deprecated calls or wrongdoings.
		if ( ! empty( $this->expected_deprecated ) ||
			! empty( $this->expected_doing_it_wrong ) ||
			! empty( $this->caught_deprecated ) ||
			! empty( $this->caught_doing_it_wrong ) ) {
			$this->assertEmpty( $errors, implode( "\n", $errors ) );
		}
	}

	/**
	 * Detects post-test failure conditions.
	 *
	 * We use this method to detect expectedDeprecated and expectedIncorrectUsage annotations.
	 *
	 * @since 4.2.0
	 */
	protected function assert_post_conditions() {
		$this->expectedDeprecated();
	}

	/**
	 * Declares an expected `_deprecated_function()` or `_deprecated_argument()` call from within a test.
	 *
	 * @since 4.2.0
	 *
	 * @param string $deprecated Name of the function, method, class, or argument that is deprecated. Must match
	 *                           the first parameter of the `_deprecated_function()` or `_deprecated_argument()` call.
	 */
	public function setExpectedDeprecated( $deprecated ) {
		$this->expected_deprecated[] = $deprecated;
	}

	/**
	 * Declares an expected `_doing_it_wrong()` call from within a test.
	 *
	 * @since 4.2.0
	 *
	 * @param string $doing_it_wrong Name of the function, method, or class that appears in the first argument
	 *                               of the source `_doing_it_wrong()` call.
	 */
	public function setExpectedIncorrectUsage( $doing_it_wrong ) {
		$this->expected_doing_it_wrong[] = $doing_it_wrong;
	}

	/**
	 * Redundant PHPUnit 6+ compatibility shim. DO NOT USE!
	 *
	 * This method is only left in place for backward compatibility reasons.
	 *
	 * @deprecated 5.9.0 Use the PHPUnit native expectException*() methods directly.
	 *
	 * @param mixed      $exception
	 * @param string     $message
	 * @param int|string $code
	 */
	public function setExpectedException( $exception, $message = '', $code = null ) {
		$this->expectException( $exception );

		if ( '' !== $message ) {
			$this->expectExceptionMessage( $message );
		}

		if ( null !== $code ) {
			$this->expectExceptionCode( $code );
		}
	}

	/**
	 * Adds a deprecated function to the list of caught deprecated calls.
	 *
	 * @param string $function The deprecated function.
	 */
	public function deprecated_function_run( $function ) {
		if ( ! in_array( $function, $this->caught_deprecated, true ) ) {
			$this->caught_deprecated[] = $function;
		}
	}

	/**
	 * Adds a function called in a wrong way to the list of `_doing_it_wrong()` calls.
	 *
	 * @param string $function The function to add.
	 */
	public function doing_it_wrong_run( $function ) {
		if ( ! in_array( $function, $this->caught_doing_it_wrong, true ) ) {
			$this->caught_doing_it_wrong[] = $function;
		}
	}

	/**
	 * Asserts that the given value is an instance of WP_Error.
	 *
	 * @param mixed  $actual  The value to check.
	 * @param string $message Optional. Message to display when the assertion fails.
	 */
	public function assertWPError( $actual, $message = '' ) {
		$this->assertInstanceOf( 'WP_Error', $actual, $message );
	}

	/**
	 * Asserts that the given value is not an instance of WP_Error.
	 *
	 * @param mixed  $actual  The value to check.
	 * @param string $message Optional. Message to display when the assertion fails.
	 */
	public function assertNotWPError( $actual, $message = '' ) {
		if ( '' === $message && is_wp_error( $actual ) ) {
			$message = $actual->get_error_message();
		}
		$this->assertNotInstanceOf( 'WP_Error', $actual, $message );
	}

	/**
	 * Asserts that the given value is an instance of IXR_Error.
	 *
	 * @param mixed  $actual  The value to check.
	 * @param string $message Optional. Message to display when the assertion fails.
	 */
	public function assertIXRError( $actual, $message = '' ) {
		$this->assertInstanceOf( 'IXR_Error', $actual, $message );
	}

	/**
	 * Asserts that the given value is not an instance of IXR_Error.
	 *
	 * @param mixed  $actual  The value to check.
	 * @param string $message Optional. Message to display when the assertion fails.
	 */
	public function assertNotIXRError( $actual, $message = '' ) {
		if ( '' === $message && $actual instanceof IXR_Error ) {
			$message = $actual->message;
		}
		$this->assertNotInstanceOf( 'IXR_Error', $actual, $message );
	}

	/**
	 * Asserts that the given fields are present in the given object.
	 *
	 * @since UT (3.7.0)
	 * @since 5.9.0 Added the `$message` parameter.
	 *
	 * @param object $object  The object to check.
	 * @param array  $fields  The fields to check.
	 * @param string $message Optional. Message to display when the assertion fails.
	 */
	public function assertEqualFields( $object, $fields, $message = '' ) {
		$this->assertIsObject( $object, $message . ' Passed $object is not an object.' );
		$this->assertIsArray( $fields, $message . ' Passed $fields is not an array.' );
		$this->assertNotEmpty( $fields, $message . ' Fields array is empty.' );

		foreach ( $fields as $field_name => $field_value ) {
			$this->assertObjectHasAttribute( $field_name, $object, $message . " Property $field_name does not exist on the object." );
			$this->assertSame( $field_value, $object->$field_name, $message . " Value of property $field_name is not $field_value." );
		}
	}

	/**
	 * Asserts that two values are equal, with whitespace differences discarded.
	 *
	 * @since UT (3.7.0)
	 * @since 5.9.0 Added the `$message` parameter.
	 *
	 * @param mixed  $expected The expected value.
	 * @param mixed  $actual   The actual value.
	 * @param string $message  Optional. Message to display when the assertion fails.
	 */
	public function assertDiscardWhitespace( $expected, $actual, $message = '' ) {
		if ( is_string( $expected ) ) {
			$expected = preg_replace( '/\s*/', '', $expected );
		}

		if ( is_string( $actual ) ) {
			$actual = preg_replace( '/\s*/', '', $actual );
		}

		$this->assertEquals( $expected, $actual, $message );
	}

	/**
	 * Asserts that two values have the same type and value, with EOL differences discarded.
	 *
	 * @since 5.6.0
	 * @since 5.8.0 Added support for nested arrays.
	 * @since 5.9.0 Added the `$message` parameter.
	 *
	 * @param mixed  $expected The expected value.
	 * @param mixed  $actual   The actual value.
	 * @param string $message  Optional. Message to display when the assertion fails.
	 */
	public function assertSameIgnoreEOL( $expected, $actual, $message = '' ) {
		if ( null !== $expected ) {
			$expected = map_deep(
				$expected,
				static function ( $value ) {
					if ( is_string( $value ) ) {
						return str_replace( "\r\n", "\n", $value );
					}

					return $value;
				}
			);
		}

		if ( null !== $actual ) {
			$actual = map_deep(
				$actual,
				static function ( $value ) {
					if ( is_string( $value ) ) {
						return str_replace( "\r\n", "\n", $value );
					}

					return $value;
				}
			);
		}

		$this->assertSame( $expected, $actual, $message );
	}

	/**
	 * Asserts that two values are equal, with EOL differences discarded.
	 *
	 * @since 5.4.0
	 * @since 5.6.0 Turned into an alias for `::assertSameIgnoreEOL()`.
	 * @since 5.9.0 Added the `$message` parameter.
	 *
	 * @param mixed  $expected The expected value.
	 * @param mixed  $actual   The actual value.
	 * @param string $message  Optional. Message to display when the assertion fails.
	 */
	public function assertEqualsIgnoreEOL( $expected, $actual, $message = '' ) {
		$this->assertSameIgnoreEOL( $expected, $actual, $message );
	}

	/**
	 * Asserts that the contents of two un-keyed, single arrays are the same, without accounting for the order of elements.
	 *
	 * @since 5.6.0
	 * @since 5.9.0 Added the `$message` parameter.
	 *
	 * @param array  $expected Expected array.
	 * @param array  $actual   Array to check.
	 * @param string $message  Optional. Message to display when the assertion fails.
	 */
	public function assertSameSets( $expected, $actual, $message = '' ) {
		$this->assertIsArray( $expected, $message . ' Expected value must be an array.' );
		$this->assertIsArray( $actual, $message . ' Value under test is not an array.' );

		sort( $expected );
		sort( $actual );
		$this->assertSame( $expected, $actual, $message );
	}

	/**
	 * Asserts that the contents of two un-keyed, single arrays are equal, without accounting for the order of elements.
	 *
	 * @since 3.5.0
	 * @since 5.9.0 Added the `$message` parameter.
	 *
	 * @param array  $expected Expected array.
	 * @param array  $actual   Array to check.
	 * @param string $message  Optional. Message to display when the assertion fails.
	 */
	public function assertEqualSets( $expected, $actual, $message = '' ) {
		$this->assertIsArray( $expected, $message . ' Expected value must be an array.' );
		$this->assertIsArray( $actual, $message . ' Value under test is not an array.' );

		sort( $expected );
		sort( $actual );
		$this->assertEquals( $expected, $actual, $message );
	}

	/**
	 * Asserts that the contents of two keyed, single arrays are the same, without accounting for the order of elements.
	 *
	 * @since 5.6.0
	 * @since 5.9.0 Added the `$message` parameter.
	 *
	 * @param array  $expected Expected array.
	 * @param array  $actual   Array to check.
	 * @param string $message  Optional. Message to display when the assertion fails.
	 */
	public function assertSameSetsWithIndex( $expected, $actual, $message = '' ) {
		$this->assertIsArray( $expected, $message . ' Expected value must be an array.' );
		$this->assertIsArray( $actual, $message . ' Value under test is not an array.' );

		ksort( $expected );
		ksort( $actual );
		$this->assertSame( $expected, $actual, $message );
	}

	/**
	 * Asserts that the contents of two keyed, single arrays are equal, without accounting for the order of elements.
	 *
	 * @since 4.1.0
	 * @since 5.9.0 Added the `$message` parameter.
	 *
	 * @param array  $expected Expected array.
	 * @param array  $actual   Array to check.
	 * @param string $message  Optional. Message to display when the assertion fails.
	 */
	public function assertEqualSetsWithIndex( $expected, $actual, $message = '' ) {
		$this->assertIsArray( $expected, $message . ' Expected value must be an array.' );
		$this->assertIsArray( $actual, $message . ' Value under test is not an array.' );

		ksort( $expected );
		ksort( $actual );
		$this->assertEquals( $expected, $actual, $message );
	}

	/**
	 * Asserts that the given variable is a multidimensional array, and that all arrays are non-empty.
	 *
	 * @since 4.8.0
	 * @since 5.9.0 Added the `$message` parameter.
	 *
	 * @param array  $array   Array to check.
	 * @param string $message Optional. Message to display when the assertion fails.
	 */
	public function assertNonEmptyMultidimensionalArray( $array, $message = '' ) {
		$this->assertIsArray( $array, $message . ' Value under test is not an array.' );
		$this->assertNotEmpty( $array, $message . ' Array is empty.' );

		foreach ( $array as $sub_array ) {
			$this->assertIsArray( $sub_array, $message . ' Subitem of the array is not an array.' );
			$this->assertNotEmpty( $sub_array, $message . ' Subitem of the array is empty.' );
		}
	}

	/**
	 * Helper function to convert a single-level array containing text strings to a named data provider.
	 *
<<<<<<< HEAD
	 * @since 6.0.0
=======
	 * The value of the data set will also be used as the name of the data set.
	 *
	 * Typical usage of this method:
	 *
	 *     public function data_provider_for_test_name() {
	 *         $array = array(
	 *             'value1',
	 *             'value2',
	 *         );
	 *
	 *         return $this->text_array_to_dataprovider( $array );
	 *     }
	 *
	 * The returned result will look like:
	 *
	 *     array(
	 *         'value1' => array( 'value1' ),
	 *         'value2' => array( 'value2' ),
	 *     )
	 *
	 * @since 6.1.0
>>>>>>> 044f702a
	 *
	 * @param array $input Input array.
	 * @return array Array which is usable as a test data provider with named data sets.
	 */
	public static function text_array_to_dataprovider( $input ) {
		$data = array();
<<<<<<< HEAD
=======

>>>>>>> 044f702a
		foreach ( $input as $value ) {
			if ( ! is_string( $value ) ) {
				throw new Exception(
					'All values in the input array should be text strings. Fix the input data.'
				);
			}

			if ( isset( $data[ $value ] ) ) {
				throw new Exception(
					"Attempting to add a duplicate data set for value $value to the data provider. Fix the input data."
				);
			}

			$data[ $value ] = array( $value );
		}

		return $data;
	}

	/**
	 * Sets the global state to as if a given URL has been requested.
	 *
	 * This sets:
	 * - The super globals.
	 * - The globals.
	 * - The query variables.
	 * - The main query.
	 *
	 * @since 3.5.0
	 *
	 * @param string $url The URL for the request.
	 */
	public function go_to( $url ) {
		/*
		 * Note: the WP and WP_Query classes like to silently fetch parameters
		 * from all over the place (globals, GET, etc), which makes it tricky
		 * to run them more than once without very carefully clearing everything.
		 */
		$_GET  = array();
		$_POST = array();
		foreach ( array( 'query_string', 'id', 'postdata', 'authordata', 'day', 'currentmonth', 'page', 'pages', 'multipage', 'more', 'numpages', 'pagenow', 'current_screen' ) as $v ) {
			if ( isset( $GLOBALS[ $v ] ) ) {
				unset( $GLOBALS[ $v ] );
			}
		}
		$parts = parse_url( $url );
		if ( isset( $parts['scheme'] ) ) {
			$req = isset( $parts['path'] ) ? $parts['path'] : '';
			if ( isset( $parts['query'] ) ) {
				$req .= '?' . $parts['query'];
				// Parse the URL query vars into $_GET.
				parse_str( $parts['query'], $_GET );
			}
		} else {
			$req = $url;
		}
		if ( ! isset( $parts['query'] ) ) {
			$parts['query'] = '';
		}

		$_SERVER['REQUEST_URI'] = $req;
		unset( $_SERVER['PATH_INFO'] );

		self::flush_cache();
		unset( $GLOBALS['wp_query'], $GLOBALS['wp_the_query'] );
		$GLOBALS['wp_the_query'] = new WP_Query();
		$GLOBALS['wp_query']     = $GLOBALS['wp_the_query'];

		$public_query_vars  = $GLOBALS['wp']->public_query_vars;
		$private_query_vars = $GLOBALS['wp']->private_query_vars;

		$GLOBALS['wp']                     = new WP();
		$GLOBALS['wp']->public_query_vars  = $public_query_vars;
		$GLOBALS['wp']->private_query_vars = $private_query_vars;

		_cleanup_query_vars();

		$GLOBALS['wp']->main( $parts['query'] );
	}

	/**
	 * Allows tests to be skipped on single or multisite installs by using @group annotations.
	 *
	 * This is a custom extension of the PHPUnit requirements handling.
	 *
	 * @since 3.5.0
	 * @deprecated 5.9.0 This method has not been functional since PHPUnit 7.0.
	 */
	protected function checkRequirements() {
		// For PHPUnit 5/6, as we're overloading a public PHPUnit native method in those versions.
		if ( is_callable( 'PHPUnit\Framework\TestCase', 'checkRequirements' ) ) {
			parent::checkRequirements();
		}
	}

	/**
	 * Skips the current test if there is an open Trac ticket associated with it.
	 *
	 * @since 3.5.0
	 *
	 * @param int $ticket_id Ticket number.
	 */
	public function knownWPBug( $ticket_id ) {
		if ( WP_TESTS_FORCE_KNOWN_BUGS || in_array( $ticket_id, self::$forced_tickets, true ) ) {
			return;
		}
		if ( ! TracTickets::isTracTicketClosed( 'https://core.trac.wordpress.org', $ticket_id ) ) {
			$this->markTestSkipped( sprintf( 'WordPress Ticket #%d is not fixed', $ticket_id ) );
		}
	}

	/**
	 * Skips the current test if there is an open Unit Test Trac ticket associated with it.
	 *
	 * @since 3.5.0
	 * @deprecated No longer used since the Unit Test Trac was merged into the Core Trac.
	 *
	 * @param int $ticket_id Ticket number.
	 */
	public function knownUTBug( $ticket_id ) {
		return;
	}

	/**
	 * Skips the current test if there is an open Plugin Trac ticket associated with it.
	 *
	 * @since 3.5.0
	 *
	 * @param int $ticket_id Ticket number.
	 */
	public function knownPluginBug( $ticket_id ) {
		if ( WP_TESTS_FORCE_KNOWN_BUGS || in_array( 'Plugin' . $ticket_id, self::$forced_tickets, true ) ) {
			return;
		}
		if ( ! TracTickets::isTracTicketClosed( 'https://plugins.trac.wordpress.org', $ticket_id ) ) {
			$this->markTestSkipped( sprintf( 'WordPress Plugin Ticket #%d is not fixed', $ticket_id ) );
		}
	}

	/**
	 * Adds a Trac ticket number to the `$forced_tickets` property.
	 *
	 * @since 3.5.0
	 *
	 * @param int $ticket Ticket number.
	 */
	public static function forceTicket( $ticket ) {
		self::$forced_tickets[] = $ticket;
	}

	/**
	 * Custom preparations for the PHPUnit process isolation template.
	 *
	 * When restoring global state between tests, PHPUnit defines all the constants that were already defined, and then
	 * includes included files. This does not work with WordPress, as the included files define the constants.
	 *
	 * This method defines the constants after including files.
	 *
	 * @param Text_Template $template The template to prepare.
	 */
	public function prepareTemplate( Text_Template $template ) {
		$template->setVar( array( 'constants' => '' ) );
		$template->setVar( array( 'wp_constants' => PHPUnit_Util_GlobalState::getConstantsAsString() ) );
		parent::prepareTemplate( $template );
	}

	/**
	 * Creates a unique temporary file name.
	 *
	 * The directory in which the file is created depends on the environment configuration.
	 *
	 * @since 3.5.0
	 *
	 * @return string|bool Path on success, else false.
	 */
	public function temp_filename() {
		$tmp_dir = '';
		$dirs    = array( 'TMP', 'TMPDIR', 'TEMP' );

		foreach ( $dirs as $dir ) {
			if ( isset( $_ENV[ $dir ] ) && ! empty( $_ENV[ $dir ] ) ) {
				$tmp_dir = $dir;
				break;
			}
		}

		if ( empty( $tmp_dir ) ) {
			$tmp_dir = get_temp_dir();
		}

		$tmp_dir = realpath( $tmp_dir );

		return tempnam( $tmp_dir, 'wpunit' );
	}

	/**
	 * Checks each of the WP_Query is_* functions/properties against expected boolean value.
	 *
	 * Any properties that are listed by name as parameters will be expected to be true; all others are
	 * expected to be false. For example, assertQueryTrue( 'is_single', 'is_feed' ) means is_single()
	 * and is_feed() must be true and everything else must be false to pass.
	 *
	 * @since 2.5.0
	 * @since 3.8.0 Moved from `Tests_Query_Conditionals` to `WP_UnitTestCase`.
	 * @since 5.3.0 Formalized the existing `...$prop` parameter by adding it
	 *              to the function signature.
	 *
	 * @param string ...$prop Any number of WP_Query properties that are expected to be true for the current request.
	 */
	public function assertQueryTrue( ...$prop ) {
		global $wp_query;

		$all = array(
			'is_404',
			'is_admin',
			'is_archive',
			'is_attachment',
			'is_author',
			'is_category',
			'is_comment_feed',
			'is_date',
			'is_day',
			'is_embed',
			'is_feed',
			'is_front_page',
			'is_home',
			'is_privacy_policy',
			'is_month',
			'is_page',
			'is_paged',
			'is_post_type_archive',
			'is_posts_page',
			'is_preview',
			'is_robots',
			'is_favicon',
			'is_search',
			'is_single',
			'is_singular',
			'is_tag',
			'is_tax',
			'is_time',
			'is_trackback',
			'is_year',
		);

		foreach ( $prop as $true_thing ) {
			$this->assertContains( $true_thing, $all, "Unknown conditional: {$true_thing}." );
		}

		$passed  = true;
		$message = '';

		foreach ( $all as $query_thing ) {
			$result = is_callable( $query_thing ) ? call_user_func( $query_thing ) : $wp_query->$query_thing;

			if ( in_array( $query_thing, $prop, true ) ) {
				if ( ! $result ) {
					$message .= $query_thing . ' is false but is expected to be true. ' . PHP_EOL;
					$passed   = false;
				}
			} elseif ( $result ) {
				$message .= $query_thing . ' is true but is expected to be false. ' . PHP_EOL;
				$passed   = false;
			}
		}

		if ( ! $passed ) {
			$this->fail( $message );
		}
	}

	/**
	 * Selectively deletes a file.
	 *
	 * Does not delete a file if its path is set in the `$ignore_files` property.
	 *
	 * @param string $file File path.
	 */
	public function unlink( $file ) {
		$exists = is_file( $file );
		if ( $exists && ! in_array( $file, self::$ignore_files, true ) ) {
			//error_log( $file );
			unlink( $file );
		} elseif ( ! $exists ) {
			$this->fail( "Trying to delete a file that doesn't exist: $file" );
		}
	}

	/**
	 * Selectively deletes files from a directory.
	 *
	 * Does not delete files if their paths are set in the `$ignore_files` property.
	 *
	 * @param string $path Directory path.
	 */
	public function rmdir( $path ) {
		$files = $this->files_in_dir( $path );
		foreach ( $files as $file ) {
			if ( ! in_array( $file, self::$ignore_files, true ) ) {
				$this->unlink( $file );
			}
		}
	}

	/**
	 * Deletes files added to the `uploads` directory during tests.
	 *
	 * This method works in tandem with the `setUp()` and `rmdir()` methods:
	 * - `setUp()` scans the `uploads` directory before every test, and stores its contents inside of the
	 *   `$ignore_files` property.
	 * - `rmdir()` and its helper methods only delete files that are not listed in the `$ignore_files` property. If
	 *   called during `tearDown()` in tests, this will only delete files added during the previously run test.
	 */
	public function remove_added_uploads() {
		$uploads = wp_upload_dir();
		$this->rmdir( $uploads['basedir'] );
	}

	/**
	 * Returns a list of all files contained inside a directory.
	 *
	 * @since 4.0.0
	 *
	 * @param string $dir Path to the directory to scan.
	 * @return array List of file paths.
	 */
	public function files_in_dir( $dir ) {
		$files = array();

		$iterator = new RecursiveDirectoryIterator( $dir );
		$objects  = new RecursiveIteratorIterator( $iterator );
		foreach ( $objects as $name => $object ) {
			if ( is_file( $name ) ) {
				$files[] = $name;
			}
		}

		return $files;
	}

	/**
	 * Returns a list of all files contained inside the `uploads` directory.
	 *
	 * @since 4.0.0
	 *
	 * @return array List of file paths.
	 */
	public function scan_user_uploads() {
		static $files = array();
		if ( ! empty( $files ) ) {
			return $files;
		}

		$uploads = wp_upload_dir();
		$files   = $this->files_in_dir( $uploads['basedir'] );
		return $files;
	}

	/**
	 * Deletes all directories contained inside a directory.
	 *
	 * @since 4.1.0
	 *
	 * @param string $path Path to the directory to scan.
	 */
	public function delete_folders( $path ) {
		$this->matched_dirs = array();
		if ( ! is_dir( $path ) ) {
			return;
		}

		$this->scandir( $path );
		foreach ( array_reverse( $this->matched_dirs ) as $dir ) {
			rmdir( $dir );
		}
		rmdir( $path );
	}

	/**
	 * Retrieves all directories contained inside a directory and stores them in the `$matched_dirs` property.
	 * Hidden directories are ignored.
	 *
	 * This is a helper for the `delete_folders()` method.
	 *
	 * @since 4.1.0
	 *
	 * @param string $dir Path to the directory to scan.
	 */
	public function scandir( $dir ) {
		foreach ( scandir( $dir ) as $path ) {
			if ( 0 !== strpos( $path, '.' ) && is_dir( $dir . '/' . $path ) ) {
				$this->matched_dirs[] = $dir . '/' . $path;
				$this->scandir( $dir . '/' . $path );
			}
		}
	}

	/**
	 * Converts a microtime string into a float.
	 *
	 * @since 4.1.0
	 *
	 * @param string $microtime Time string generated by `microtime()`.
	 * @return float `microtime()` output as a float.
	 */
	protected function _microtime_to_float( $microtime ) {
		$time_array = explode( ' ', $microtime );
		return array_sum( $time_array );
	}

	/**
	 * Deletes a user from the database in a Multisite-agnostic way.
	 *
	 * @since 4.3.0
	 *
	 * @param int $user_id User ID.
	 * @return bool True if the user was deleted.
	 */
	public static function delete_user( $user_id ) {
		if ( is_multisite() ) {
			return wpmu_delete_user( $user_id );
		}

		return wp_delete_user( $user_id );
	}

	/**
	 * Resets permalinks and flushes rewrites.
	 *
	 * @since 4.4.0
	 *
	 * @global WP_Rewrite $wp_rewrite
	 *
	 * @param string $structure Optional. Permalink structure to set. Default empty.
	 */
	public function set_permalink_structure( $structure = '' ) {
		global $wp_rewrite;

		$wp_rewrite->init();
		$wp_rewrite->set_permalink_structure( $structure );
		$wp_rewrite->flush_rules();
	}

	/**
	 * Creates an attachment post from an uploaded file.
	 *
	 * @since 4.4.0
	 *
	 * @param array $upload         Array of information about the uploaded file, provided by wp_upload_bits().
	 * @param int   $parent_post_id Optional. Parent post ID.
	 * @return int|WP_Error The attachment ID on success. The value 0 or WP_Error on failure.
	 */
	public function _make_attachment( $upload, $parent_post_id = 0 ) {
		$type = '';
		if ( ! empty( $upload['type'] ) ) {
			$type = $upload['type'];
		} else {
			$mime = wp_check_filetype( $upload['file'] );
			if ( $mime ) {
				$type = $mime['type'];
			}
		}

		$attachment = array(
			'post_title'     => wp_basename( $upload['file'] ),
			'post_content'   => '',
			'post_type'      => 'attachment',
			'post_parent'    => $parent_post_id,
			'post_mime_type' => $type,
			'guid'           => $upload['url'],
		);

		$id = wp_insert_attachment( $attachment, $upload['file'], $parent_post_id );
		wp_update_attachment_metadata( $id, wp_generate_attachment_metadata( $id, $upload['file'] ) );
		return $id;
	}

	/**
	 * Updates the modified and modified GMT date of a post in the database.
	 *
	 * @since 4.8.0
	 *
	 * @global wpdb $wpdb WordPress database abstraction object.
	 *
	 * @param int    $post_id Post ID.
	 * @param string $date    Post date, in the format YYYY-MM-DD HH:MM:SS.
	 * @return int|false 1 on success, or false on error.
	 */
	protected function update_post_modified( $post_id, $date ) {
		global $wpdb;
		return $wpdb->update(
			$wpdb->posts,
			array(
				'post_modified'     => $date,
				'post_modified_gmt' => $date,
			),
			array(
				'ID' => $post_id,
			),
			array(
				'%s',
				'%s',
			),
			array(
				'%d',
			)
		);
	}

	/**
	 * Touches the given file and its directory if it doesn't already exist.
	 *
	 * This can be used to ensure a file that is implictly relied on in a test exists
	 * without it having to be built.
	 *
	 * @param string $file The file name.
	 */
	public static function touch( $file ) {
		if ( file_exists( $file ) ) {
			return;
		}

		$dir = dirname( $file );

		if ( ! file_exists( $dir ) ) {
			mkdir( $dir, 0777, true );
		}

		touch( $file );
	}
}<|MERGE_RESOLUTION|>--- conflicted
+++ resolved
@@ -880,9 +880,6 @@
 	/**
 	 * Helper function to convert a single-level array containing text strings to a named data provider.
 	 *
-<<<<<<< HEAD
-	 * @since 6.0.0
-=======
 	 * The value of the data set will also be used as the name of the data set.
 	 *
 	 * Typical usage of this method:
@@ -904,17 +901,13 @@
 	 *     )
 	 *
 	 * @since 6.1.0
->>>>>>> 044f702a
 	 *
 	 * @param array $input Input array.
 	 * @return array Array which is usable as a test data provider with named data sets.
 	 */
 	public static function text_array_to_dataprovider( $input ) {
 		$data = array();
-<<<<<<< HEAD
-=======
-
->>>>>>> 044f702a
+
 		foreach ( $input as $value ) {
 			if ( ! is_string( $value ) ) {
 				throw new Exception(
