--- conflicted
+++ resolved
@@ -427,11 +427,7 @@
 			)
 		);
 
-<<<<<<< HEAD
-		wp_cache_add_non_persistent_groups( array( 'plugins' ) );
-=======
-		wp_cache_add_non_persistent_groups( array( 'counts', 'plugins', 'theme_json' ) );
->>>>>>> d1e0a624
+		wp_cache_add_non_persistent_groups( array( 'plugins', 'theme_json' ) );
 	}
 
 	/**
