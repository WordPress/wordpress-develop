<?php

class WP_UnitTest_Factory_Callback_After_Create {

	/**
	 * @var callable
	 */
	public $callback;

	/**
	 * WP_UnitTest_Factory_Callback_After_Create constructor.
	 *
	 * @since UT (3.7.0)
	 *
	 * @param callable $callback A callback function.
	 */
	public function __construct( $callback ) {
		$this->callback = $callback;
	}

	/**
	 * Calls the set callback on a given object.
	 *
<<<<<<< HEAD
	 * @param mixed $created_object The object to apply the callback on.
=======
	 * @since UT (3.7.0)
	 *
	 * @param int $object_id ID of the object to apply the callback on.
>>>>>>> d0fc6ddc
	 *
	 * @return mixed Updated object field.
	 */
<<<<<<< HEAD
	public function call( $created_object ) {
		return call_user_func( $this->callback, $created_object );
=======
	public function call( $object_id ) {
		return call_user_func( $this->callback, $object_id );
>>>>>>> d0fc6ddc
	}
}<|MERGE_RESOLUTION|>--- conflicted
+++ resolved
@@ -21,22 +21,13 @@
 	/**
 	 * Calls the set callback on a given object.
 	 *
-<<<<<<< HEAD
-	 * @param mixed $created_object The object to apply the callback on.
-=======
 	 * @since UT (3.7.0)
 	 *
 	 * @param int $object_id ID of the object to apply the callback on.
->>>>>>> d0fc6ddc
 	 *
 	 * @return mixed Updated object field.
 	 */
-<<<<<<< HEAD
-	public function call( $created_object ) {
-		return call_user_func( $this->callback, $created_object );
-=======
 	public function call( $object_id ) {
 		return call_user_func( $this->callback, $object_id );
->>>>>>> d0fc6ddc
 	}
 }