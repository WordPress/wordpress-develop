--- conflicted
+++ resolved
@@ -42,11 +42,8 @@
 	/**
 	 * Updates an existing object.
 	 *
-<<<<<<< HEAD
-=======
-	 * @since UT (3.7.0)
-	 *
->>>>>>> d0fc6ddc
+	 * @since UT (3.7.0)
+	 *
 	 * @param int   $object_id The object ID.
 	 * @param array $fields    The values to update.
 	 *
@@ -72,17 +69,6 @@
 		}
 
 		$generated_args = $this->generate_args( $args, $generation_definitions, $callbacks );
-<<<<<<< HEAD
-		$created_object = $this->create_object( $generated_args );
-
-		if ( ! $created_object || is_wp_error( $created_object ) ) {
-			return $created_object;
-		}
-
-		if ( $callbacks ) {
-			$updated_fields = $this->apply_callbacks( $callbacks, $created_object );
-			$save_result    = $this->update_object( $created_object, $updated_fields );
-=======
 		$object_id      = $this->create_object( $generated_args );
 
 		if ( ! $object_id || is_wp_error( $object_id ) ) {
@@ -93,17 +79,12 @@
 			$updated_fields = $this->apply_callbacks( $callbacks, $object_id );
 			$save_result    = $this->update_object( $object_id, $updated_fields );
 
->>>>>>> d0fc6ddc
 			if ( ! $save_result || is_wp_error( $save_result ) ) {
 				return $save_result;
 			}
 		}
 
-<<<<<<< HEAD
-		return $created_object;
-=======
 		return $object_id;
->>>>>>> d0fc6ddc
 	}
 
 	/**
@@ -212,18 +193,6 @@
 	/**
 	 * Applies the callbacks on the created object.
 	 *
-<<<<<<< HEAD
-	 * @param WP_UnitTest_Factory_Callback_After_Create[] $callbacks      Array with callback functions.
-	 * @param mixed                                       $created_object The object to apply callbacks for.
-	 *
-	 * @return array The altered fields.
-	 */
-	public function apply_callbacks( $callbacks, $created_object ) {
-		$updated_fields = array();
-
-		foreach ( $callbacks as $field_name => $generator ) {
-			$updated_fields[ $field_name ] = $generator->call( $created_object );
-=======
 	 * @since UT (3.7.0)
 	 *
 	 * @param WP_UnitTest_Factory_Callback_After_Create[] $callbacks Array with callback functions.
@@ -236,7 +205,6 @@
 
 		foreach ( $callbacks as $field_name => $generator ) {
 			$updated_fields[ $field_name ] = $generator->call( $object_id );
->>>>>>> d0fc6ddc
 		}
 
 		return $updated_fields;
@@ -245,13 +213,9 @@
 	/**
 	 * Instantiates a callback objects for the given function name.
 	 *
-<<<<<<< HEAD
+	 * @since UT (3.7.0)
+	 *
 	 * @param string $function_name The callback function.
-=======
-	 * @since UT (3.7.0)
-	 *
-	 * @param string $function The callback function.
->>>>>>> d0fc6ddc
 	 *
 	 * @return WP_UnitTest_Factory_Callback_After_Create
 	 */
