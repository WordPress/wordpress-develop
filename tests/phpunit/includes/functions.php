<?php
require_once __DIR__ . '/class-basic-object.php';

/**
 * Retrieves PHPUnit runner version.
 *
 * @return double The version number.
 */
function tests_get_phpunit_version() {
	if ( class_exists( 'PHPUnit\Runner\Version' ) ) {
		$version = PHPUnit\Runner\Version::id();
	} elseif ( class_exists( 'PHPUnit_Runner_Version' ) ) {
		$version = PHPUnit_Runner_Version::id();
	} else {
		$version = 0;
	}

	return $version;
}

/**
 * Resets various `$_SERVER` variables that can get altered during tests.
 */
function tests_reset__SERVER() { // phpcs:ignore WordPress.NamingConventions.ValidFunctionName.FunctionNameInvalid
	$_SERVER['HTTP_HOST']       = WP_TESTS_DOMAIN;
	$_SERVER['REMOTE_ADDR']     = '127.0.0.1';
	$_SERVER['REQUEST_METHOD']  = 'GET';
	$_SERVER['REQUEST_URI']     = '';
	$_SERVER['SERVER_NAME']     = WP_TESTS_DOMAIN;
	$_SERVER['SERVER_PORT']     = '80';
	$_SERVER['SERVER_PROTOCOL'] = 'HTTP/1.1';

	unset( $_SERVER['HTTP_REFERER'] );
	unset( $_SERVER['HTTPS'] );
}

/**
 * Adds hooks before loading WP.
 *
 * @since UT (3.7.0)
 *
 * @see add_filter()
 * @global WP_Hook[] $wp_filter A multidimensional array of all hooks and the callbacks hooked to them.
 *
 * @param string   $hook_name     The name of the filter to add the callback to.
 * @param callable $callback      The callback to be run when the filter is applied.
 * @param int      $priority      Optional. Used to specify the order in which the functions
 *                                associated with a particular action are executed.
 *                                Lower numbers correspond with earlier execution,
 *                                and functions with the same priority are executed
 *                                in the order in which they were added to the action. Default 10.
 * @param int      $accepted_args Optional. The number of arguments the function accepts. Default 1.
 * @return true Always returns true.
 */
function tests_add_filter( $hook_name, $callback, $priority = 10, $accepted_args = 1 ) {
	global $wp_filter;

	if ( function_exists( 'add_filter' ) ) {
		add_filter( $hook_name, $callback, $priority, $accepted_args );
	} else {
		$idx = _test_filter_build_unique_id( $hook_name, $callback, $priority );

		$wp_filter[ $hook_name ][ $priority ][ $idx ] = array(
			'function'      => $callback,
			'accepted_args' => $accepted_args,
		);
	}

	return true;
}

/**
 * Generates a unique function ID based on the given arguments.
 *
 * @since UT (3.7.0)
 *
 * @see _wp_filter_build_unique_id()
 *
<<<<<<< HEAD
 * @param string   $tag      Unused. The name of the filter to build ID for.
 * @param callable $callback The function to generate ID for.
 * @param int      $priority Unused. The order in which the functions
 *                           associated with a particular action are executed.
 * @return string Unique function ID for usage as array key.
 */
function _test_filter_build_unique_id( $tag, $callback, $priority ) {
=======
 * @param string                $hook_name Unused. The name of the filter to build ID for.
 * @param callable|string|array $callback  The callback to generate ID for. The callback may
 *                                         or may not exist.
 * @param int                   $priority  Unused. The order in which the functions
 *                                         associated with a particular action are executed.
 * @return string Unique function ID for usage as array key.
 */
function _test_filter_build_unique_id( $hook_name, $callback, $priority ) {
>>>>>>> e088de67
	if ( is_string( $callback ) ) {
		return $callback;
	}

	if ( is_object( $callback ) ) {
		// Closures are currently implemented as objects.
		$callback = array( $callback, '' );
	} else {
		$callback = (array) $callback;
	}

	if ( is_object( $callback[0] ) ) {
		// Object class calling.
		return spl_object_hash( $callback[0] ) . $callback[1];
	} elseif ( is_string( $callback[0] ) ) {
		// Static calling.
		return $callback[0] . '::' . $callback[1];
	}
}

/**
 * Deletes all data from the database.
 */
function _delete_all_data() {
	global $wpdb;

	foreach ( array(
		$wpdb->posts,
		$wpdb->postmeta,
		$wpdb->comments,
		$wpdb->commentmeta,
		$wpdb->term_relationships,
		$wpdb->termmeta,
	) as $table ) {
		//phpcs:ignore WordPress.DB.PreparedSQL.InterpolatedNotPrepared
		$wpdb->query( "DELETE FROM {$table}" );
	}

	foreach ( array(
		$wpdb->terms,
		$wpdb->term_taxonomy,
	) as $table ) {
		//phpcs:ignore WordPress.DB.PreparedSQL.InterpolatedNotPrepared
		$wpdb->query( "DELETE FROM {$table} WHERE term_id != 1" );
	}

	$wpdb->query( "UPDATE {$wpdb->term_taxonomy} SET count = 0" );

	$wpdb->query( "DELETE FROM {$wpdb->users} WHERE ID != 1" );
	$wpdb->query( "DELETE FROM {$wpdb->usermeta} WHERE user_id != 1" );
}

/**
 * Deletes all posts from the database.
 */
function _delete_all_posts() {
	global $wpdb;

	$all_posts = $wpdb->get_results( "SELECT ID, post_type from {$wpdb->posts}", ARRAY_A );
	if ( ! $all_posts ) {
		return;
	}

	foreach ( $all_posts as $data ) {
		if ( 'attachment' === $data['post_type'] ) {
			wp_delete_attachment( $data['ID'], true );
		} else {
			wp_delete_post( $data['ID'], true );
		}
	}
}

/**
 * Handles the WP die handler by outputting the given values as text.
 *
 * @since UT (3.7.0)
 * @since 6.1.0 The `$message` parameter can accept a `WP_Error` object.
 *
 * @param string|WP_Error $message Error message or WP_Error object.
 * @param string          $title   Error title.
 * @param array           $args    Arguments passed to wp_die().
 */
function _wp_die_handler( $message, $title = '', $args = array() ) {
	if ( ! $GLOBALS['_wp_die_disabled'] ) {
		_wp_die_handler_txt( $message, $title, $args );
	} else {
		// Ignore at our peril.
	}
}

/**
 * Disables the WP die handler.
 *
 * @since UT (3.7.0)
 */
function _disable_wp_die() {
	$GLOBALS['_wp_die_disabled'] = true;
}

/**
 * Enables the WP die handler.
 *
 * @since UT (3.7.0)
 */
function _enable_wp_die() {
	$GLOBALS['_wp_die_disabled'] = false;
}

/**
 * Returns the die handler.
 *
 * @since UT (3.7.0)
 *
 * @return string The die handler.
 */
function _wp_die_handler_filter() {
	return '_wp_die_handler';
}

/**
 * Returns the die handler.
 *
 * @since 4.9.0
 *
 * @return string The die handler.
 */
function _wp_die_handler_filter_exit() {
	return '_wp_die_handler_exit';
}

/**
 * Dies without an exit.
 *
 * @since 4.0.0
 * @since 6.1.0 The `$message` parameter can accept a `WP_Error` object.
 *
 * @param string|WP_Error $message Error message or WP_Error object.
 * @param string          $title   Error title.
 * @param array           $args    Arguments passed to wp_die().
 */
function _wp_die_handler_txt( $message, $title, $args ) {
	list( $message, $title, $args ) = _wp_die_process_input( $message, $title, $args );

	echo "\nwp_die() called\n";
	echo "Message: $message\n";

	if ( ! empty( $title ) ) {
		echo "Title: $title\n";
	}

	if ( ! empty( $args ) ) {
		echo "Args:\n";
		foreach ( $args as $key => $value ) {
			if ( ! is_scalar( $value ) ) {
				$value = var_export( $value, true );
			}

			echo "\t$key: $value\n";
		}
	}
}

/**
 * Dies with an exit.
 *
 * @since 4.9.0
 * @since 6.1.0 The `$message` parameter can accept a `WP_Error` object.
 *
 * @param string|WP_Error $message Error message or WP_Error object.
 * @param string          $title   Error title.
 * @param array           $args    Arguments passed to wp_die().
 */
function _wp_die_handler_exit( $message, $title, $args ) {
	list( $message, $title, $args ) = _wp_die_process_input( $message, $title, $args );

	echo "\nwp_die() called\n";
	echo "Message: $message\n";

	if ( ! empty( $title ) ) {
		echo "Title: $title\n";
	}

	if ( ! empty( $args ) ) {
		echo "Args:\n";
		foreach ( $args as $key => $value ) {
			if ( ! is_scalar( $value ) ) {
				$value = var_export( $value, true );
			}

			echo "\t$key: $value\n";
		}
	}

	exit( 1 );
}

/**
 * Set a permalink structure.
 *
 * Hooked as a callback to the 'populate_options' action, we use this function to set a permalink structure during
 * `wp_install()`, so that WP doesn't attempt to do a time-consuming remote request.
 *
 * @since 4.2.0
 */
function _set_default_permalink_structure_for_tests() {
	update_option( 'permalink_structure', '/%year%/%monthnum%/%day%/%postname%/' );
}

/**
 * Helper used with the `upload_dir` filter to remove the /year/month sub directories from the uploads path and URL.
 *
 * @return array The altered array.
 */
function _upload_dir_no_subdir( $uploads ) {
	$subdir = $uploads['subdir'];

	$uploads['subdir'] = '';
	$uploads['path']   = str_replace( $subdir, '', $uploads['path'] );
	$uploads['url']    = str_replace( $subdir, '', $uploads['url'] );

	return $uploads;
}

/**
 * Helper used with the `upload_dir` filter to set https upload URL.
 *
 * @return array The altered array.
 */
function _upload_dir_https( $uploads ) {
	$uploads['url']     = str_replace( 'http://', 'https://', $uploads['url'] );
	$uploads['baseurl'] = str_replace( 'http://', 'https://', $uploads['baseurl'] );

	return $uploads;
}

/**
 * Use the Spy_REST_Server class for the REST server.
 *
 * @return string The server class name.
 */
function _wp_rest_server_class_filter() {
	return 'Spy_REST_Server';
}

// Skip `setcookie` calls in auth_cookie functions due to warning:
// Cannot modify header information - headers already sent by...
tests_add_filter( 'send_auth_cookies', '__return_false' );

/**
 * After the init action has been run once, trying to re-register block types can cause
 * _doing_it_wrong warnings. To avoid this, unhook the block registration functions.
 *
 * @since 5.0.0
 */
function _unhook_block_registration() {
	require __DIR__ . '/unregister-blocks-hooks.php';
	remove_action( 'init', 'register_core_block_types_from_metadata' );
	remove_action( 'init', 'register_block_core_legacy_widget' );
	remove_action( 'init', 'register_block_core_widget_group' );
	remove_action( 'init', 'register_core_block_types_from_metadata' );
}
tests_add_filter( 'init', '_unhook_block_registration', 1000 );<|MERGE_RESOLUTION|>--- conflicted
+++ resolved
@@ -76,15 +76,6 @@
  *
  * @see _wp_filter_build_unique_id()
  *
-<<<<<<< HEAD
- * @param string   $tag      Unused. The name of the filter to build ID for.
- * @param callable $callback The function to generate ID for.
- * @param int      $priority Unused. The order in which the functions
- *                           associated with a particular action are executed.
- * @return string Unique function ID for usage as array key.
- */
-function _test_filter_build_unique_id( $tag, $callback, $priority ) {
-=======
  * @param string                $hook_name Unused. The name of the filter to build ID for.
  * @param callable|string|array $callback  The callback to generate ID for. The callback may
  *                                         or may not exist.
@@ -93,7 +84,6 @@
  * @return string Unique function ID for usage as array key.
  */
 function _test_filter_build_unique_id( $hook_name, $callback, $priority ) {
->>>>>>> e088de67
 	if ( is_string( $callback ) ) {
 		return $callback;
 	}
