--- conflicted
+++ resolved
@@ -17,13 +17,7 @@
 		$this->myxmlrpcserver = new wp_xmlrpc_server();
 	}
 
-<<<<<<< HEAD
-	function tear_down() {
-=======
 	public function tear_down() {
-		remove_filter( 'pre_option_enable_xmlrpc', '__return_true' );
-
->>>>>>> c27cc8b6
 		$this->remove_added_uploads();
 
 		parent::tear_down();
