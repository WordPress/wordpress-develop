engine-strict = true
legacy-peer-deps = true
<<<<<<< HEAD
prefer-dedupe = true
=======
lockfile-version = 3
save-exact = true
>>>>>>> 292769dd
<|MERGE_RESOLUTION|>--- conflicted
+++ resolved
@@ -1,8 +1,5 @@
 engine-strict = true
 legacy-peer-deps = true
-<<<<<<< HEAD
+lockfile-version = 3
 prefer-dedupe = true
-=======
-lockfile-version = 3
-save-exact = true
->>>>>>> 292769dd
+save-exact = true